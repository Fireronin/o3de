"""
Copyright (c) Contributors to the Open 3D Engine Project.
For complete copyright and license terms please see the LICENSE at the root of this distribution.

SPDX-License-Identifier: Apache-2.0 OR MIT
"""

import pytest

from ly_test_tools.o3de.editor_test import EditorSingleTest, EditorSharedTest, EditorParallelTest, EditorTestSuite


@pytest.mark.SUITE_periodic
@pytest.mark.parametrize("launcher_platform", ['windows_editor'])
@pytest.mark.parametrize("project", ["AutomatedTesting"])
class TestAutomationNoAutoTestMode(EditorTestSuite):

    # Enable only -BatchMode for these tests. Some tests cannot run in -autotest_mode due to UI interactions
    global_extra_cmdline_args = ["-BatchMode"]

    class test_DeleteEntity_UnderNestedEntityHierarchy(EditorSharedTest):
<<<<<<< HEAD
        from .tests.delete_entity import DeleteEntity_UnderNestedEntityHierarchy as test_module

    class test_DetachPrefab_WithSingleEntity(EditorSharedTest):
        from .tests.detach_prefab import DetachPrefab_WithSingleEntity as test_module

    class test_DetachPrefab_WithNestedEntities(EditorSharedTest):
        from .tests.detach_prefab import DetachPrefab_WithNestedEntities as test_module

    class test_InstantiatePrefab_LevelPrefab(EditorSharedTest):
        from .tests.instantiate_prefab import InstantiatePrefab_LevelPrefab as test_module

    class test_InstantiatePrefab_WithNestedEntities(EditorSharedTest):
        from .tests.instantiate_prefab import InstantiatePrefab_WithNestedEntities as test_module

    class test_InstantiatePrefab_WithNestedEntitiesAndNestedPrefabs(EditorSharedTest):
        from .tests.instantiate_prefab import InstantiatePrefab_WithNestedEntitiesandNestedPrefabs as test_module
=======
        from .tests.delete_entity import DeleteEntity_UnderNestedEntityHierarchy as test_module
>>>>>>> 262f4d8c
<|MERGE_RESOLUTION|>--- conflicted
+++ resolved
@@ -19,14 +19,7 @@
     global_extra_cmdline_args = ["-BatchMode"]
 
     class test_DeleteEntity_UnderNestedEntityHierarchy(EditorSharedTest):
-<<<<<<< HEAD
         from .tests.delete_entity import DeleteEntity_UnderNestedEntityHierarchy as test_module
-
-    class test_DetachPrefab_WithSingleEntity(EditorSharedTest):
-        from .tests.detach_prefab import DetachPrefab_WithSingleEntity as test_module
-
-    class test_DetachPrefab_WithNestedEntities(EditorSharedTest):
-        from .tests.detach_prefab import DetachPrefab_WithNestedEntities as test_module
 
     class test_InstantiatePrefab_LevelPrefab(EditorSharedTest):
         from .tests.instantiate_prefab import InstantiatePrefab_LevelPrefab as test_module
@@ -35,7 +28,4 @@
         from .tests.instantiate_prefab import InstantiatePrefab_WithNestedEntities as test_module
 
     class test_InstantiatePrefab_WithNestedEntitiesAndNestedPrefabs(EditorSharedTest):
-        from .tests.instantiate_prefab import InstantiatePrefab_WithNestedEntitiesandNestedPrefabs as test_module
-=======
-        from .tests.delete_entity import DeleteEntity_UnderNestedEntityHierarchy as test_module
->>>>>>> 262f4d8c
+        from .tests.instantiate_prefab import InstantiatePrefab_WithNestedEntitiesandNestedPrefabs as test_module