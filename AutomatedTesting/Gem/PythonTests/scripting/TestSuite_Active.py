--- conflicted
+++ resolved
@@ -29,16 +29,12 @@
 @pytest.mark.parametrize("launcher_platform", ['windows_editor'])
 @pytest.mark.parametrize("project", ["AutomatedTesting"])
 class TestAutomation(TestAutomationBase):
-<<<<<<< HEAD
-
-=======
     @pytest.mark.test_case_id("C1702834", "C1702823")
     def test_Opening_Closing_Pane(self, request, workspace, editor, launcher_platform):
         from . import Opening_Closing_Pane as test_module
         self._run_test(request, workspace, editor, test_module)
 
     @pytest.mark.test_case_id("C1702824")
->>>>>>> 785e2254
     def test_Docking_Pane(self, request, workspace, editor, launcher_platform):
         from . import Docking_Pane as test_module
         self._run_test(request, workspace, editor, test_module)
@@ -48,11 +44,6 @@
         from . import Resizing_Pane as test_module
         self._run_test(request, workspace, editor, test_module)
 
-<<<<<<< HEAD
-    def test_NodeCategory_ExpandOnClick(self, request, workspace, editor, launcher_platform):
-        from . import NodeCategory_ExpandOnClick as test_module
-        self._run_test(request, workspace, editor, test_module)
-=======
     @pytest.mark.test_case_id("T92563190")
     @pytest.mark.parametrize("level", ["tmp_level"])
     def test_ScriptCanvas_TwoComponents(self, request, workspace, editor, launcher_platform, level):
@@ -190,6 +181,10 @@
         request.addfinalizer(teardown)
         file_system.delete([os.path.join(workspace.paths.project(), "Levels", level)], True, True)
         from . import ScriptEvents_SendReceiveSuccessfully as test_module
+        self._run_test(request, workspace, editor, test_module)
+
+    def test_NodeCategory_ExpandOnClick(self, request, workspace, editor, launcher_platform):
+        from . import NodeCategory_ExpandOnClick as test_module
         self._run_test(request, workspace, editor, test_module)
 
 # NOTE: We had to use hydra_test_utils.py, as TestAutomationBase run_test method
@@ -260,5 +255,4 @@
             expected_lines,
             auto_test_mode=False,
             timeout=60,
-        )
->>>>>>> 785e2254
+        )