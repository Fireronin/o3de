--- conflicted
+++ resolved
@@ -224,10 +224,6 @@
         if("${target_type}" STREQUAL "STATIC_LIBRARY")
             set(build_deps_target "${build_deps_target};${build_deps_PRIVATE}")
         endif()
-<<<<<<< HEAD
-        # But we will also pass the private dependencies as runtime dependencies (note the comment above)
-        set(RUNTIME_DEPENDENCIES_PLACEHOLDER ${build_deps_PRIVATE})
-=======
 
         # But we will also pass the private dependencies as runtime dependencies (as long as they are targets, note the comment above)
         foreach(build_dep_private IN LISTS build_deps_PRIVATE)
@@ -236,7 +232,6 @@
             endif()
         endforeach()
         
->>>>>>> a3a4038a
         foreach(build_dependency IN LISTS build_deps_target)
             # Skip wrapping produced when targets are not created in the same directory
             if(build_dependency)
