--- conflicted
+++ resolved
@@ -5,7 +5,7 @@
   Open 3D Engine (O3DE) is an Apache 2.0-licensed multi-platform 3D engine that enables developers and content creators to build AAA games, cinema-quality 3D worlds, and high-fidelity simulations without any fees or commercial obligations. 
 license: Apache-2.0
 confinement: classic
-base: core20
+base: core22
 
 parts:
   o3de:
@@ -15,31 +15,18 @@
     build-attributes:
       - enable-patchelf
     stage-packages:
-<<<<<<< HEAD
-      - clang-12
-=======
       - clang
->>>>>>> fb36d25f
       - libatomic1
       - libcurl4
       - libdbus-1-3
       - libfontconfig1
-<<<<<<< HEAD
-=======
       - libgl1-mesa-glx
->>>>>>> fb36d25f
       - libglu1-mesa
       - libopengl0
       - libpcre2-16-0
       - libpng16-16
-<<<<<<< HEAD
-      - libsdl2-dev
-      - libsm6
-      - libssl1.1
-=======
       - libsm6
       - libssl3
->>>>>>> fb36d25f
       - libtcl8.6
       - libtk8.6
       - libunwind-dev
@@ -56,10 +43,7 @@
       - libxkbcommon0
       - libxkbcommon-x11-0
       - libzstd1
-<<<<<<< HEAD
-=======
       - llvm-runtime
->>>>>>> fb36d25f
       - pkg-config
       - zlib1g
     stage:
@@ -72,10 +56,7 @@
     build-attributes:
       - no-patchelf # Otherwise snapcraft may strip the build ID and cause the driver to crash
     stage-packages:
-<<<<<<< HEAD
-=======
       - libdrm-common
->>>>>>> fb36d25f
       - libgl1-mesa-dri
       - mesa-vulkan-drivers
     stage:
