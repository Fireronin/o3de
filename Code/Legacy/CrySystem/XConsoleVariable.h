--- conflicted
+++ resolved
@@ -13,79 +13,6 @@
 #include <AzCore/std/function/function_template.h>
 
 class CXConsole;
-<<<<<<< HEAD
-using stack_string = AZStd::fixed_string<512>;
-
-inline int64 TextToInt64(const char* s, int64 nCurrent, bool bBitfield)
-{
-    int64 nValue = 0;
-    if (s)
-    {
-        char* e;
-        if (bBitfield)
-        {
-            // Bit manipulation.
-            if (*s == '^')
-            // Bit number
-#if defined(_MSC_VER)
-            {
-                nValue = 1LL << _strtoi64(++s, &e, 10);
-            }
-#else
-            {
-                nValue = 1LL << strtoll(++s, &e, 10);
-            }
-#endif
-            else
-            // Full number
-#if defined(_MSC_VER)
-            {
-                nValue = _strtoi64(s, &e, 10);
-            }
-#else
-            {
-                nValue = strtoll(s, &e, 10);
-            }
-#endif
-            // Check letter codes.
-            for (; (*e >= 'a' && *e <= 'z') || (*e >= 'A' && *e <= 'Z'); e++)
-            {
-                nValue |= AlphaBit64(*e);
-            }
-
-            if (*e == '+')
-            {
-                nValue = nCurrent | nValue;
-            }
-            else if (*e == '-')
-            {
-                nValue = nCurrent & ~nValue;
-            }
-            else if (*e == '^')
-            {
-                nValue = nCurrent ^ nValue;
-            }
-        }
-        else
-#if defined(_MSC_VER)
-        {
-            nValue = _strtoi64(s, &e, 10);
-        }
-#else
-        {
-            nValue = strtoll(s, &e, 10);
-        }
-#endif
-    }
-    return nValue;
-}
-
-inline int TextToInt(const char* s, int nCurrent, bool bBitfield)
-{
-    return (int)TextToInt64(s, nCurrent, bBitfield);
-}
-=======
->>>>>>> 6b5b8271
 
 class CXConsoleVariableBase
     : public ICVar
@@ -99,7 +26,6 @@
 
     // interface ICVar --------------------------------------------------------------------------------------
 
-<<<<<<< HEAD
     void ClearFlags(int flags) override;
     int GetFlags() const override;
     int SetFlags(int flags) override;
@@ -108,20 +34,8 @@
     void Release() override;
     void ForceSet(const char* s) override;
     void SetOnChangeCallback(ConsoleVarFunc pChangeFunc) override;
-    uint64 AddOnChangeFunctor(const SFunctor& pChangeFunctor) override;
+    virtual uint64 AddOnChangeFunctor(const SFunctor& pChangeFunctor) override;
     ConsoleVarFunc GetOnChangeCallback() const override;
-=======
-    virtual void ClearFlags(int flags);
-    virtual int GetFlags() const;
-    virtual int SetFlags(int flags);
-    virtual const char* GetName() const;
-    virtual const char* GetHelp();
-    virtual void Release();
-    virtual void ForceSet(const char* s);
-    virtual void SetOnChangeCallback(ConsoleVarFunc pChangeFunc);
-    virtual uint64 AddOnChangeFunctor(const AZStd::function<void()>& pChangeFunctor) override;
-    virtual ConsoleVarFunc GetOnChangeCallback() const;
->>>>>>> 6b5b8271
 
     bool ShouldReset() const { return (m_nFlags & VF_RESETTABLE) != 0; }
     void Reset() override
@@ -146,18 +60,7 @@
         m_pDataProbeString = new char[ strlen(pDataProbeString) + 1 ];
         azstrcpy(m_pDataProbeString, strlen(pDataProbeString) + 1, pDataProbeString);
     }
-<<<<<<< HEAD
-    const char* GetDataProbeString() const override
-    {
-        if (gEnv->IsDedicated() && m_pDataProbeString)
-        {
-            return m_pDataProbeString;
-        }
-        return GetOwnDataProbeString();
-    }
-=======
-    virtual const char* GetDataProbeString() const;
->>>>>>> 6b5b8271
+    const char* GetDataProbeString() const override;
 
 protected: // ------------------------------------------------------------------------------------------
 
@@ -174,11 +77,7 @@
     char*            m_pDataProbeString;            // value client is required to have for data probes
     int                             m_nFlags;                                           // e.g. VF_CHEAT, ...
 
-<<<<<<< HEAD
-    using ChangeFunctorContainer = std::vector<std::pair<int, SFunctor> >;
-=======
     typedef std::vector<std::pair<int, AZStd::function<void ()>> > ChangeFunctorContainer;
->>>>>>> 6b5b8271
     ChangeFunctorContainer m_changeFunctors;
     ConsoleVarFunc    m_pChangeFunc;                // Callback function that is called when this variable changes.
     CXConsole*             m_pConsole;                                      // used for the callback OnBeforeVarChange()
@@ -214,67 +113,11 @@
     {
         Set(m_sDefault.c_str());
     }
-<<<<<<< HEAD
-    void Set(const char* s) override
-    {
-        if (!s)
-        {
-            return;
-        }
-
-        if ((m_sValue == s) && (m_nFlags & VF_ALWAYSONCHANGE) == 0)
-        {
-            return;
-        }
-
-        if (m_pConsole->OnBeforeVarChange(this, s))
-        {
-            m_nFlags |= VF_MODIFIED;
-            {
-                m_sValue = s;
-            }
-
-            CallOnChangeFunctions();
-
-            m_pConsole->OnAfterVarChange(this);
-        }
-    }
-
-    void Set(float f) override
-    {
-        stack_string s = stack_string::format("%g", f);
-
-        if ((m_sValue == s.c_str()) && (m_nFlags & VF_ALWAYSONCHANGE) == 0)
-        {
-            return;
-        }
-
-        m_nFlags |= VF_MODIFIED;
-        Set(s.c_str());
-    }
-
-    void Set(int i) override
-    {
-        stack_string s = stack_string::format("%d", i);
-
-        if ((m_sValue == s.c_str()) && (m_nFlags & VF_ALWAYSONCHANGE) == 0)
-        {
-            return;
-        }
-
-        m_nFlags |= VF_MODIFIED;
-        Set(s.c_str());
-    }
-    int GetType() override { return CVAR_STRING; }
-
-    void GetMemoryUsage(class ICrySizer* pSizer) const override { pSizer->AddObject(this, sizeof(*this)); }
-=======
     void Set(const char* s) override;
     void Set(float f) override;
     void Set(int i) override;
     int GetType() override { return CVAR_STRING; }
 
->>>>>>> 6b5b8271
 private: // --------------------------------------------------------------------------------------------
     AZStd::string m_sValue;
     AZStd::string m_sDefault;                                                                              //!<
@@ -296,51 +139,6 @@
 
     // interface ICVar --------------------------------------------------------------------------------------
 
-<<<<<<< HEAD
-    virtual int GetIVal() const { return m_iValue; }
-    virtual int64 GetI64Val() const { return m_iValue; }
-    virtual float GetFVal() const { return (float)GetIVal(); }
-    virtual const char* GetString() const
-    {
-        static char szReturnString[256];
-
-        sprintf_s(szReturnString, "%d", GetIVal());
-        return szReturnString;
-    }
-    void ResetImpl() override { Set(m_iDefault); }
-    virtual void Set(const char* s)
-    {
-        int nValue = TextToInt(s, m_iValue, (m_nFlags & VF_BITFIELD) != 0);
-
-        Set(nValue);
-    }
-    virtual void Set(float f)
-    {
-        Set((int)f);
-    }
-    virtual void Set(int i)
-    {
-        if (i == m_iValue && (m_nFlags & VF_ALWAYSONCHANGE) == 0)
-        {
-            return;
-        }
-
-        stack_string s = stack_string::format("%d", i);
-
-        if (m_pConsole->OnBeforeVarChange(this, s.c_str()))
-        {
-            m_nFlags |= VF_MODIFIED;
-            m_iValue = i;
-
-            CallOnChangeFunctions();
-
-            m_pConsole->OnAfterVarChange(this);
-        }
-    }
-    virtual int GetType() { return CVAR_INT; }
-
-    virtual void GetMemoryUsage(class ICrySizer* pSizer) const { pSizer->AddObject(this, sizeof(*this)); }
-=======
     int GetIVal() const override { return m_iValue; }
     int64 GetI64Val() const override { return m_iValue; }
     float GetFVal() const override { return (float)GetIVal(); }
@@ -350,83 +148,12 @@
     void Set(float f) override;
     void Set(int i) override;
     int GetType() override { return CVAR_INT; }
->>>>>>> 6b5b8271
 protected: // --------------------------------------------------------------------------------------------
 
     int                             m_iValue;
     int                             m_iDefault;                                 //!<
 };
 
-<<<<<<< HEAD
-
-class CXConsoleVariableInt64
-    : public CXConsoleVariableBase
-{
-public:
-    // constructor
-    CXConsoleVariableInt64(CXConsole* pConsole, const char* sName, const int64 iDefault, int nFlags, const char* help)
-        : CXConsoleVariableBase(pConsole, sName, nFlags, help)
-        , m_iValue(iDefault)
-        , m_iDefault(iDefault)
-    {
-    }
-
-    // interface ICVar --------------------------------------------------------------------------------------
-
-    virtual int GetIVal() const { return (int)m_iValue; }
-    virtual int64 GetI64Val() const { return m_iValue; }
-    virtual float GetFVal() const { return (float)GetIVal(); }
-    virtual const char* GetString() const
-    {
-        static char szReturnString[256];
-        sprintf_s(szReturnString, "%lld", GetI64Val());
-        return szReturnString;
-    }
-    void ResetImpl() override { Set(m_iDefault); }
-    virtual void Set(const char* s)
-    {
-        int64 nValue = TextToInt64(s, m_iValue, (m_nFlags & VF_BITFIELD) != 0);
-
-        Set(nValue);
-    }
-    virtual void Set(float f)
-    {
-        Set((int)f);
-    }
-    virtual void Set(int i)
-    {
-        Set((int64)i);
-    }
-    virtual void Set(int64 i)
-    {
-        if (i == m_iValue && (m_nFlags & VF_ALWAYSONCHANGE) == 0)
-        {
-            return;
-        }
-
-        stack_string s = stack_string::format("%lld", i);
-
-        if (m_pConsole->OnBeforeVarChange(this, s.c_str()))
-        {
-            m_nFlags |= VF_MODIFIED;
-            m_iValue = i;
-
-            CallOnChangeFunctions();
-
-            m_pConsole->OnAfterVarChange(this);
-        }
-    }
-    virtual int GetType() { return CVAR_INT; }
-
-    virtual void GetMemoryUsage(class ICrySizer* pSizer) const { pSizer->AddObject(this, sizeof(*this)); }
-protected: // --------------------------------------------------------------------------------------------
-
-    int64                           m_iValue;
-    int64                           m_iDefault;                                 //!<
-};
-
-=======
->>>>>>> 6b5b8271
 //////////////////////////////////////////////////////////////////////////
 class CXConsoleVariableFloat
     : public CXConsoleVariableBase
@@ -442,430 +169,6 @@
 
     // interface ICVar --------------------------------------------------------------------------------------
 
-    virtual int GetIVal() const { return (int)m_fValue; }
-    virtual int64 GetI64Val() const { return (int64)m_fValue; }
-    virtual float GetFVal() const { return m_fValue; }
-<<<<<<< HEAD
-    virtual const char* GetString() const
-    {
-        static char szReturnString[256];
-
-        sprintf_s(szReturnString, "%g", m_fValue);        // %g -> "2.01",   %f -> "2.01000"
-        return szReturnString;
-    }
-    void ResetImpl() override { Set(m_fDefault); }
-    virtual void Set(const char* s)
-    {
-        float fValue = 0;
-        if (s)
-        {
-            fValue = (float)atof(s);
-        }
-
-        if (fValue == m_fValue && (m_nFlags & VF_ALWAYSONCHANGE) == 0)
-        {
-            return;
-        }
-
-        if (m_pConsole->OnBeforeVarChange(this, s))
-        {
-            m_nFlags |= VF_MODIFIED;
-            m_fValue = fValue;
-
-            CallOnChangeFunctions();
-
-            m_pConsole->OnAfterVarChange(this);
-        }
-    }
-    virtual void Set(float f)
-    {
-        if (f == m_fValue && (m_nFlags & VF_ALWAYSONCHANGE) == 0)
-        {
-            return;
-        }
-
-        stack_string s = stack_string::format("%g", f);
-
-        if (m_pConsole->OnBeforeVarChange(this, s.c_str()))
-        {
-            m_nFlags |= VF_MODIFIED;
-            m_fValue = f;
-
-            CallOnChangeFunctions();
-
-            m_pConsole->OnAfterVarChange(this);
-        }
-    }
-    virtual void Set(int i)
-    {
-        if ((float)i == m_fValue && (m_nFlags & VF_ALWAYSONCHANGE) == 0)
-        {
-            return;
-        }
-
-        char sTemp[128];
-        sprintf_s(sTemp, "%d", i);
-
-        if (m_pConsole->OnBeforeVarChange(this, sTemp))
-        {
-            m_nFlags |= VF_MODIFIED;
-            m_fValue = (float)i;
-            CallOnChangeFunctions();
-            m_pConsole->OnAfterVarChange(this);
-        }
-    }
-=======
-    virtual const char* GetString() const;
-    virtual void ResetImpl() { Set(m_fDefault); }
-    virtual void Set(const char* s);
-    virtual void Set(float f);
-    virtual void Set(int i);
->>>>>>> 6b5b8271
-    virtual int GetType() { return CVAR_FLOAT; }
-
-protected:
-
-    const char* GetOwnDataProbeString() const override
-    {
-        static char szReturnString[8];
-
-        sprintf_s(szReturnString, "%.1g", m_fValue);
-        return szReturnString;
-    }
-
-private: // --------------------------------------------------------------------------------------------
-
-    float                           m_fValue;
-    float                           m_fDefault;                             //!<
-};
-
-
-class CXConsoleVariableIntRef
-    : public CXConsoleVariableBase
-{
-public:
-    //! constructor
-    //!\param pVar must not be 0
-    CXConsoleVariableIntRef(CXConsole* pConsole, const char* sName, int32* pVar, int nFlags, const char* help)
-        : CXConsoleVariableBase(pConsole, sName, nFlags, help)
-        , m_iValue(*pVar)
-        , m_iDefault(*pVar)
-    {
-        assert(pVar);
-    }
-
-    // interface ICVar --------------------------------------------------------------------------------------
-
-    virtual int GetIVal() const { return m_iValue; }
-    virtual int64 GetI64Val() const { return m_iValue; }
-    virtual float GetFVal() const { return (float)m_iValue; }
-<<<<<<< HEAD
-    virtual const char* GetString() const
-    {
-        static char szReturnString[256];
-
-        sprintf_s(szReturnString, "%d", m_iValue);
-        return szReturnString;
-    }
-    void ResetImpl() override { Set(m_iDefault); }
-    virtual void Set(const char* s)
-    {
-        int nValue = TextToInt(s, m_iValue, (m_nFlags & VF_BITFIELD) != 0);
-        if (nValue == m_iValue && (m_nFlags & VF_ALWAYSONCHANGE) == 0)
-        {
-            return;
-        }
-
-        if (m_pConsole->OnBeforeVarChange(this, s))
-        {
-            m_nFlags |= VF_MODIFIED;
-            m_iValue = nValue;
-
-            CallOnChangeFunctions();
-            m_pConsole->OnAfterVarChange(this);
-        }
-    }
-    virtual void Set(float f)
-    {
-        if ((int)f == m_iValue && (m_nFlags & VF_ALWAYSONCHANGE) == 0)
-        {
-            return;
-        }
-
-        char sTemp[128];
-        sprintf_s(sTemp, "%g", f);
-
-        if (m_pConsole->OnBeforeVarChange(this, sTemp))
-        {
-            m_nFlags |= VF_MODIFIED;
-            m_iValue = (int)f;
-            CallOnChangeFunctions();
-            m_pConsole->OnAfterVarChange(this);
-        }
-    }
-    virtual void Set(int i)
-    {
-        if (i == m_iValue && (m_nFlags & VF_ALWAYSONCHANGE) == 0)
-        {
-            return;
-        }
-
-        char sTemp[128];
-        sprintf_s(sTemp, "%d", i);
-
-        if (m_pConsole->OnBeforeVarChange(this, sTemp))
-        {
-            m_nFlags |= VF_MODIFIED;
-            m_iValue = i;
-            CallOnChangeFunctions();
-            m_pConsole->OnAfterVarChange(this);
-        }
-    }
-=======
-    virtual const char* GetString() const;
-    virtual void ResetImpl() { Set(m_iDefault); }
-    virtual void Set(const char* s);
-    virtual void Set(float f);
-    virtual void Set(int i);
->>>>>>> 6b5b8271
-    virtual int GetType() { return CVAR_INT; }
-
-private: // --------------------------------------------------------------------------------------------
-
-    int&                           m_iValue;
-    int                            m_iDefault;                                  //!<
-};
-
-<<<<<<< HEAD
-
-
-
-
-class CXConsoleVariableFloatRef
-    : public CXConsoleVariableBase
-{
-public:
-    //! constructor
-    //!\param pVar must not be 0
-    CXConsoleVariableFloatRef(CXConsole* pConsole, const char* sName, float* pVar, int nFlags, const char* help)
-        : CXConsoleVariableBase(pConsole, sName, nFlags, help)
-        , m_fValue(*pVar)
-        , m_fDefault(*pVar)
-    {
-        assert(pVar);
-    }
-
-    // interface ICVar --------------------------------------------------------------------------------------
-
-    virtual int GetIVal() const { return (int)m_fValue; }
-    virtual int64 GetI64Val() const { return (int64)m_fValue; }
-    virtual float GetFVal() const { return m_fValue; }
-    virtual const char* GetString() const
-    {
-        static char szReturnString[256];
-
-        sprintf_s(szReturnString, "%g", m_fValue);
-        return szReturnString;
-    }
-    void ResetImpl() override { Set(m_fDefault); }
-    virtual void Set(const char* s)
-    {
-        float fValue = 0;
-        if (s)
-        {
-            fValue = (float)atof(s);
-        }
-        if (fValue == m_fValue && (m_nFlags & VF_ALWAYSONCHANGE) == 0)
-        {
-            return;
-        }
-
-        if (m_pConsole->OnBeforeVarChange(this, s))
-        {
-            m_nFlags |= VF_MODIFIED;
-            m_fValue = fValue;
-
-            CallOnChangeFunctions();
-            m_pConsole->OnAfterVarChange(this);
-        }
-    }
-    virtual void Set(float f)
-    {
-        if (f == m_fValue && (m_nFlags & VF_ALWAYSONCHANGE) == 0)
-        {
-            return;
-        }
-
-        char sTemp[128];
-        sprintf_s(sTemp, "%g", f);
-
-        if (m_pConsole->OnBeforeVarChange(this, sTemp))
-        {
-            m_nFlags |= VF_MODIFIED;
-            m_fValue = f;
-            CallOnChangeFunctions();
-            m_pConsole->OnAfterVarChange(this);
-        }
-    }
-    virtual void Set(int i)
-    {
-        if ((float)i == m_fValue && (m_nFlags & VF_ALWAYSONCHANGE) == 0)
-        {
-            return;
-        }
-
-        char sTemp[128];
-        sprintf_s(sTemp, "%d", i);
-
-        if (m_pConsole->OnBeforeVarChange(this, sTemp))
-        {
-            m_nFlags |= VF_MODIFIED;
-            m_fValue = (float)i;
-            CallOnChangeFunctions();
-            m_pConsole->OnAfterVarChange(this);
-        }
-    }
-    virtual int GetType() { return CVAR_FLOAT; }
-
-    virtual void GetMemoryUsage(class ICrySizer* pSizer) const { pSizer->AddObject(this, sizeof(*this)); }
-
-protected:
-
-    const char* GetOwnDataProbeString() const override
-    {
-        static char szReturnString[8];
-
-        sprintf_s(szReturnString, "%.1g", m_fValue);
-        return szReturnString;
-    }
-
-private: // --------------------------------------------------------------------------------------------
-
-    float&                         m_fValue;
-    float                          m_fDefault;                                  //!<
-};
-
-
-
-=======
->>>>>>> 6b5b8271
-class CXConsoleVariableStringRef
-    : public CXConsoleVariableBase
-{
-public:
-    //! constructor
-    //!\param userBuf must not be 0
-    CXConsoleVariableStringRef(CXConsole* pConsole, const char* sName, const char** userBuf, const char* defaultValue, int nFlags, const char* help)
-        : CXConsoleVariableBase(pConsole, sName, nFlags, help)
-        , m_sValue(defaultValue)
-        , m_sDefault(defaultValue)
-        , m_userPtr(*userBuf)
-    {
-        m_userPtr = m_sValue.c_str();
-        assert(userBuf);
-    }
-
-    // interface ICVar --------------------------------------------------------------------------------------
-
-    virtual int GetIVal() const { return atoi(m_sValue.c_str()); }
-    virtual int64 GetI64Val() const { return _atoi64(m_sValue.c_str()); }
-    virtual float GetFVal() const { return (float)atof(m_sValue.c_str()); }
-    virtual const char* GetString() const
-    {
-        return m_sValue.c_str();
-    }
-<<<<<<< HEAD
-    void ResetImpl() override { Set(m_sDefault.c_str()); }
-    virtual void Set(const char* s)
-    {
-        if ((m_sValue == s) && (m_nFlags & VF_ALWAYSONCHANGE) == 0)
-        {
-            return;
-        }
-
-        if (m_pConsole->OnBeforeVarChange(this, s))
-        {
-            m_nFlags |= VF_MODIFIED;
-            {
-                m_sValue = s;
-                m_userPtr = m_sValue.c_str();
-            }
-
-            CallOnChangeFunctions();
-            m_pConsole->OnAfterVarChange(this);
-        }
-    }
-=======
-    virtual void ResetImpl() { Set(m_sDefault.c_str()); }
-    virtual void Set(const char* s);
->>>>>>> 6b5b8271
-    virtual void Set(float f)
-    {
-        stack_string s = stack_string::format("%g", f);
-        Set(s.c_str());
-    }
-    virtual void Set(int i)
-    {
-        stack_string s = stack_string::format("%d", i);
-        Set(s.c_str());
-    }
-    virtual int GetType() { return CVAR_STRING; }
-
-private: // --------------------------------------------------------------------------------------------
-
-    AZStd::string m_sValue;
-    AZStd::string m_sDefault;
-    const char*& m_userPtr;                                         //!<
-};
-
-class CXConsoleVariableFloatRef
-    : public CXConsoleVariableBase
-{
-public:
-<<<<<<< HEAD
-    // constructor
-    CXConsoleVariableCVarGroup(CXConsole* pConsole, const char* sName, const char* szFileName, int nFlags);
-
-    // destructor
-    ~CXConsoleVariableCVarGroup();
-
-    // Returns:
-    //   part of the help string - useful to log out detailed description without additional help text
-    AZStd::string GetDetailedInfo() const;
-
-    // interface ICVar -----------------------------------------------------------------------------------
-
-    const char* GetHelp() override;
-
-    int GetRealIVal() const override;
-=======
-    //! constructor
-    //!\param pVar must not be 0
-    CXConsoleVariableFloatRef(CXConsole* pConsole, const char* sName, float* pVar, int nFlags, const char* help)
-        : CXConsoleVariableBase(pConsole, sName, nFlags, help)
-        , m_fValue(*pVar)
-        , m_fDefault(*pVar)
-    {
-        assert(pVar);
-    }
->>>>>>> 6b5b8271
-
-    // interface ICVar --------------------------------------------------------------------------------------
-
-<<<<<<< HEAD
-    void Set(int i) override;
-
-    // ConsoleVarFunc ------------------------------------------------------------------------------------
-
-    static void OnCVarChangeFunc(ICVar* pVar);
-
-    // interface ILoadConfigurationEntrySink -------------------------------------------------------------
-
-    void OnLoadConfigurationEntry(const char* szKey, const char* szValue, const char* szGroup) override;
-    void OnLoadConfigurationEntry_End() override;
-
-    void GetMemoryUsage(class ICrySizer* pSizer) const override
-=======
     virtual int GetIVal() const { return (int)m_fValue; }
     virtual int64 GetI64Val() const { return (int64)m_fValue; }
     virtual float GetFVal() const { return m_fValue; }
@@ -878,8 +181,7 @@
 
 protected:
 
-    virtual const char *GetOwnDataProbeString() const
->>>>>>> 6b5b8271
+    const char* GetOwnDataProbeString() const override
     {
         static char szReturnString[8];
 
@@ -887,42 +189,128 @@
         return szReturnString;
     }
 
-<<<<<<< HEAD
-    struct SCVarGroup
-    {
-        std::map<AZStd::string, AZStd::string>                      m_KeyValuePair;                 // e.g. m_KeyValuePair["r_fullscreen"]="0"
-        void GetMemoryUsage(class ICrySizer* pSizer) const
-        {
-            pSizer->AddObject(m_KeyValuePair);
-        }
-    };
-
-    SCVarGroup                                                      m_CVarGroupDefault;
-    typedef std::map<int, SCVarGroup*>      TCVarGroupStateMap;
-    TCVarGroupStateMap                                              m_CVarGroupStates;
-    AZStd::string                                                   m_sDefaultValue;                // used by OnLoadConfigurationEntry_End()
-
-    void ApplyCVars(const SCVarGroup& rGroup, const SCVarGroup* pExclude = nullptr);
-
-    // Arguments:
-    //   sKey - must exist, at least in default
-    //   pSpec - can be 0
-    AZStd::string GetValueSpec(const AZStd::string& sKey, const int* pSpec = nullptr) const;
-
-    // should only be used by TestCVars()
-    // Returns:
-    //   true=all console variables match the state (excluding default state), false otherwise
-    bool TestCVars(const SCVarGroup& rGroup, const ICVar::EConsoleLogMode mode, const SCVarGroup* pExclude = nullptr) const;
-
-    // Arguments:
-    //   pGroup - can be 0 to test if the default state is set
-    // Returns:
-    //   true=all console variables match the state (including default state), false otherwise
-    bool TestCVars(const SCVarGroup* pGroup, const ICVar::EConsoleLogMode mode = ICVar::eCLM_Off) const;
-};
-=======
-private: // --------------------------------------------------------------------------------------------
->>>>>>> 6b5b8271
+private: // --------------------------------------------------------------------------------------------
+
+    float                           m_fValue;
+    float                           m_fDefault;                             //!<
+};
+
+
+class CXConsoleVariableIntRef
+    : public CXConsoleVariableBase
+{
+public:
+    //! constructor
+    //!\param pVar must not be 0
+    CXConsoleVariableIntRef(CXConsole* pConsole, const char* sName, int32* pVar, int nFlags, const char* help)
+        : CXConsoleVariableBase(pConsole, sName, nFlags, help)
+        , m_iValue(*pVar)
+        , m_iDefault(*pVar)
+    {
+        assert(pVar);
+    }
+
+    // interface ICVar --------------------------------------------------------------------------------------
+
+    virtual int GetIVal() const { return m_iValue; }
+    virtual int64 GetI64Val() const { return m_iValue; }
+    virtual float GetFVal() const { return (float)m_iValue; }
+    virtual const char* GetString() const;
+    virtual void ResetImpl() { Set(m_iDefault); }
+    virtual void Set(const char* s);
+    virtual void Set(float f);
+    virtual void Set(int i);
+    virtual int GetType() { return CVAR_INT; }
+
+private: // --------------------------------------------------------------------------------------------
+
+    int&                           m_iValue;
+    int                            m_iDefault;                                  //!<
+};
+
+class CXConsoleVariableStringRef
+    : public CXConsoleVariableBase
+{
+public:
+    //! constructor
+    //!\param userBuf must not be 0
+    CXConsoleVariableStringRef(CXConsole* pConsole, const char* sName, const char** userBuf, const char* defaultValue, int nFlags, const char* help)
+        : CXConsoleVariableBase(pConsole, sName, nFlags, help)
+        , m_sValue(defaultValue)
+        , m_sDefault(defaultValue)
+        , m_userPtr(*userBuf)
+    {
+        m_userPtr = m_sValue.c_str();
+        assert(userBuf);
+    }
+
+    // interface ICVar --------------------------------------------------------------------------------------
+
+    virtual int GetIVal() const { return atoi(m_sValue.c_str()); }
+    virtual int64 GetI64Val() const { return _atoi64(m_sValue.c_str()); }
+    virtual float GetFVal() const { return (float)atof(m_sValue.c_str()); }
+    virtual const char* GetString() const
+    {
+        return m_sValue.c_str();
+    }
+    virtual void ResetImpl() { Set(m_sDefault.c_str()); }
+    virtual void Set(const char* s);
+    virtual void Set(float f)
+    {
+        stack_string s = stack_string::format("%g", f);
+        Set(s.c_str());
+    }
+    virtual void Set(int i)
+    {
+        stack_string s = stack_string::format("%d", i);
+        Set(s.c_str());
+    }
+    virtual int GetType() { return CVAR_STRING; }
+
+private: // --------------------------------------------------------------------------------------------
+
+    AZStd::string m_sValue;
+    AZStd::string m_sDefault;
+    const char*& m_userPtr;                                         //!<
+};
+
+class CXConsoleVariableFloatRef
+    : public CXConsoleVariableBase
+{
+public:
+    //! constructor
+    //!\param pVar must not be 0
+    CXConsoleVariableFloatRef(CXConsole* pConsole, const char* sName, float* pVar, int nFlags, const char* help)
+        : CXConsoleVariableBase(pConsole, sName, nFlags, help)
+        , m_fValue(*pVar)
+        , m_fDefault(*pVar)
+    {
+        assert(pVar);
+    }
+
+    // interface ICVar --------------------------------------------------------------------------------------
+
+    virtual int GetIVal() const { return (int)m_fValue; }
+    virtual int64 GetI64Val() const { return (int64)m_fValue; }
+    virtual float GetFVal() const { return m_fValue; }
+    virtual const char* GetString() const;
+    virtual void ResetImpl() { Set(m_fDefault); }
+    virtual void Set(const char* s);
+    virtual void Set(float f);
+    virtual void Set(int i);
+    virtual int GetType() { return CVAR_FLOAT; }
+
+protected:
+
+    virtual const char *GetOwnDataProbeString() const
+    {
+        static char szReturnString[8];
+
+        sprintf_s(szReturnString, "%.1g", m_fValue);
+        return szReturnString;
+    }
+
+private: // --------------------------------------------------------------------------------------------
 
     float&                         m_fValue;
     float                          m_fDefault;                                  //!<
