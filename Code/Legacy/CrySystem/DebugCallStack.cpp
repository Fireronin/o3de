--- conflicted
+++ resolved
@@ -18,11 +18,8 @@
 
 #include <AzCore/Debug/StackTracer.h>
 #include <AzCore/Debug/EventTraceDrillerBus.h>
-<<<<<<< HEAD
 #include <AzCore/std/parallel/spin_mutex.h>
-=======
 #include <AzCore/Utils/Utils.h>
->>>>>>> 3f34fa56
 
 #define VS_VERSION_INFO                 1
 #define IDD_CRITICAL_ERROR              101
