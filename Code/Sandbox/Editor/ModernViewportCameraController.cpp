/*
 * All or portions of this file Copyright (c) Amazon.com, Inc. or its affiliates or
 * its licensors.
 *
 * For complete copyright and license terms please see the LICENSE at the root of this
 * distribution (the "License"). All use of this software is governed by the License,
 * or, if provided, by the license below or the license accompanying this file. Do not
 * remove or modify any license notices. This file is distributed on an "AS IS" BASIS,
 * WITHOUT WARRANTIES OR CONDITIONS OF ANY KIND, either express or implied.
 *
 */

#include "ModernViewportCameraController.h"

#include <Atom/RPI.Public/ViewportContext.h>
#include <Atom/RPI.Public/ViewportContextBus.h>
#include <AzCore/Console/IConsole.h>
#include <AzCore/Interface/Interface.h>
#include <AzFramework/Input/Devices/Keyboard/InputDeviceKeyboard.h>
#include <AzFramework/Input/Devices/Mouse/InputDeviceMouse.h>
#include <AzFramework/Viewport/ScreenGeometry.h>
#include <AzFramework/Windowing/WindowBus.h>
#include <AzToolsFramework/Viewport/ViewportMessages.h>

namespace AzFramework
{
    extern InputChannelId CameraFreeLookButton;
    extern InputChannelId CameraFreePanButton;
    extern InputChannelId CameraOrbitLookButton;
    extern InputChannelId CameraOrbitDollyButton;
    extern InputChannelId CameraOrbitPanButton;
}

namespace SandboxEditor
{
    static void DrawPreviewAxis(AzFramework::DebugDisplayRequests& display, const AZ::Transform& transform, const float axisLength)
    {
        display.SetColor(AZ::Colors::Red);
        display.DrawLine(transform.GetTranslation(), transform.GetTranslation() + transform.GetBasisX().GetNormalizedSafe() * axisLength);
        display.SetColor(AZ::Colors::Green);
        display.DrawLine(transform.GetTranslation(), transform.GetTranslation() + transform.GetBasisY().GetNormalizedSafe() * axisLength);
        display.SetColor(AZ::Colors::Blue);
        display.DrawLine(transform.GetTranslation(), transform.GetTranslation() + transform.GetBasisZ().GetNormalizedSafe() * axisLength);
    }

    static AZ::RPI::ViewportContextPtr RetrieveViewportContext(const AzFramework::ViewportId viewportId)
    {
        auto viewportContextManager = AZ::Interface<AZ::RPI::ViewportContextRequestsInterface>::Get();
        if (!viewportContextManager)
        {
            return nullptr;
        }

        auto viewportContext = viewportContextManager->GetViewportContextById(viewportId);
        if (!viewportContext)
        {
            return nullptr;
        }

        return viewportContext;
    }

    AzFramework::Cameras ModernViewportCameraController::GetCameras() const
    {
<<<<<<< HEAD
        AzFramework::Cameras cameras;
        auto firstPersonRotateCamera = AZStd::make_shared<AzFramework::RotateCameraInput>(AzFramework::InputDeviceMouse::Button::Right);
        auto firstPersonPanCamera = AZStd::make_shared<AzFramework::PanCameraInput>(AzFramework::LookPan);
=======
        // LYN-2315 TODO - move setup out of constructor, pass cameras in
        auto firstPersonRotateCamera = AZStd::make_shared<AzFramework::RotateCameraInput>(AzFramework::CameraFreeLookButton);
        auto firstPersonPanCamera =
            AZStd::make_shared<AzFramework::PanCameraInput>(AzFramework::CameraFreePanButton, AzFramework::LookPan);
>>>>>>> 9ec968e7
        auto firstPersonTranslateCamera = AZStd::make_shared<AzFramework::TranslateCameraInput>(AzFramework::LookTranslation);
        auto firstPersonWheelCamera = AZStd::make_shared<AzFramework::ScrollTranslationCameraInput>();

        auto orbitCamera = AZStd::make_shared<AzFramework::OrbitCameraInput>();
        auto orbitRotateCamera = AZStd::make_shared<AzFramework::RotateCameraInput>(AzFramework::CameraOrbitLookButton);
        auto orbitTranslateCamera = AZStd::make_shared<AzFramework::TranslateCameraInput>(AzFramework::OrbitTranslation);
        auto orbitDollyWheelCamera = AZStd::make_shared<AzFramework::OrbitDollyScrollCameraInput>();
        auto orbitDollyMoveCamera =
            AZStd::make_shared<AzFramework::OrbitDollyCursorMoveCameraInput>(AzFramework::CameraOrbitDollyButton);
        auto orbitPanCamera =
            AZStd::make_shared<AzFramework::PanCameraInput>(AzFramework::CameraOrbitPanButton, AzFramework::OrbitPan);

        orbitCamera->m_orbitCameras.AddCamera(orbitRotateCamera);
        orbitCamera->m_orbitCameras.AddCamera(orbitTranslateCamera);
        orbitCamera->m_orbitCameras.AddCamera(orbitDollyWheelCamera);
        orbitCamera->m_orbitCameras.AddCamera(orbitDollyMoveCamera);
        orbitCamera->m_orbitCameras.AddCamera(orbitPanCamera);

        cameras.AddCamera(firstPersonRotateCamera);
        cameras.AddCamera(firstPersonPanCamera);
        cameras.AddCamera(firstPersonTranslateCamera);
        cameras.AddCamera(firstPersonWheelCamera);
        cameras.AddCamera(orbitCamera);
        return AZStd::move(cameras);
    }

    ModernViewportCameraControllerInstance::ModernViewportCameraControllerInstance(const AzFramework::ViewportId viewportId, ModernViewportCameraController* controller)
        : MultiViewportControllerInstanceInterface<ModernViewportCameraController>(viewportId, controller)
    {
        // LYN-2315 TODO - move setup out of constructor, pass cameras in
        m_cameraSystem.m_cameras = controller->GetCameras();

        if (auto viewportContext = RetrieveViewportContext(GetViewportId()))
        {
            auto handleCameraChange = [this](const AZ::Matrix4x4& matrix) {
                UpdateCameraFromTransform(
                    m_targetCamera,
                    AZ::Transform::CreateFromMatrix3x3AndTranslation(AZ::Matrix3x3::CreateFromMatrix4x4(matrix), matrix.GetTranslation()));
            };

            m_cameraViewMatrixChangeHandler = AZ::RPI::ViewportContext::MatrixChangedEvent::Handler(handleCameraChange);

            viewportContext->ConnectViewMatrixChangedHandler(m_cameraViewMatrixChangeHandler);
        }

        AzFramework::ViewportDebugDisplayEventBus::Handler::BusConnect(AzToolsFramework::GetEntityContextId());
    }

    ModernViewportCameraControllerInstance::~ModernViewportCameraControllerInstance()
    {
        AzFramework::ViewportDebugDisplayEventBus::Handler::BusDisconnect();
    }

    bool ModernViewportCameraControllerInstance::HandleInputChannelEvent(const AzFramework::ViewportControllerInputEvent& event)
    {
        AzFramework::WindowSize windowSize;
        AzFramework::WindowRequestBus::EventResult(
            windowSize, event.m_windowHandle, &AzFramework::WindowRequestBus::Events::GetClientAreaSize);

        if (m_cameraMode == CameraMode::Control)
        {
            if (AzFramework::InputDeviceKeyboard::IsKeyboardDevice(event.m_inputChannel.GetInputDevice().GetInputDeviceId()))
            {
                if (event.m_inputChannel.GetInputChannelId() == AzFramework::InputDeviceKeyboard::Key::AlphanumericR)
                {
                    m_transformEnd = m_camera.Transform();

                    return true;
                }
                else if (event.m_inputChannel.GetInputChannelId() == AzFramework::InputDeviceKeyboard::Key::AlphanumericP)
                {
                    m_animationT = 0.0f;
                    m_cameraMode = CameraMode::Animation;
                    m_transformStart = m_camera.Transform();

                    return true;
                }
            }
        }

        return m_cameraSystem.HandleEvents(AzFramework::BuildInputEvent(event.m_inputChannel, windowSize));
    }

    void ModernViewportCameraControllerInstance::UpdateViewport(const AzFramework::ViewportControllerUpdateEvent& event)
    {
        if (auto viewportContext = RetrieveViewportContext(GetViewportId()))
        {
            if (m_cameraMode == CameraMode::Control)
            {
                m_targetCamera = m_cameraSystem.StepCamera(m_targetCamera, event.m_deltaTime.count());
                m_camera = AzFramework::SmoothCamera(m_camera, m_targetCamera, event.m_deltaTime.count());

                viewportContext->SetCameraTransform(m_camera.Transform());
            }
            else if (m_cameraMode == CameraMode::Animation)
            {
                const auto smootherStepFn = [](const float t) { return t * t * t * (t * (t * 6.0f - 15.0f) + 10.0f); };
                const float transitionT = smootherStepFn(m_animationT);

                const AZ::Transform current = AZ::Transform::CreateFromQuaternionAndTranslation(
                    m_transformStart.GetRotation().Slerp(m_transformEnd.GetRotation(), transitionT),
                    m_transformStart.GetTranslation().Lerp(m_transformEnd.GetTranslation(), transitionT));

                const AZ::Vector3 eulerAngles = AzFramework::EulerAngles(AZ::Matrix3x3::CreateFromTransform(current));
                m_camera.m_pitch = eulerAngles.GetX();
                m_camera.m_yaw = eulerAngles.GetZ();
                m_camera.m_lookAt = current.GetTranslation();
                m_targetCamera = m_camera;

                if (m_animationT >= 1.0f)
                {
                    m_cameraMode = CameraMode::Control;
                }

                m_animationT = AZ::GetClamp(m_animationT + event.m_deltaTime.count(), 0.0f, 1.0f);

                viewportContext->SetCameraTransform(current);
            }
        }
    }

    void ModernViewportCameraControllerInstance::DisplayViewport(
        [[maybe_unused]] const AzFramework::ViewportInfo& viewportInfo, AzFramework::DebugDisplayRequests& debugDisplay)
    {
        if (const float alpha = AZStd::min(-m_camera.m_lookDist / 5.0f, 1.0f); alpha > AZ::Constants::FloatEpsilon)
        {
            debugDisplay.SetColor(1.0f, 1.0f, 1.0f, alpha);
            debugDisplay.DrawWireSphere(m_camera.m_lookAt, 0.5f);
        }

        DrawPreviewAxis(debugDisplay, m_transformEnd, 2.0f);
    }
} // namespace SandboxEditor<|MERGE_RESOLUTION|>--- conflicted
+++ resolved
@@ -60,18 +60,13 @@
         return viewportContext;
     }
 
-    AzFramework::Cameras ModernViewportCameraController::GetCameras() const
+    ModernViewportCameraControllerInstance::ModernViewportCameraControllerInstance(const AzFramework::ViewportId viewportId)
+        : MultiViewportControllerInstanceInterface(viewportId)
     {
-<<<<<<< HEAD
-        AzFramework::Cameras cameras;
-        auto firstPersonRotateCamera = AZStd::make_shared<AzFramework::RotateCameraInput>(AzFramework::InputDeviceMouse::Button::Right);
-        auto firstPersonPanCamera = AZStd::make_shared<AzFramework::PanCameraInput>(AzFramework::LookPan);
-=======
         // LYN-2315 TODO - move setup out of constructor, pass cameras in
         auto firstPersonRotateCamera = AZStd::make_shared<AzFramework::RotateCameraInput>(AzFramework::CameraFreeLookButton);
         auto firstPersonPanCamera =
             AZStd::make_shared<AzFramework::PanCameraInput>(AzFramework::CameraFreePanButton, AzFramework::LookPan);
->>>>>>> 9ec968e7
         auto firstPersonTranslateCamera = AZStd::make_shared<AzFramework::TranslateCameraInput>(AzFramework::LookTranslation);
         auto firstPersonWheelCamera = AZStd::make_shared<AzFramework::ScrollTranslationCameraInput>();
 
@@ -90,19 +85,11 @@
         orbitCamera->m_orbitCameras.AddCamera(orbitDollyMoveCamera);
         orbitCamera->m_orbitCameras.AddCamera(orbitPanCamera);
 
-        cameras.AddCamera(firstPersonRotateCamera);
-        cameras.AddCamera(firstPersonPanCamera);
-        cameras.AddCamera(firstPersonTranslateCamera);
-        cameras.AddCamera(firstPersonWheelCamera);
-        cameras.AddCamera(orbitCamera);
-        return AZStd::move(cameras);
-    }
-
-    ModernViewportCameraControllerInstance::ModernViewportCameraControllerInstance(const AzFramework::ViewportId viewportId, ModernViewportCameraController* controller)
-        : MultiViewportControllerInstanceInterface<ModernViewportCameraController>(viewportId, controller)
-    {
-        // LYN-2315 TODO - move setup out of constructor, pass cameras in
-        m_cameraSystem.m_cameras = controller->GetCameras();
+        m_cameraSystem.m_cameras.AddCamera(firstPersonRotateCamera);
+        m_cameraSystem.m_cameras.AddCamera(firstPersonPanCamera);
+        m_cameraSystem.m_cameras.AddCamera(firstPersonTranslateCamera);
+        m_cameraSystem.m_cameras.AddCamera(firstPersonWheelCamera);
+        m_cameraSystem.m_cameras.AddCamera(orbitCamera);
 
         if (auto viewportContext = RetrieveViewportContext(GetViewportId()))
         {
