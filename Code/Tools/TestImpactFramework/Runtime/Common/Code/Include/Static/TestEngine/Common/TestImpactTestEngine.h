/*
 * Copyright (c) Contributors to the Open 3D Engine Project.
 * For complete copyright and license terms please see the LICENSE at the root of this distribution.
 *
 * SPDX-License-Identifier: Apache-2.0 OR MIT
 *
 */

#include <Process/Scheduler/TestImpactProcessScheduler.h>
#include <TestEngine/Common/TestImpactTestEngineException.h>
#include <TestEngine/Common/Job/TestImpactTestEngineJob.h>

#include <AzCore/std/containers/unordered_map.h>
#include <AzCore/std/containers/vector.h>

#pragma once

namespace TestImpact
{
    template<typename TestTarget>
    class TestEngineRegularRun;

    template<typename TestTarget, typename Coverage>
    class TestEngineInstrumentedRun;

    //! Callback for when a given test engine job has failed and requires determination of the error code it returned.
    template<typename TestJobRunner> 
    using ErrorCodeCheckerCallback = AZStd::function<AZStd::optional<Client::TestRunResult>(const typename TestJobRunner::JobInfo& jobInfo, const JobMeta& meta)>;

    //! Callback for when a given test engine job completes.
    template<typename TestTarget>
    using TestEngineJobCompleteCallback = AZStd::function<void(const TestEngineJob<TestTarget>& testJob)>;

    template<typename TestTarget>
    using TestEngineRegularRunResult = AZStd::pair<TestSequenceResult, AZStd::vector<TestEngineRegularRun<TestTarget>>>;

    template<typename TestTarget, typename Coverage>
    using TestEngineInstrumentedRunResult = AZStd::pair<TestSequenceResult, AZStd::vector<TestEngineInstrumentedRun<TestTarget, Coverage>>>;

    // Calculate the sequence result by analyzing the state of the test targets that were run.
    template<typename TestEngineJobType>
    TestSequenceResult CalculateSequenceResult(
        ProcessSchedulerResult result, const AZStd::vector<TestEngineJobType>& engineJobs, Policy::ExecutionFailure executionFailurePolicy)
    {
        if (result == ProcessSchedulerResult::Timeout)
        {
            // Test job runner timing out overrules all other possible sequence results
            return TestSequenceResult::Timeout;
        }

        bool hasExecutionFailures = false;
        bool hasTestFailures = false;
        for (const auto& engineJob : engineJobs)
        {
            switch (engineJob.GetTestResult())
            {
            case Client::TestRunResult::FailedToExecute:
                {
                    hasExecutionFailures = true;
                    break;
                }
            case Client::TestRunResult::Timeout:
            case Client::TestRunResult::TestFailures:
                {
                    hasTestFailures = true;
                    break;
                }
            default:
                {
                    continue;
                }
            }
        }

        // Execution failure can be considered test passes if a permissive execution failure policy is used, otherwise they are failures
        if ((hasExecutionFailures && executionFailurePolicy != Policy::ExecutionFailure::Ignore) || hasTestFailures)
        {
            return TestSequenceResult::Failure;
        }
        else
        {
            return TestSequenceResult::Success;
        }
    }

    // Map for storing the test engine job data of completed test target runs
    template<typename IdType, typename TestTarget>
    using TestEngineJobMap = AZStd::unordered_map<IdType, TestEngineJob<TestTarget>>;

    // Functor for handling test job runner callbacks
    template<typename TestJobRunner, typename TestTarget>
    class TestJobRunnerCallbackHandler
    {
        using IdType = typename TestJobRunner::JobInfo::IdType;
        using JobInfo = typename TestJobRunner::JobInfo;

    public:
        TestJobRunnerCallbackHandler(
            const AZStd::vector<const TestTarget*>& testTargets,
            TestEngineJobMap<IdType, TestTarget>* engineJobs,
            Policy::ExecutionFailure executionFailurePolicy,
            Policy::TestFailure testFailurePolicy,
            ErrorCodeCheckerCallback<TestJobRunner> errorCodeCheckerCallback,
            AZStd::optional<TestEngineJobCompleteCallback<TestTarget>>* callback)
            : m_testTargets(testTargets)
            , m_engineJobs(engineJobs)
            , m_executionFailurePolicy(executionFailurePolicy)
            , m_testFailurePolicy(testFailurePolicy)
            , m_errorCodeCheckerCallback(errorCodeCheckerCallback)
            , m_callback(callback)
        {
        }

        [[nodiscard]] ProcessCallbackResult operator()(const typename JobInfo& jobInfo, const TestImpact::JobMeta& meta, StdContent&& std)
        {
            const auto id = jobInfo.GetId().m_value;
            const auto& args = jobInfo.GetCommand().m_args;
            const auto* target = m_testTargets[id];
            const auto result = GetClientTestRunResultForMeta(jobInfo, meta);

            // Place the test engine job associated with this test run into the map along with its client test run result so
            // that it can be retrieved when the sequence has ended (and any associated artifacts processed)
            const auto& [it, success] = m_engineJobs->emplace(
                id,
                TestEngineJob<TestTarget>(
                    target, args, meta, result, AZStd::move(std.m_out.value_or("")), AZStd::move(std.m_err.value_or(""))));

            if (m_callback->has_value())
            {
                (*m_callback).value()(it->second);
            }

            if ((result == Client::TestRunResult::FailedToExecute && m_executionFailurePolicy == Policy::ExecutionFailure::Abort) ||
                (result == Client::TestRunResult::TestFailures && m_testFailurePolicy == Policy::TestFailure::Abort))
            {
                return ProcessCallbackResult::Abort;
            }

            return ProcessCallbackResult::Continue;
        }

        // Deduces the run result for a given test target based on how the process exited and known return values
        Client::TestRunResult GetClientTestRunResultForMeta(const typename JobInfo& jobInfo, const JobMeta& meta)
        {
            // Attempt to determine why a given test target executed successfully but return with an error code
            if (meta.m_returnCode.has_value())
            {
                if (const auto result = m_errorCodeCheckerCallback(jobInfo, meta); result.has_value())
                {
                    return result.value();
                }
            }

            switch (meta.m_result)
            {
            // If the test target executed successfully but returned in an unknown abnormal state it's probably because a test caused
            // an unhandled exception, segfault or any other of the weird and wonderful ways a badly behaving test can terminate
            case JobResult::ExecutedWithFailure:
                return Client::TestRunResult::TestFailures;
            // The trivial case: all of the tests in the test target passed
            case JobResult::ExecutedWithSuccess:
                return Client::TestRunResult::AllTestsPass;
            // NotExecuted happens when a test is queued for launch but the test runner terminates the sequence (either due to client
            // abort or due to the sequence timer expiring) whereas Terminated happens when the aforementioned scenarios happen when the
            // test target is in flight
            case JobResult::NotExecuted:
            case JobResult::Terminated:
                return Client::TestRunResult::NotRun;
            // The individual timer for the test target expired
            case JobResult::Timeout:
                return Client::TestRunResult::Timeout;
            case JobResult::FailedToExecute:
                return Client::TestRunResult::FailedToExecute;
            default:
                throw(TestEngineException(AZStd::string::format("Unexpected job result: %u", static_cast<unsigned int>(meta.m_result))));
            }
        }

    private:
        const AZStd::vector<const TestTarget*>& m_testTargets;
        TestEngineJobMap<typename IdType, TestTarget>* m_engineJobs;
        Policy::ExecutionFailure m_executionFailurePolicy;
        Policy::TestFailure m_testFailurePolicy;
        ErrorCodeCheckerCallback<TestJobRunner> m_errorCodeCheckerCallback;
        AZStd::optional<TestEngineJobCompleteCallback<TestTarget>>* m_callback;
    };

    // Helper trait for identifying the test engine job specialization for a given test job runner
    template<typename TestJobRunner>
    struct TestJobRunnerTrait
    {
    };

    // Helper function for getting the type directly of the test job runner trait
    template<typename TestJobRunner>
    using TestEngineJobType = typename TestJobRunnerTrait<TestJobRunner>::TestEngineJobType;

    // Helper function to compile the run type specific test engine jobs from their associated jobs and payloads
    template<typename TestJobRunner, typename TestTarget>
    AZStd::vector<TestEngineJobType<TestJobRunner>> CompileTestEngineRuns(
        const AZStd::vector<const TestTarget*>& testTargets,
        AZStd::vector<typename TestJobRunner::Job>& runnerjobs,
        TestEngineJobMap<typename TestJobRunner::JobInfo::IdType, TestTarget>&& engineJobs)
    {
        AZStd::vector<TestEngineJobType<TestJobRunner>> engineRuns;
        engineRuns.reserve(testTargets.size());

        for (auto& job : runnerjobs)
        {
            const auto id = job.GetJobInfo().GetId().m_value;
            if (auto it = engineJobs.find(id); it != engineJobs.end())
            {
                // An entry in the test engine job map means that this job was acted upon (an attempt to execute, successful or
                // otherwise)
                auto& engineJob = it->second;
                TestEngineJobType<TestJobRunner> run(AZStd::move(engineJob), job.ReleasePayload());
                engineRuns.push_back(AZStd::move(run));
            }
            else
            {
                // No entry in the test engine job map means that this job never had the opportunity to be acted upon (the sequence
                // was terminated whilst this job was still queued up for execution)
                const auto& args = job.GetJobInfo().GetCommand().m_args;
                const auto* target = testTargets[id];
                TestEngineJobType<TestJobRunner> run(
                    TestEngineJob<TestTarget>(target, args, {}, Client::TestRunResult::NotRun, "", ""), {});
                engineRuns.push_back(AZStd::move(run));
            }
        }

        return engineRuns;
    }

    //! Helper function to run the specified tests.
    template<typename TestJobRunner, typename TestTarget>
    auto RunTests(
        TestJobRunner* testRunner,
        const AZStd::vector<typename TestJobRunner::JobInfo>& jobInfos,
        const AZStd::vector<const TestTarget*>& testTargets,
        ErrorCodeCheckerCallback<TestJobRunner> errorCheckerCallback,
        Policy::ExecutionFailure executionFailurePolicy,
        Policy::TestFailure testFailurePolicy,
        Policy::TargetOutputCapture targetOutputCapture,
        AZStd::optional<AZStd::chrono::milliseconds> testTargetTimeout,
        AZStd::optional<AZStd::chrono::milliseconds> globalTimeout,
        AZStd::optional<TestEngineJobCompleteCallback<TestTarget>> jobCallback,
        AZStd::optional<typename TestJobRunner::StdContentCallback> stdContentCallback)
    {
        TestEngineJobMap<TestJobRunner::JobInfo::IdType, TestTarget> engineJobs;
        auto [result, runnerJobs] = testRunner->RunTests(
            jobInfos,
            targetOutputCapture == Policy::TargetOutputCapture::None ? StdOutputRouting::None : StdOutputRouting::ToParent,
            targetOutputCapture == Policy::TargetOutputCapture::None ? StdErrorRouting::None : StdErrorRouting::ToParent,
            testTargetTimeout,
            globalTimeout,
            TestJobRunnerCallbackHandler<TestJobRunner, TestTarget>(
                testTargets,
                &engineJobs,
                executionFailurePolicy,
                testFailurePolicy,
                errorCheckerCallback,
                &jobCallback),
            stdContentCallback);

        auto engineRuns = CompileTestEngineRuns<TestJobRunner, TestTarget>(testTargets, runnerJobs, AZStd::move(engineJobs));
        return AZStd::pair{ CalculateSequenceResult(result, engineRuns, executionFailurePolicy), AZStd::move(engineRuns) };
    }

    //! Helper function to generate the test engine job infos and the proceed to running the tests.
    template<typename TestJobRunner, typename TestJobInfoGenerator, typename TestTarget>
    auto GenerateJobInfosAndRunTests(
        TestJobRunner* testRunner,
        TestJobInfoGenerator* jobInfoGenerator,
        const AZStd::vector<const TestTarget*>& testTargets,
        ErrorCodeCheckerCallback<TestJobRunner> errorCheckerCallback,
        Policy::ExecutionFailure executionFailurePolicy,
        Policy::TestFailure testFailurePolicy,
        Policy::TargetOutputCapture targetOutputCapture,
        AZStd::optional<AZStd::chrono::milliseconds> testTargetTimeout,
        AZStd::optional<AZStd::chrono::milliseconds> globalTimeout,
        AZStd::optional<TestEngineJobCompleteCallback<TestTarget>> jobCallback,
        AZStd::optional<typename TestJobRunner::StdContentCallback> stdContentCallback)
    {
        return RunTests(
            testRunner,
            jobInfoGenerator->GenerateJobInfos(testTargets),
            testTargets,
            errorCheckerCallback,
            executionFailurePolicy,
            testFailurePolicy,
            targetOutputCapture,
            testTargetTimeout,
            globalTimeout,
            jobCallback,
            stdContentCallback
        );
    }

    template<typename TestEngineJob>
    auto GenerateInstrumentedRunResult(const AZStd::pair<TestSequenceResult, AZStd::vector<TestEngineJob>>& engineJobs, Policy::IntegrityFailure integrityFailurePolicy)
    {
<<<<<<< HEAD
        const auto [result, engineRuns] = engineJobs;
=======
        const auto& [result, engineRuns] = engineJobs;
>>>>>>> e57b0df5

        // Now that we know the true result of successful jobs that return non-zero we can deduce if we have any integrity failures
        // where a test target ran and completed its tests without incident yet failed to produce coverage data
        if (integrityFailurePolicy == Policy::IntegrityFailure::Abort)
        {
            for (const auto& engineRun : engineRuns)
            {
                if (const auto testResult = engineRun.GetTestResult();
                    testResult == Client::TestRunResult::AllTestsPass || testResult == Client::TestRunResult::TestFailures)
                {
                    AZ_TestImpact_Eval(
                        engineRun.GetCoverge().has_value(),
                        TestEngineException,
                        AZStd::string::format(
                            "Test target %s completed its test run but failed to produce coverage data",
                            engineRun.GetTestTarget()->GetName().c_str()));
                }
            }
        }

        return AZStd::pair{ result, engineRuns };
    }
} // namespace TestImpact<|MERGE_RESOLUTION|>--- conflicted
+++ resolved
@@ -299,11 +299,7 @@
     template<typename TestEngineJob>
     auto GenerateInstrumentedRunResult(const AZStd::pair<TestSequenceResult, AZStd::vector<TestEngineJob>>& engineJobs, Policy::IntegrityFailure integrityFailurePolicy)
     {
-<<<<<<< HEAD
-        const auto [result, engineRuns] = engineJobs;
-=======
         const auto& [result, engineRuns] = engineJobs;
->>>>>>> e57b0df5
 
         // Now that we know the true result of successful jobs that return non-zero we can deduce if we have any integrity failures
         // where a test target ran and completed its tests without incident yet failed to produce coverage data
