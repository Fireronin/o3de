--- conflicted
+++ resolved
@@ -112,11 +112,7 @@
         }
 
         AZStd::unique_ptr<UnitTestAppManager> m_application;
-<<<<<<< HEAD
-=======
         AZStd::unique_ptr<MockAssetDatabaseRequestsHandler> m_assetDatabaseRequestsHandler;
-
->>>>>>> 82ea9070
     };
 
     // use the list of registered legacy unit tests to generate the list of test parameters:
