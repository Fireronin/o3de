/*
 * Copyright (c) Contributors to the Open 3D Engine Project.
 * For complete copyright and license terms please see the LICENSE at the root of this distribution.
 *
 * SPDX-License-Identifier: Apache-2.0 OR MIT
 *
 */
#include <QStringList>
#include <QCoreApplication>
#include <QElapsedTimer>

#include <AzCore/Casting/lossy_cast.h>

#include <AssetBuilderSDK/AssetBuilderBusses.h>
#include <AssetBuilderSDK/AssetBuilderSDK.h>

#include <AzFramework/FileFunc/FileFunc.h>

#include <AzToolsFramework/Debug/TraceContext.h>

#include "native/AssetManager/assetProcessorManager.h"

#include <AzCore/std/sort.h>
#include <AzToolsFramework/API/AssetDatabaseBus.h>

#include <native/AssetManager/PathDependencyManager.h>
#include <native/utilities/BuilderConfigurationBus.h>
#include <native/utilities/StatsCapture.h>

#include "AssetRequestHandler.h"

#include <AssetManager/ProductAsset.h>

namespace AssetProcessor
{
    const AZ::u32 FAILED_FINGERPRINT = 1;
    const int MILLISECONDS_BETWEEN_CREATE_JOBS_STATUS_UPDATE = 1000;
    const int MILLISECONDS_BETWEEN_PROCESS_JOBS_STATUS_UPDATE = 100;

    constexpr AZStd::size_t s_lengthOfUuid = 38;

    using namespace AzToolsFramework::AssetSystem;
    using namespace AzFramework::AssetSystem;

    AssetProcessorManager::AssetProcessorManager(AssetProcessor::PlatformConfiguration* config, QObject* parent)
        : QObject(parent)
        , m_platformConfig(config)
    {
        m_stateData = AZStd::shared_ptr<AssetDatabaseConnection>(aznew AssetDatabaseConnection());
        // note that this is not the first time we're opening the database - the main thread also opens it before this happens,
        // which allows it to upgrade it and check it for errors.  If we get here, it means the database is already good to go.

        m_stateData->OpenDatabase();

        MigrateScanFolders();

        m_highestJobRunKeySoFar = m_stateData->GetHighestJobRunKey() + 1;

        // cache this up front.  Note that it can fail here, and will retry later.
        InitializeCacheRoot();

        QDir assetRoot;
        AssetUtilities::ComputeAssetRoot(assetRoot);

        using namespace AZStd::placeholders;

        m_pathDependencyManager = AZStd::make_unique<PathDependencyManager>(m_stateData, m_platformConfig);
        m_pathDependencyManager->SetDependencyResolvedCallback(AZStd::bind(&AssetProcessorManager::EmitResolvedDependency, this, _1, _2));

        m_sourceFileRelocator = AZStd::make_unique<SourceFileRelocator>(m_stateData, m_platformConfig);

        m_excludedFolderCache = AZStd::make_unique<ExcludedFolderCache>(m_platformConfig);

        PopulateJobStateCache();

        AssetProcessor::ProcessingJobInfoBus::Handler::BusConnect();
    }

    AssetProcessorManager::~AssetProcessorManager()
    {
        AssetProcessor::ProcessingJobInfoBus::Handler::BusDisconnect();
    }

    void AssetProcessorManager::PopulateJobStateCache()
    {
        AzToolsFramework::AssetDatabase::JobDatabaseEntryContainer jobs;
        AzToolsFramework::AssetDatabase::SourceDatabaseEntryContainer sources;

        m_stateData->GetJobs(jobs);

        for (const auto& jobEntry : jobs)
        {
            AzToolsFramework::AssetDatabase::SourceDatabaseEntry sourceEntry;

            if (m_stateData->GetSourceByJobID(jobEntry.m_jobID, sourceEntry))
            {
                JobDesc jobDesc(sourceEntry.m_sourceName, jobEntry.m_jobKey, jobEntry.m_platform);
                JobIndentifier jobIdentifier(jobDesc, jobEntry.m_builderGuid);

                m_jobDescToBuilderUuidMap[jobDesc].insert(jobEntry.m_builderGuid);
                m_jobFingerprintMap[jobIdentifier] = jobEntry.m_fingerprint;
            }
        }
    }

    template <class R>
    inline bool AssetProcessorManager::Recv(unsigned int connId, QByteArray payload, R& request)
    {
        bool readFromStream = AZ::Utils::LoadObjectFromBufferInPlace(payload.data(), payload.size(), request);
        AZ_Assert(readFromStream, "AssetProcessorManager::Recv: Could not deserialize from stream (type=%u)", request.GetMessageType());
        return readFromStream;
    }

    bool AssetProcessorManager::InitializeCacheRoot()
    {
        if (AssetUtilities::ComputeProjectCacheRoot(m_cacheRootDir))
        {
            m_normalizedCacheRootPath = AssetUtilities::NormalizeDirectoryPath(m_cacheRootDir.absolutePath());
            return !m_normalizedCacheRootPath.isEmpty();
        }

        return false;
    }

    void AssetProcessorManager::OnAssetScannerStatusChange(AssetProcessor::AssetScanningStatus status)
    {
        if (status == AssetProcessor::AssetScanningStatus::Started)
        {
            // capture scanning stats:
            AssetProcessor::StatsCapture::BeginCaptureStat("AssetScanning");

            // Ensure that the source file list is populated before a scan begins
            m_sourceFilesInDatabase.clear();
            m_fileModTimes.clear();
            m_fileHashes.clear();

            auto sourcesFunction = [this](AzToolsFramework::AssetDatabase::SourceAndScanFolderDatabaseEntry& entry)
            {
                QString databaseSourceName = QString::fromUtf8(entry.m_sourceName.c_str());
                QString scanFolderPath = QString::fromUtf8(entry.m_scanFolder.c_str());
                QString relativeToScanFolderPath = databaseSourceName;
                QString finalAbsolute = (QString("%1/%2").arg(scanFolderPath).arg(relativeToScanFolderPath));
                m_sourceFilesInDatabase[finalAbsolute] = { scanFolderPath, relativeToScanFolderPath, databaseSourceName, entry.m_analysisFingerprint.c_str() };

                return true;
            };

            m_stateData->QuerySourceAndScanfolder(sourcesFunction);

            m_stateData->QueryFilesTable([this](AzToolsFramework::AssetDatabase::FileDatabaseEntry& entry)
            {
                if (entry.m_isFolder)
                {
                    // Ignore folders
                    return true;
                }

                QString scanFolderPath;
                QString relativeToScanFolderPath = QString::fromUtf8(entry.m_fileName.c_str());

                for (int i = 0; i < m_platformConfig->GetScanFolderCount(); ++i)
                {
                    const auto& scanFolderInfo = m_platformConfig->GetScanFolderAt(i);

                    if (scanFolderInfo.ScanFolderID() == entry.m_scanFolderPK)
                    {
                        scanFolderPath = scanFolderInfo.ScanPath();
                        break;
                    }
                }

                QString finalAbsolute = (QString("%1/%2").arg(scanFolderPath).arg(relativeToScanFolderPath));
                m_fileModTimes.emplace(finalAbsolute.toUtf8().data(), entry.m_modTime);
                m_fileHashes.emplace(finalAbsolute.toUtf8().constData(), entry.m_hash);

                return true;
            });

            m_isCurrentlyScanning = true;
        }
        else if ((status == AssetProcessor::AssetScanningStatus::Completed) ||
                 (status == AssetProcessor::AssetScanningStatus::Stopped))
        {
            AssetProcessor::StatsCapture::EndCaptureStat("AssetScanning");
            // place a message in the queue that will cause us to transition
            // into a "no longer scanning" state and then continue with the next phase
            // we place this at the end of the queue rather than calling it immediately, becuase
            // other messages may still be in the queue such as the incoming file list.
            QMetaObject::invokeMethod(this, "FinishAssetScan", Qt::QueuedConnection);
        }
    }

    void AssetProcessorManager::FinishAssetScan()
    {
        AZ_TracePrintf(AssetProcessor::ConsoleChannel, "Initial Scan complete, checking for missing files...\n");
        m_isCurrentlyScanning = false;
        CheckMissingFiles();
    }

    ///////////////////////////////////////////////////////////////////////////////////////////////////////////////////
    // JOB STATUS REQUEST HANDLING
    void AssetProcessorManager::OnJobStatusChanged(JobEntry jobEntry, JobStatus status)
    {
        //this function just adds an removes to a maps to speed up job status, we don't actually write
        //to the database until it either succeeds or fails
        AZ::Uuid sourceUUID = AssetUtilities::CreateSafeSourceUUIDFromName(jobEntry.m_databaseSourceName.toUtf8().data());
        AZ::Uuid legacySourceUUID = AssetUtilities::CreateSafeSourceUUIDFromName(jobEntry.m_databaseSourceName.toUtf8().data(), false); // legacy source uuid

        if (status == JobStatus::Queued)
        {
            // freshly queued files start out queued.
            JobInfo& jobInfo = m_jobRunKeyToJobInfoMap.insert_key(jobEntry.m_jobRunKey).first->second;
            jobInfo.m_platform = jobEntry.m_platformInfo.m_identifier;
            jobInfo.m_builderGuid = jobEntry.m_builderGuid;
            jobInfo.m_sourceFile = jobEntry.m_pathRelativeToWatchFolder.toUtf8().constData();
            jobInfo.m_watchFolder = jobEntry.m_watchFolderPath.toUtf8().constData();
            jobInfo.m_jobKey = jobEntry.m_jobKey.toUtf8().constData();
            jobInfo.m_jobRunKey = jobEntry.m_jobRunKey;
            jobInfo.m_status = status;

            m_jobKeyToJobRunKeyMap.insert(AZStd::make_pair(jobEntry.m_jobKey.toUtf8().data(), jobEntry.m_jobRunKey));
            SourceInfo sourceInfo = { jobEntry.m_watchFolderPath, jobEntry.m_databaseSourceName, jobEntry.m_pathRelativeToWatchFolder };
            Q_EMIT SourceQueued(sourceUUID, legacySourceUUID, sourceInfo.m_watchFolder, jobEntry.m_pathRelativeToWatchFolder);
        }
        else
        {
            QString statKey = QString("ProcessJob,%1,%2,%3").arg(jobEntry.m_databaseSourceName).arg(jobEntry.m_jobKey).arg(jobEntry.m_platformInfo.m_identifier.c_str());

            if (status == JobStatus::InProgress)
            {
                //update to in progress status
                m_jobRunKeyToJobInfoMap[jobEntry.m_jobRunKey].m_status = JobStatus::InProgress;
                // stats tracking.  Start accumulating time.
                AssetProcessor::StatsCapture::BeginCaptureStat(statKey.toUtf8().constData());

            }
            else //if failed or succeeded remove from the map
            {
                // note that sometimes this gets called twice, once by the RCJobs thread and once by the AP itself,
                // because sometimes jobs take a short cut from "started" -> "failed" or "started" -> "complete
                // without going thru the RC.
                // as such, all the code in this block should be crafted to work regardless of whether its double called.
                AZStd::optional<AZStd::sys_time_t> operationDuration =
<<<<<<< HEAD
                    AssetProcessor::StatsCapture::EndCaptureStat(statKey.toUtf8().constData(), true);
=======
                    AssetProcessor::StatsCapture::EndCaptureStat(statKey.toUtf8().constData());
>>>>>>> 02846cf4

                if (operationDuration)
                {
                    Q_EMIT JobProcessDurationChanged(
                        jobEntry, QTime::fromMSecsSinceStartOfDay(aznumeric_cast<int>(operationDuration.value())));
                }

                m_jobRunKeyToJobInfoMap.erase(jobEntry.m_jobRunKey);
                Q_EMIT SourceFinished(sourceUUID, legacySourceUUID);
                Q_EMIT JobComplete(jobEntry, status);

                auto found = m_jobKeyToJobRunKeyMap.equal_range(jobEntry.m_jobKey.toUtf8().data());

                for (auto iter = found.first; iter != found.second; ++iter)
                {
                    if (iter->second == jobEntry.m_jobRunKey)
                    {
                        m_jobKeyToJobRunKeyMap.erase(iter);
                        break;
                    }
                }
            }
        }
    }

    //! A network request came in, Given a Job Run Key (from the above Job Request), asking for the actual log for that job.
    AssetJobLogResponse AssetProcessorManager::ProcessGetAssetJobLogRequest(MessageData<AssetJobLogRequest> messageData)
    {
        AssetJobLogResponse response;
        ProcessGetAssetJobLogRequest(*messageData.m_message, response);

        return response;
    }

    void AssetProcessorManager::ProcessGetAssetJobLogRequest(const AssetJobLogRequest& request, AssetJobLogResponse& response)
    {
        JobInfo jobInfo;

        bool hasSpace = false;
        auto* diskSpaceInfoBus = AZ::Interface<IDiskSpaceInfo>::Get();

        if(diskSpaceInfoBus)
        {
            hasSpace = diskSpaceInfoBus->CheckSufficientDiskSpace(0, false);
        }

        if (!hasSpace)
        {
            AZ_TracePrintf("AssetProcessorManager", "Warn: AssetProcessorManager: Low disk space detected\n");
            response.m_jobLog = "Warn: Low disk space detected.  Log file may be missing or truncated.  Asset processing is likely to fail.\n";
        }

        //look for the job in flight first
        auto foundElement = m_jobRunKeyToJobInfoMap.find(request.m_jobRunKey);
        if (foundElement != m_jobRunKeyToJobInfoMap.end())
        {
            jobInfo = foundElement->second;
        }
        else
        {
            // get the job infos by that job run key.
            JobInfoContainer jobInfos;
            if (!m_stateData->GetJobInfoByJobRunKey(request.m_jobRunKey, jobInfos))
            {
                AZ_TracePrintf("AssetProcessorManager", "Error: AssetProcessorManager: Failed to find the job for a request.\n");
                response.m_jobLog.append("Error: AssetProcessorManager: Failed to find the job for a request.");
                response.m_isSuccess = false;

                return;
            }

            AZ_Assert(jobInfos.size() == 1, "Should only have found one jobInfo!!!");
            jobInfo = AZStd::move(jobInfos[0]);
        }

        if (jobInfo.m_status == JobStatus::Failed_InvalidSourceNameExceedsMaxLimit)
        {
            response.m_jobLog.append(AZStd::string::format("Warn: Source file name exceeds the maximum length allowed (%d).", AP_MAX_PATH_LEN).c_str());
            response.m_isSuccess = true;
            return;
        }

        AssetUtilities::ReadJobLog(jobInfo, response);
    }

    //! A network request came in, Given a Job Run Key (from the above Job Request), asking for the actual log for that job.
    GetAbsoluteAssetDatabaseLocationResponse AssetProcessorManager::ProcessGetAbsoluteAssetDatabaseLocationRequest(MessageData<GetAbsoluteAssetDatabaseLocationRequest> messageData)
    {
        GetAbsoluteAssetDatabaseLocationResponse response;

        AzToolsFramework::AssetDatabase::AssetDatabaseRequestsBus::Broadcast(&AzToolsFramework::AssetDatabase::AssetDatabaseRequests::GetAssetDatabaseLocation, response.m_absoluteAssetDatabaseLocation);

        if (response.m_absoluteAssetDatabaseLocation.size() > 0)
        {
            response.m_isSuccess = true;
        }

        return response;
    }

    //! A network request came in asking, for a given input asset, what the status is of any jobs related to that request
    AssetJobsInfoResponse AssetProcessorManager::ProcessGetAssetJobsInfoRequest(MessageData<AssetJobsInfoRequest> messageData)
    {
        AssetJobsInfoResponse response;
        ProcessGetAssetJobsInfoRequest(*messageData.m_message, response);

        return response;
    }

    void AssetProcessorManager::ProcessGetAssetJobsInfoRequest(AssetJobsInfoRequest& request, AssetJobsInfoResponse& response)
    {
        if (request.m_assetId.IsValid())
        {
            //If the assetId is valid than search both the database and the pending queue and update the searchTerm with the source name
            SourceInfo searchResults;
            if (!SearchSourceInfoBySourceUUID(request.m_assetId.m_guid, searchResults))
            {
                // If still not found it means that this source asset is neither in the database nor in the queue for processing
                AZ_TracePrintf(AssetProcessor::DebugChannel, "ProcessGetAssetJobsInfoRequest: AssetProcessor unable to find the requested source asset having uuid (%s).\n",
                    request.m_assetId.m_guid.ToString<AZStd::string>().c_str());
                response = AssetJobsInfoResponse(AzToolsFramework::AssetSystem::JobInfoContainer(), false);
                return;
            }
            request.m_searchTerm = searchResults.m_sourceDatabaseName.toUtf8().constData();
        }

        QString normalizedInputAssetPath;

        AzToolsFramework::AssetSystem::JobInfoContainer jobList;
        AssetProcessor::JobIdEscalationList jobIdEscalationList;
        if (!request.m_isSearchTermJobKey)
        {
            normalizedInputAssetPath = AssetUtilities::NormalizeFilePath(request.m_searchTerm.c_str());

            if (QFileInfo(normalizedInputAssetPath).isAbsolute())
            {
                QString scanFolderName;
                QString relativePathToFile;
                if (!m_platformConfig->ConvertToRelativePath(normalizedInputAssetPath, relativePathToFile, scanFolderName))
                {
                    response = AssetJobsInfoResponse(AzToolsFramework::AssetSystem::JobInfoContainer(), false);
                    return;
                }

                normalizedInputAssetPath = relativePathToFile;
            }

            //any queued or in progress jobs will be in the map:
            for (const auto& entry : m_jobRunKeyToJobInfoMap)
            {
                if (AzFramework::StringFunc::Equal(entry.second.m_sourceFile.c_str(), normalizedInputAssetPath.toUtf8().constData()))
                {
                    jobList.push_back(entry.second);
                    if (request.m_escalateJobs)
                    {
                        jobIdEscalationList.append(qMakePair(entry.second.m_jobRunKey, AssetProcessor::JobEscalation::AssetJobRequestEscalation));
                    }
                }
            }
        }
        else
        {
            auto found = m_jobKeyToJobRunKeyMap.equal_range(request.m_searchTerm.c_str());

            for (auto iter = found.first; iter != found.second; ++iter)
            {
                auto foundJobRunKey = m_jobRunKeyToJobInfoMap.find(iter->second);
                if (foundJobRunKey != m_jobRunKeyToJobInfoMap.end())
                {
                    AzToolsFramework::AssetSystem::JobInfo& jobInfo = foundJobRunKey->second;
                    jobList.push_back(jobInfo);
                    if (request.m_escalateJobs)
                    {
                        jobIdEscalationList.append(qMakePair(iter->second, AssetProcessor::JobEscalation::AssetJobRequestEscalation));
                    }
                }
            }
        }

        if (!jobIdEscalationList.empty())
        {
            Q_EMIT EscalateJobs(jobIdEscalationList);
        }

        AzToolsFramework::AssetSystem::JobInfoContainer jobListDataBase;
        if (!request.m_isSearchTermJobKey)
        {
            //any succeeded or failed jobs will be in the table
            m_stateData->GetJobInfoBySourceName(normalizedInputAssetPath.toUtf8().constData(), jobListDataBase);
        }
        else
        {
            //check the database for all jobs with that job key
            m_stateData->GetJobInfoByJobKey(request.m_searchTerm, jobListDataBase);
        }

        for (const AzToolsFramework::AssetSystem::JobInfo& job : jobListDataBase)
        {
            auto result = AZStd::find_if(jobList.begin(), jobList.end(),
                    [&job](AzToolsFramework::AssetSystem::JobInfo& entry) -> bool
                    {
                        return
                        AzFramework::StringFunc::Equal(entry.m_platform.c_str(), job.m_platform.c_str()) &&
                        AzFramework::StringFunc::Equal(entry.m_jobKey.c_str(), job.m_jobKey.c_str()) &&
                        AzFramework::StringFunc::Equal(entry.m_sourceFile.c_str(), job.m_sourceFile.c_str());
                    });
            if (result == jobList.end())
            {
                // A job for this asset has already completed and was registered with the database so report that one as well.
                jobList.push_back(job);
            }
        }

        // resolve any paths here before sending the job info back, in case the AP's %log% is different than whatever is reading
        // the AssetJobsInfoResponse
        for (AzToolsFramework::AssetSystem::JobInfo& job : jobList)
        {
            char resolvedBuffer[AZ_MAX_PATH_LEN] = { 0 };

            AZ::IO::FileIOBase::GetInstance()->ResolvePath(job.m_firstFailLogFile.c_str(), resolvedBuffer, AZ_MAX_PATH_LEN);
            job.m_firstFailLogFile = resolvedBuffer;

            AZ::IO::FileIOBase::GetInstance()->ResolvePath(job.m_lastFailLogFile.c_str(), resolvedBuffer, AZ_MAX_PATH_LEN);
            job.m_lastFailLogFile = resolvedBuffer;
        }

        response = AssetJobsInfoResponse(jobList, true);
    }

    void AssetProcessorManager::CheckMissingFiles()
    {
        if (!m_activeFiles.isEmpty())
        {
            // not ready yet, we have not drained the queue.
            QTimer::singleShot(10, this, SLOT(CheckMissingFiles()));
            return;
        }

        if (m_isCurrentlyScanning)
        {
            return;
        }

        // note that m_SourceFilesInDatabase is a map from (full absolute path) --> (database name for file)
        for (auto iter = m_sourceFilesInDatabase.begin(); iter != m_sourceFilesInDatabase.end(); iter++)
        {
            // CheckDeletedSourceFile actually expects the database name as the second value
            // iter.key is the full path normalized.  iter.value is the database path.
            // we need the relative path too:
            CheckDeletedSourceFile(
                iter.key(), iter.value().m_sourceRelativeToWatchFolder, iter.value().m_sourceDatabaseName,
                AZStd::chrono::system_clock::now());
        }

        // we want to remove any left over scan folders from the database only after
        // we remove all the products from source files we are no longer interested in,
        // we do it last instead of when we update scan folders because the scan folders table CASCADE DELETE on the sources, jobs,
        // products table and we want to do this last after cleanup of disk.
        for (auto entry : m_scanFoldersInDatabase)
        {
            if (!m_stateData->RemoveScanFolder(entry.second.m_scanFolderID))
            {
                AZ_TracePrintf(AssetProcessor::DebugChannel, "CheckMissingFiles: Unable to remove Scan Folder having id %d from the database.", entry.second.m_scanFolderID);
                return;
            }
        }

        m_scanFoldersInDatabase.clear();
        m_sourceFilesInDatabase.clear();

        QueueIdleCheck();
    }

    void AssetProcessorManager::QueueIdleCheck()
    {
        // avoid putting many check for idle requests in the queue if its already there.
        if (!m_alreadyQueuedCheckForIdle)
        {
            m_alreadyQueuedCheckForIdle = true;
            QMetaObject::invokeMethod(this, "CheckForIdle", Qt::QueuedConnection);
        }
    }

    void AssetProcessorManager::QuitRequested()
    {
        m_quitRequested = true;
        m_filesToExamine.clear();
        Q_EMIT ReadyToQuit(this);
    }

    //! This request comes in and is expected to do whatever heuristic is required in order to determine if an asset actually exists in the database.
    void AssetProcessorManager::OnRequestAssetExists(NetworkRequestID groupID, QString platform, QString searchTerm, AZ::Data::AssetId assetId)
    {
        // if an assetId is available there is no guessing to do.
        if (assetId.IsValid())
        {
            bool foundOne = false;
            m_stateData->QueryCombinedBySourceGuidProductSubId(
                assetId.m_guid,
                assetId.m_subId,
                [&foundOne](AzToolsFramework::AssetDatabase::CombinedDatabaseEntry& /*combinedDatabaseEntry*/)
                {
                    foundOne = true;
                    return true;
                },
                AZ::Uuid::CreateNull(),
                nullptr,
                platform.toUtf8().constData(),
                AzToolsFramework::AssetSystem::JobStatus::Any);

            if (foundOne)
            {
                // the source exists.
                Q_EMIT SendAssetExistsResponse(groupID, true);
                return;
            }
        }

        // otherwise, we have to guess
        QString productName = GuessProductOrSourceAssetName(searchTerm, platform, false);
        Q_EMIT SendAssetExistsResponse(groupID, !productName.isEmpty());
    }

    QString AssetProcessorManager::GuessProductOrSourceAssetName(QString searchTerm, QString platform, bool useLikeSearch)
    {
        // Search the product table
        QString productName = AssetUtilities::GuessProductNameInDatabase(searchTerm, platform, m_stateData.get());

        if (!productName.isEmpty())
        {
            return productName;
        }

        // Search the source table
        AzToolsFramework::AssetDatabase::ProductDatabaseEntryContainer products;

        if (!useLikeSearch && m_stateData->GetProductsBySourceName(searchTerm, products))
        {
            return searchTerm;
        }
        else if (useLikeSearch && m_stateData->GetProductsLikeSourceName(searchTerm, AzToolsFramework::AssetDatabase::AssetDatabaseConnection::LikeType::StartsWith, products))
        {
            return searchTerm;
        }

        return QString();
    }

    void AssetProcessorManager::AssetCancelled(AssetProcessor::JobEntry jobEntry)
    {
        if (m_quitRequested)
        {
            return;
        }
        // Remove the log file for the cancelled job
        AZStd::string logFile = AssetUtilities::ComputeJobLogFolder() + "/" + AssetUtilities::ComputeJobLogFileName(jobEntry);
        EraseLogFile(logFile.c_str());

        // cancelled jobs are replaced by new jobs to process the same asset, so keep track of that for the analysis tracker too
        // note that this isn't a failure - the job just isn't there anymore.
        UpdateAnalysisTrackerForFile(jobEntry, AnalysisTrackerUpdateType::JobFinished);

        OnJobStatusChanged(jobEntry, JobStatus::Failed);

        // we know that things have changed at this point; ensure that we check for idle
        QueueIdleCheck();
    }

    void AssetProcessorManager::AssetFailed(AssetProcessor::JobEntry jobEntry)
    {
        if (m_quitRequested)
        {
            return;
        }

        m_AssetProcessorIsBusy = true;
        Q_EMIT AssetProcessorManagerIdleState(false);

        // when an asset fails, we must make sure we notify the Analysis Tracker that it has failed, so that it doesn't write into the database
        // that it can be skipped next time:

        UpdateAnalysisTrackerForFile(jobEntry, AnalysisTrackerUpdateType::JobFailed);

        // if its a fake "autofail job" or other reason for it not to exist in the DB, don't do anything here.
        if (!jobEntry.m_addToDatabase)
        {
            return;
        }

        // wipe the times so that it will try again next time.
        // note:  Leave the prior successful products where they are, though.

        // We have to include a fingerprint in the database for this job, otherwise when assets change that
        // affect this failed job, the failed assets won't get rescanned and won't be in the database and
        // therefore won't get reprocessed. Set it to FAILED_FINGERPRINT.
        //create/update the source record for this job
        AzToolsFramework::AssetDatabase::SourceDatabaseEntry source;
        AzToolsFramework::AssetDatabase::SourceDatabaseEntryContainer sources;
        QString absolutePathToFile = jobEntry.GetAbsoluteSourcePath();
        if (m_stateData->GetSourcesBySourceName(jobEntry.m_databaseSourceName, sources))
        {
            AZ_Assert(sources.size() == 1, "Should have only found one source!!!");
            source = AZStd::move(sources[0]);
        }
        else
        {
            //if we didn't find a source, we make a new source
            const ScanFolderInfo* scanFolder = m_platformConfig->GetScanFolderForFile(jobEntry.m_watchFolderPath);
            if (!scanFolder)
            {
                //can't find the scan folder this source came from!?
                AZ_Error(AssetProcessor::ConsoleChannel, false, "Failed to find the scan folder for this source!!!");
            }

            //add the new source
            if (!QFile::exists(absolutePathToFile))
            {
                AZ_TracePrintf(AssetProcessor::ConsoleChannel, "Source file %s no longer exists, it will not be added to database.\n",
                    absolutePathToFile.toUtf8().constData());

                //notify the GUI to remove the failed job that is currently onscreen:
                AzToolsFramework::AssetSystem::JobInfo jobInfo;
                jobInfo.m_sourceFile = jobEntry.m_databaseSourceName.toUtf8().constData();
                jobInfo.m_platform = jobEntry.m_platformInfo.m_identifier;
                jobInfo.m_jobKey = jobEntry.m_jobKey.toUtf8().constData();
                Q_EMIT JobRemoved(jobInfo);

                return;
            }
            else
            {
                AddSourceToDatabase(source, scanFolder, jobEntry.m_databaseSourceName);
            }
        }

        //create/update the job
        AzToolsFramework::AssetDatabase::JobDatabaseEntry job;
        AzToolsFramework::AssetDatabase::JobDatabaseEntryContainer jobs;
        if (m_stateData->GetJobsBySourceID(source.m_sourceID, jobs, jobEntry.m_builderGuid, jobEntry.m_jobKey, jobEntry.m_platformInfo.m_identifier.c_str()))
        {
            AZ_Assert(jobs.size() == 1, "Should have only found one job!!!");
            job = AZStd::move(jobs[0]);

            //we only want to keep the first fail and the last fail log
            //if it has failed before, both first and last will be set, only delete last fail file if its not the first fail
            if (job.m_firstFailLogTime && job.m_firstFailLogTime != job.m_lastFailLogTime)
            {
                EraseLogFile(job.m_lastFailLogFile.c_str());
            }

            //we failed so the last fail is the same as the current
            job.m_lastFailLogTime = job.m_lastLogTime = QDateTime::currentMSecsSinceEpoch();
            job.m_lastFailLogFile = job.m_lastLogFile = AssetUtilities::ComputeJobLogFolder() + "/" + AssetUtilities::ComputeJobLogFileName(jobEntry);

            //if we have never failed before also set the first fail to be the last fail
            if (!job.m_firstFailLogTime)
            {
                job.m_firstFailLogTime = job.m_lastFailLogTime;
                job.m_firstFailLogFile = job.m_lastFailLogFile;
            }
        }
        else
        {
            //if we didn't find a job, we make a new one
            job.m_sourcePK = source.m_sourceID;
            job.m_jobKey = jobEntry.m_jobKey.toUtf8().constData();
            job.m_platform = jobEntry.m_platformInfo.m_identifier;
            job.m_builderGuid = jobEntry.m_builderGuid;

            //if this is a new job that failed then first filed ,last failed and current are the same
            job.m_firstFailLogTime = job.m_lastFailLogTime = job.m_lastLogTime = QDateTime::currentMSecsSinceEpoch();
            job.m_firstFailLogFile = job.m_lastFailLogFile = job.m_lastLogFile = AssetUtilities::ComputeJobLogFolder() + "/" + AssetUtilities::ComputeJobLogFileName(jobEntry);
        }

        // invalidate the fingerprint
        job.m_fingerprint = FAILED_FINGERPRINT;

        //set the random key
        job.m_jobRunKey = jobEntry.m_jobRunKey;

        QString fullPath = jobEntry.GetAbsoluteSourcePath();
        //set the new status
        job.m_status = fullPath.length() < AP_MAX_PATH_LEN ? JobStatus::Failed : JobStatus::Failed_InvalidSourceNameExceedsMaxLimit;

        JobDiagnosticInfo info{};
        JobDiagnosticRequestBus::BroadcastResult(info, &JobDiagnosticRequestBus::Events::GetDiagnosticInfo, job.m_jobRunKey);

        job.m_warningCount = info.m_warningCount;
        job.m_errorCount = info.m_errorCount;

        // check to see if builder request deletion of LKG asset on failure, and delete them if so
        {
            AssetBuilderSDK::AssetBuilderDesc description;
            bool findResult = false;
            AssetBuilderSDK::AssetBuilderBus::BroadcastResult(findResult, &AssetBuilderSDK::AssetBuilderBus::Events::FindBuilderInformation, jobEntry.m_builderGuid, description);

            if (findResult && description.HasFlag(AssetBuilderSDK::AssetBuilderDesc::BF_DeleteLastKnownGoodProductOnFailure, jobEntry.m_jobKey.toUtf8().constData()))
            {
                AzToolsFramework::AssetDatabase::ProductDatabaseEntryContainer products;
                m_stateData->GetProductsByJobID(job.m_jobID, products);

                auto keepProductsIter = description.m_productsToKeepOnFailure.find(jobEntry.m_jobKey.toUtf8().constData());
                if (keepProductsIter != description.m_productsToKeepOnFailure.end())
                {
                    // keep some products
                    AZStd::erase_if(products, [&](const auto& entry) { return !keepProductsIter->second.contains(entry.m_subID); });
                }

                DeleteProducts(products);
            }
        }

        //create/update job
        if (!m_stateData->SetJob(job))
        {
            //somethings wrong...
            AZ_Error(AssetProcessor::ConsoleChannel, false, "Failed to update the job in the database!!!");
        }

        if (MessageInfoBus::HasHandlers())
        {
            // send a network message when not in batch mode.
            const ScanFolderInfo* scanFolder = m_platformConfig->GetScanFolderForFile(jobEntry.m_watchFolderPath);
            AzToolsFramework::AssetSystem::SourceFileNotificationMessage message(AZ::OSString(source.m_sourceName.c_str()), AZ::OSString(scanFolder->ScanPath().toUtf8().constData()), AzToolsFramework::AssetSystem::SourceFileNotificationMessage::FileFailed, source.m_sourceGuid);
            EBUS_EVENT(AssetProcessor::ConnectionBus, Send, 0, message);
            MessageInfoBus::Broadcast(&MessageInfoBusTraits::OnAssetFailed, source.m_sourceName);
        }

        OnJobStatusChanged(jobEntry, JobStatus::Failed);

        // note that we always print out the failed job status here in both batch and GUI mode.
        AZ_TracePrintf(AssetProcessor::ConsoleChannel, "Failed %s, (%s)... \n",
            jobEntry.m_pathRelativeToWatchFolder.toUtf8().constData(),
            jobEntry.m_platformInfo.m_identifier.c_str());
        AZ_TracePrintf(AssetProcessor::DebugChannel, "AssetProcessed [fail] Jobkey \"%s\", Builder UUID \"%s\", Fingerprint %u ) \n",
            jobEntry.m_jobKey.toUtf8().constData(),
            jobEntry.m_builderGuid.ToString<AZStd::string>().c_str(),
            jobEntry.m_computedFingerprint);

        // we know that things have changed at this point; ensure that we check for idle after we've finished processing all of our assets
        // and don't rely on the file watcher to check again.
        // If we rely on the file watcher only, it might fire before the AssetMessage signal has been responded to and the
        // Asset Catalog may not realize that things are dirty by that point.
        QueueIdleCheck();
    }

    AssetProcessorManager::ConflictResult AssetProcessorManager::CheckIntermediateProductConflict(
        bool isIntermediateProduct,
        const char* searchSourcePath)
    {

        AzToolsFramework::AssetDatabase::SourceDatabaseEntryContainer sources;

        if (m_stateData->GetSourcesBySourceName(searchSourcePath, sources))
        {
            for (const auto& source : sources)
            {
                AzToolsFramework::AssetDatabase::ScanFolderDatabaseEntry scanfolder;
                if (!m_stateData->GetScanFolderByScanFolderID(source.m_scanFolderPK, scanfolder))
                {
                    AZ_Error(AssetProcessor::ConsoleChannel, false, "CheckIntermediateProductConflict: Failed to get scanfolder %d for source %s",
                        source.m_scanFolderPK,
                        source.m_sourceName.c_str());
                }

                auto intermediateScanfolderId = m_platformConfig->GetIntermediateAssetsScanFolderId();

                if (!intermediateScanfolderId)
                {
                    AZ_Error(
                        AssetProcessor::ConsoleChannel, false,
                        "GetIntermediateAssetsScanFolderId is invalid.  Make sure CacheIntermediateAssetsScanFolderId has been called");

                    return ConflictResult{ ConflictResult::ConflictType::None };
                }

                bool scanfolderIsIntermediateAssetsFolder = intermediateScanfolderId.value() == scanfolder.m_scanFolderID;

                if (isIntermediateProduct)
                {
                    // Check if this newly created intermediate will conflict with an existing source
                    if (!scanfolderIsIntermediateAssetsFolder)
                    {
                        return ConflictResult{ ConflictResult::ConflictType::Intermediate, AZ::IO::Path(scanfolder.m_scanFolder) / source.m_sourceName };
                    }
                }
                else
                {
                    // Check if the source for this product conflicts with an existing intermediate product (which is also a source)
                    if(scanfolderIsIntermediateAssetsFolder)
                    {
                        return ConflictResult{ ConflictResult::ConflictType::Source, AZ::IO::Path(scanfolder.m_scanFolder) / source.m_sourceName };
                    }
                }
            }
        }

        if (isIntermediateProduct)
        {
            // Its possible we haven't recorded the source in the database yet, so check the filesystem to confirm there's no normal source we're overriding
            if (QString overriddenFile = m_platformConfig->FindFirstMatchingFile(searchSourcePath, true); !overriddenFile.isEmpty())
            {
                return ConflictResult{ ConflictResult::ConflictType::Intermediate, AZ::IO::Path(overriddenFile.toUtf8().constData()) };
            }
        }

        return ConflictResult{ ConflictResult::ConflictType::None };
    }

    bool AssetProcessorManager::CheckForIntermediateAssetLoop(AZStd::string_view currentAsset, AZStd::string_view productAsset)
    {
        auto intermediateSources =
            AssetUtilities::GetAllIntermediateSources(currentAsset, m_stateData);

        auto sourceItr = AZStd::find_if(
            intermediateSources.begin(), intermediateSources.end(),
            [&currentAsset](auto path)
            {
                return AZ::StringFunc::Equal(path, currentAsset);
            });

        auto productItr = AZStd::find_if(
            intermediateSources.begin(), intermediateSources.end(),
            [&productAsset](auto path)
            {
                return AZ::StringFunc::Equal(path, productAsset);
            });

        if (sourceItr != intermediateSources.end() && productItr != intermediateSources.end())
        {
            if (AZStd::distance(sourceItr, productItr) <= 0)
            {
                return true;
            }
        }

        return false;
    }

    void AssetProcessorManager::AssetProcessed_Impl()
    {
        using AssetBuilderSDK::ProductOutputFlags;

        m_processedQueued = false;
        if (m_quitRequested || m_assetProcessedList.empty())
        {
            return;
        }

        // Note: if we get here, the scanning / createjobs phase has finished
        // because we no longer start any jobs until it has finished.  So there is no reason
        // to delay notification or processing.

        // before we accept this outcome, do one final check to make sure its not about to double-address things by stomping on the same subID across many products.
        // let's also make sure that the same product was not emitted by some other job.  we detect this by finding other jobs
        // with the same product, but with different sources.

        for (auto itProcessedAsset = m_assetProcessedList.begin(); itProcessedAsset != m_assetProcessedList.end(); )
        {
            AZStd::unordered_set<AZ::u32> existingSubIDs;
            bool remove = false;
            for (const AssetBuilderSDK::JobProduct& product : itProcessedAsset->m_response.m_outputProducts)
            {
                AssetUtilities::ProductPath productPath(product.m_productFileName, itProcessedAsset->m_entry.m_platformInfo.m_identifier);

                ProductAssetWrapper productWrapper(product, productPath);

                if (!existingSubIDs.insert(product.m_productSubID).second)
                {
                    // insert pair<iter,bool> will return false if the item was already there, indicating a collision.

                    QString sourceName = itProcessedAsset->m_entry.GetAbsoluteSourcePath();

                    auto autofailReason = AZStd::string::format(
                        "More than one product was emitted for this source file with the same SubID.\n"
                        "Source file:\n"
                        "%s\n"
                        "Product SubID %u from product:\n"
                        "%s\n"
                        "Please check the builder code, specifically where it decides what subIds to assign to its output products and make sure it assigns a unique one to each.",
                        sourceName.toUtf8().constData(),
                        product.m_productSubID,
                        product.m_productFileName.c_str());

                    AutoFailJob("", autofailReason, itProcessedAsset);

                    remove = true;
                    break;
                }

                AzToolsFramework::AssetDatabase::SourceDatabaseEntryContainer sources;


                if (productWrapper.HasIntermediateProduct() && CheckForIntermediateAssetLoop(
                        itProcessedAsset->m_entry.m_databaseSourceName.toUtf8().constData(), productPath.GetRelativePath()))
                {
                    // Loop detected
                    auto errorMessage = AZStd::string::format(
                        "An output loop has been detected.  File %s has already been output as an intermediate in the processing chain. "
                        "This is most likely an issue that must be fixed in the builder (%s)",
                        productPath.GetRelativePath().c_str(), itProcessedAsset->m_entry.m_builderGuid.ToString<AZStd::string>().c_str());

                    AutoFailJob(errorMessage, errorMessage, itProcessedAsset);
                    productWrapper.DeleteFiles(false);

                    FailTopLevelSourceForIntermediate(itProcessedAsset->m_entry.m_databaseSourceName.toUtf8().constData(), errorMessage);
                    remove = true;
                    break;
                }

                // Check if there is an intermediate product that conflicts with a normal source asset
                // Its possible for the intermediate product to process first, so we need to do this check
                // for both the intermediate product and normal products
                if (auto result = CheckIntermediateProductConflict(productWrapper.HasIntermediateProduct(),
                    productWrapper.HasIntermediateProduct() ? productPath.GetRelativePath().c_str() : itProcessedAsset->m_entry.m_databaseSourceName.toUtf8().constData());
                    result.m_type != ConflictResult::ConflictType::None)
                {
                    if(result.m_type == ConflictResult::ConflictType::Intermediate)
                    {
                        auto errorMessage = AZStd::string::format(
                            "Asset (%s) has produced an intermediate asset file which conflicts with an existing source asset "
                            "with the same relative path: " AZ_STRING_FORMAT ".  Please move/rename one of the files to fix the conflict.",
                            itProcessedAsset->m_entry.m_databaseSourceName.toUtf8().constData(),
                            AZ_STRING_ARG(result.m_conflictingFile.Native()));

                        // Fail this job and delete its files, since it might actually be the top level source, and since we haven't recorded it yet, FailTopLevelSourceForIntermediate will do nothing in that case
                        AutoFailJob(errorMessage, errorMessage, itProcessedAsset);
                        productWrapper.DeleteFiles(false);

                        FailTopLevelSourceForIntermediate(itProcessedAsset->m_entry.m_databaseSourceName.toUtf8().constData(), errorMessage);
                        remove = true;
                        break;
                    }
                    else
                    {
                        auto errorMessage = AZStd::string::format(
                            "Asset (" AZ_STRING_FORMAT ") has produced an intermediate asset file which conflicts with an existing source asset "
                            "with the same relative path: %s.  Please move/rename one of the files to fix the conflict.",
                            AZ_STRING_ARG(result.m_conflictingFile.Native()),
                            itProcessedAsset->m_entry.m_databaseSourceName.toUtf8().constData()
                        );

                        // We need to fail the other, intermediate asset job
                        FailTopLevelSourceForIntermediate(result.m_conflictingFile, errorMessage);
                    }
                }

                if(!remove && !productWrapper.IsValid())
                {
                    auto errorMessage = AZStd::string::format("Output product %s for file %s is not valid.  The file may have been deleted unexpectedly or have an invalid path.",
                        product.m_productFileName.c_str(),
                        itProcessedAsset->m_entry.GetAbsoluteSourcePath().toUtf8().constData()
                    );

                    AutoFailJob(errorMessage, errorMessage, itProcessedAsset);
                    continue;
                }

                if(!remove && !productWrapper.ExistOnDisk(true))
                {
                    remove = true;
                }

                if(!remove)
                {
                    AzToolsFramework::AssetDatabase::JobDatabaseEntryContainer jobEntries;

                    if (m_stateData->GetJobsByProductName(productPath.GetDatabasePath().c_str(), jobEntries, AZ::Uuid::CreateNull(), QString(), QString(), AzToolsFramework::AssetSystem::JobStatus::Completed))
                    {
                        for (auto& job : jobEntries)
                        {
                            AzToolsFramework::AssetDatabase::SourceDatabaseEntry source;
                            if (m_stateData->GetSourceBySourceID(job.m_sourcePK, source))
                            {
                                if (AzFramework::StringFunc::Equal(source.m_sourceName.c_str(), itProcessedAsset->m_entry.m_databaseSourceName.toUtf8().constData()))
                                {
                                    if (!AzFramework::StringFunc::Equal(job.m_jobKey.c_str(), itProcessedAsset->m_entry.m_jobKey.toUtf8().data())
                                        && AzFramework::StringFunc::Equal(job.m_platform.c_str(), itProcessedAsset->m_entry.m_platformInfo.m_identifier.c_str()))
                                    {
                                        // If we are here it implies that for the same source file we have another job that outputs the same product.
                                        // This is usually the case when two builders process the same source file and outputs the same product file.
                                        remove = true;
                                        AZStd::string consoleMsg = AZStd::string::format("Failing Job (source : %s , jobkey %s) because another job (source : %s , jobkey : %s ) outputted the same product %s.\n",
                                            itProcessedAsset->m_entry.m_pathRelativeToWatchFolder.toUtf8().constData(), itProcessedAsset->m_entry.m_jobKey.toUtf8().data(), source.m_sourceName.c_str(), job.m_jobKey.c_str(), productPath.GetRelativePath().c_str());

                                        AZStd::string autoFailReason = AZStd::string::format(
                                            "Source file ( %s ) and builder (%s) are also outputting the product (%s)."
                                            "Please ensure that the same product file is not output to the cache multiple times by the same or different builders.\n",
                                            source.m_sourceName.c_str(),
                                            job.m_builderGuid.ToString<AZStd::string>().c_str(),
                                            productPath.GetCachePath().c_str());

                                        AutoFailJob(consoleMsg, autoFailReason, itProcessedAsset);
                                    }
                                }
                                else
                                {
                                    remove = true;
                                    //this means we have a dupe product name for a different source
                                    //usually this is caused by /blah/x.tif and an /blah/x.dds in the source folder
                                    //they both become /blah/x.dds in the cache
                                    //Not much of an option here, if we find a dupe we already lost access to the
                                    //first one in the db because it was overwritten. So do not commit this new one and
                                    //set the first for reprocessing. That way we will get the original back.

                                    //delete the original sources products
                                    AzToolsFramework::AssetDatabase::ProductDatabaseEntryContainer products;
                                    m_stateData->GetProductsBySourceID(source.m_sourceID, products);
                                    DeleteProducts(products);

                                    //set the fingerprint to failed
                                    job.m_fingerprint = FAILED_FINGERPRINT;
                                    m_stateData->SetJob(job);

                                    //delete product files for this new source
                                    for (const auto& outputProduct : itProcessedAsset->m_response.m_outputProducts)
                                    {
                                        // The product file path is always lower cased, we can't check that for existance.
                                        // Let rebuild a fs sensitive file path by replacing the cache path.
                                        // We assume any file paths normalized, ie no .. nor (back) slashes.
                                        AssetUtilities::ProductPath outputProductPath(outputProduct.m_productFileName, itProcessedAsset->m_entry.m_platformInfo.m_identifier);
                                        ProductAssetWrapper wrapper(outputProduct, outputProductPath);

                                        // This will handle outputting debug messages on its own
                                        wrapper.DeleteFiles(false);
                                    }

                                    //let people know what happened
                                    AZStd::string consoleMsg = AZStd::string::format("%s has failed because another source %s has already produced the same product %s. Rebuild the original Source.\n",
                                        itProcessedAsset->m_entry.m_pathRelativeToWatchFolder.toUtf8().constData(), source.m_sourceName.c_str(), productPath.GetRelativePath().c_str());

                                    AZStd::string fullSourcePath = source.m_sourceName;
                                    AZStd::string autoFailReason = AZStd::string::format(
                                        "A different source file\n%s\nis already outputting the product\n%s\n"
                                        "Please check other files in the same folder as source file and make sure no two sources output the product file.\n"
                                        "For example, you can't have a DDS file and a TIF file in the same folder, as they would cause overwriting.\n",
                                        fullSourcePath.c_str(),
                                        productPath.GetCachePath().c_str());

                                    AutoFailJob(consoleMsg, autoFailReason, itProcessedAsset);

                                    //recycle the original source
                                    AzToolsFramework::AssetDatabase::ScanFolderDatabaseEntry scanfolder;
                                    if (m_stateData->GetScanFolderByScanFolderID(source.m_scanFolderPK, scanfolder))
                                    {
                                        fullSourcePath = AZStd::string::format("%s/%s", scanfolder.m_scanFolder.c_str(), source.m_sourceName.c_str());
                                        AssessFileInternal(fullSourcePath.c_str(), false);
                                    }
                                }
                            }
                        }
                    }
                }
            }

            if (remove)
            {
                //we found a dupe remove this entry from the processed list so it does not get into the db
                itProcessedAsset = m_assetProcessedList.erase(itProcessedAsset);
            }
            else
            {
                ++itProcessedAsset;
            }
        }

        //process the asset list
        for (AssetProcessedEntry& processedAsset : m_assetProcessedList)
        {
            // update products / delete no longer relevant products
            // note that the cache stores products WITH the name of the platform in it so you don't have to do anything
            // to those strings to process them.

            //create/update the source record for this job
            AzToolsFramework::AssetDatabase::SourceDatabaseEntry source;
            AzToolsFramework::AssetDatabase::SourceDatabaseEntryContainer sources;
            auto scanFolder = m_platformConfig->GetScanFolderForFile(processedAsset.m_entry.m_watchFolderPath);
            if (!scanFolder)
            {
                //can't find the scan folder this source came from!?
                AZ_Error(AssetProcessor::ConsoleChannel, false, "Failed to find the scan folder for this source!!!");
                continue;
            }

            if (m_stateData->GetSourcesBySourceNameScanFolderId(processedAsset.m_entry.m_databaseSourceName, scanFolder->ScanFolderID(), sources))
            {
                AZ_Assert(sources.size() == 1, "Should have only found one source!!!");
                source = AZStd::move(sources[0]);
            }
            else
            {
                //if we didn't find a source, we make a new source
                //add the new source
                AddSourceToDatabase(source, scanFolder, processedAsset.m_entry.m_databaseSourceName);
            }

            //create/update the job
            AzToolsFramework::AssetDatabase::JobDatabaseEntry job;
            AzToolsFramework::AssetDatabase::JobDatabaseEntryContainer jobs;
            if (m_stateData->GetJobsBySourceID(source.m_sourceID, jobs, processedAsset.m_entry.m_builderGuid, processedAsset.m_entry.m_jobKey, processedAsset.m_entry.m_platformInfo.m_identifier.c_str()))
            {
                AZ_Assert(jobs.size() == 1, "Should have only found one job!!!");
                job = AZStd::move(jobs[0]);
            }
            else
            {
                //if we didn't find a job, we make a new one
                job.m_sourcePK = source.m_sourceID;
            }

            job.m_fingerprint = processedAsset.m_entry.m_computedFingerprint;
            job.m_jobKey = processedAsset.m_entry.m_jobKey.toUtf8().constData();
            job.m_platform = processedAsset.m_entry.m_platformInfo.m_identifier;
            job.m_builderGuid = processedAsset.m_entry.m_builderGuid;
            job.m_jobRunKey = processedAsset.m_entry.m_jobRunKey;

            if (!AZ::IO::FileIOBase::GetInstance()->Exists(job.m_lastLogFile.c_str()))
            {
                // its okay for the log to not exist, if there was no log for it (for example simple jobs that just copy assets and did not encounter any problems will generate no logs)
                job.m_lastLogFile.clear();
            }

            // delete any previous failed job logs:
            bool deletedFirstFailedLog = EraseLogFile(job.m_firstFailLogFile.c_str());
            bool deletedLastFailedLog = EraseLogFile(job.m_lastFailLogFile.c_str());

            // also delete the existing log file since we're about to replace it:
            EraseLogFile(job.m_lastLogFile.c_str());

            // if we deleted them, then make sure the DB no longer tracks them either.
            if (deletedLastFailedLog)
            {
                job.m_lastFailLogTime = 0;
                job.m_lastFailLogFile.clear();
            }

            if (deletedFirstFailedLog)
            {
                job.m_firstFailLogTime = 0;
                job.m_firstFailLogFile.clear();
            }

            //set the new status and update log
            job.m_status = JobStatus::Completed;
            job.m_lastLogTime = QDateTime::currentMSecsSinceEpoch();
            job.m_lastLogFile = AssetUtilities::ComputeJobLogFolder() + "/" + AssetUtilities::ComputeJobLogFileName(processedAsset.m_entry);

            JobDiagnosticInfo info{};
            JobDiagnosticRequestBus::BroadcastResult(info, &JobDiagnosticRequestBus::Events::GetDiagnosticInfo, job.m_jobRunKey);

            job.m_warningCount = info.m_warningCount;
            job.m_errorCount = info.m_errorCount;

            // create/update job:
            if (!m_stateData->SetJob(job))
            {
                AZ_Error(AssetProcessor::ConsoleChannel, false, "Failed to update the job in the database!");
            }

            //query prior products for this job id
            AzToolsFramework::AssetDatabase::ProductDatabaseEntryContainer priorProducts;
            m_stateData->GetProductsByJobID(job.m_jobID, priorProducts);

            //make new product entries from the job response output products
            ProductInfoList newProducts;
            AZStd::vector<AZStd::vector<AZ::u32> > newLegacySubIDs;  // each product has a vector of legacy subids;
            for (const AssetBuilderSDK::JobProduct& product : processedAsset.m_response.m_outputProducts)
            {
                AssetUtilities::ProductPath productPath(product.m_productFileName, processedAsset.m_entry.m_platformInfo.m_identifier);
                ProductAssetWrapper wrapper{ product, productPath };

                //make a new product entry for this file
                AzToolsFramework::AssetDatabase::ProductDatabaseEntry newProduct;
                newProduct.m_jobPK = job.m_jobID;
                newProduct.m_productName = productPath.GetDatabasePath();
                newProduct.m_assetType = product.m_productAssetType;
                newProduct.m_subID = product.m_productSubID;
                newProduct.m_hash = wrapper.ComputeHash();
                newProduct.m_flags = static_cast<AZ::s64>(product.m_outputFlags);

                // This is the legacy product guid, its only use is for backward compatibility as before the asset id's guid was created off of the relative product name.
                // Right now when we query for an asset guid we first match on the source guid which is correct and secondarily match on the product guid. Eventually this will go away.
                // Strip the <asset_platform> from the front of a relative product path
                newProduct.m_legacyGuid = AZ::Uuid::CreateName(productPath.GetRelativePath().c_str());

                //push back the new product into the new products list
                newProducts.emplace_back(newProduct, &product);
                newLegacySubIDs.push_back(product.m_legacySubIDs);
            }

            auto updatedProducts = newProducts;

            if(!updatedProducts.empty())
            {
                for (const auto& priorProductEntry : priorProducts)
                {
                    updatedProducts.erase(AZStd::remove_if(updatedProducts.begin(), updatedProducts.end(), [&priorProductEntry](const auto& pair){ return pair.first == priorProductEntry; }), updatedProducts.end());
                }
            }

            //now we want to remove any lingering product files from the previous build that no longer exist
            //so subtract the new products from the prior products, whatever is left over in prior products no longer exists
            if (!priorProducts.empty())
            {
                for (const auto& pair : newProducts)
                {
                    const AzToolsFramework::AssetDatabase::ProductDatabaseEntry& newProductEntry = pair.first;
                    priorProducts.erase(AZStd::remove(priorProducts.begin(), priorProducts.end(), newProductEntry), priorProducts.end());
                }
            }

            // we need to delete these product files from the disk as they no longer exist and inform everyone we did so
            for (const auto& priorProduct : priorProducts)
            {
                auto productPath = AssetUtilities::ProductPath::FromDatabasePath(priorProduct.m_productName);
                auto productWrapper = ProductAssetWrapper(priorProduct, productPath);

                AZ::Data::AssetId assetId(source.m_sourceGuid, priorProduct.m_subID);

                // also compute the legacy ids that used to refer to this asset
                AZ::Data::AssetId legacyAssetId(priorProduct.m_legacyGuid, 0);
                AZ::Data::AssetId legacySourceAssetId(AssetUtilities::CreateSafeSourceUUIDFromName(source.m_sourceName.c_str(), false), priorProduct.m_subID);

                AssetNotificationMessage message(productPath.GetRelativePath(), AssetNotificationMessage::AssetRemoved, priorProduct.m_assetType, processedAsset.m_entry.m_platformInfo.m_identifier.c_str());
                message.m_assetId = assetId;

                if (legacyAssetId != assetId)
                {
                    message.m_legacyAssetIds.push_back(legacyAssetId);
                }

                if (legacySourceAssetId != assetId)
                {
                    message.m_legacyAssetIds.push_back(legacySourceAssetId);
                }

                bool shouldDeleteFile = true;
                for (const auto& pair : newProducts)
                {
                    const auto& currentProduct = pair.first;

                    if (AzFramework::StringFunc::Equal(currentProduct.m_productName.c_str(), priorProduct.m_productName.c_str()))
                    {
                        // This is a special case - The subID and other fields differ but it outputs the same actual product file on disk
                        // so let's not delete that product file since by the time we get here, it has already replaced it in the cache folder
                        // with the new product.
                        shouldDeleteFile = false;
                        break;
                    }
                }
                //delete the full file path
                if (shouldDeleteFile)
                {
                    DeleteProducts({ priorProduct });
                }
                else
                {
                    AZ_TracePrintf(AssetProcessor::ConsoleChannel, "File %s was replaced with a new, but different file.\n", productPath.GetCachePath().c_str());
                    // Don't report that the file has been removed as it's still there, but as a different kind of file (different sub id, type, etc.).
                }

                AZ_TracePrintf(AssetProcessor::DebugChannel, "Removed lingering prior product %s\n", priorProduct.ToString().c_str());
            }

            //trace that we are about to update the products in the database

            AZ_TracePrintf(AssetProcessor::ConsoleChannel, "Processed \"%s\" (\"%s\")... \n",
                processedAsset.m_entry.m_pathRelativeToWatchFolder.toUtf8().constData(),
                processedAsset.m_entry.m_platformInfo.m_identifier.c_str());
            AZ_TracePrintf(AssetProcessor::DebugChannel, "JobKey \"%s\", Builder UUID \"%s\", Fingerprint %u ) \n",
                processedAsset.m_entry.m_jobKey.toUtf8().constData(),
                processedAsset.m_entry.m_builderGuid.ToString<AZStd::string>().c_str(),
                processedAsset.m_entry.m_computedFingerprint);

            for (const AZStd::string& affectedSourceFile : processedAsset.m_response.m_sourcesToReprocess)
            {
                AssessFileInternal(affectedSourceFile.c_str(), false);
            }

            if(!updatedProducts.empty())
            {
                QStringList dependencies = GetSourceFilesWhichDependOnSourceFile(processedAsset.m_entry.GetAbsoluteSourcePath(), updatedProducts);

                for(const auto& dependency : dependencies)
                {
                    AssessFileInternal(dependency, false);
                }
            }

            //set the new products
            for (size_t productIdx = 0; productIdx < newProducts.size(); ++productIdx)
            {
                AZStd::unordered_set<AzToolsFramework::AssetDatabase::ProductDependencyDatabaseEntry> dependencySet;

                auto& pair = newProducts[productIdx];
                auto pathDependencies = AZStd::move(pair.second->m_pathDependencies);

                AZStd::vector<AssetBuilderSDK::ProductDependency> resolvedDependencies;
                m_pathDependencyManager->ResolveDependencies(pathDependencies, resolvedDependencies, job.m_platform, pair.first.m_productName);

                AzToolsFramework::AssetDatabase::ProductDatabaseEntry productEntry;
                if (pair.first.m_productID == AzToolsFramework::AssetDatabase::InvalidEntryId)
                {
                    m_stateData->GetProductByJobIDSubId(pair.first.m_jobPK, pair.second->m_productSubID, productEntry);
                }

                WriteProductTableInfo(pair, newLegacySubIDs[productIdx], dependencySet, job.m_platform);

                // Add the resolved path dependencies to the dependency set
                for (const auto& resolvedPathDep : resolvedDependencies)
                {
                    dependencySet.emplace(pair.first.m_productID, resolvedPathDep.m_dependencyId.m_guid, resolvedPathDep.m_dependencyId.m_subId, resolvedPathDep.m_flags, job.m_platform, false);
                }

                // Ensure this product does not list itself as a product dependency
                auto conflictItr = find_if(dependencySet.begin(), dependencySet.end(),
                    [&](AzToolsFramework::AssetDatabase::ProductDependencyDatabaseEntry& dependencyEntry)
                    {
                        return dependencyEntry.m_dependencySubID == pair.first.m_subID
                            && dependencyEntry.m_dependencySourceGuid == source.m_sourceGuid;
                    });

                if (conflictItr != dependencySet.end())
                {
                    dependencySet.erase(conflictItr);
                    AZ_Warning(AssetProcessor::ConsoleChannel, false,
                        "Invalid dependency: Product Asset ( %s ) has listed itself as one of its own Product Dependencies.",
                        pair.first.m_productName.c_str());
                }

                // Add all dependencies to the dependency container
                AzToolsFramework::AssetDatabase::ProductDependencyDatabaseEntryContainer dependencyContainer;
                dependencyContainer.reserve(dependencySet.size());

                for(const auto& entry : dependencySet)
                {
                    dependencyContainer.push_back(entry);
                }

                // Set the new dependencies
                if (!m_stateData->SetProductDependencies(dependencyContainer))
                {
                    AZ_Error(AssetProcessor::ConsoleChannel, false, "Failed to set product dependencies");
                }

                // Save any unresolved dependencies
                m_pathDependencyManager->SaveUnresolvedDependenciesToDatabase(pathDependencies, pair.first, job.m_platform);

                // now we need notify everyone about the new products
                AzToolsFramework::AssetDatabase::ProductDatabaseEntry& newProduct = pair.first;
                AZStd::vector<AZ::u32>& subIds = newLegacySubIDs[productIdx];

                // product name will be in the form "platform/relativeProductPath"
                QString productName = QString::fromUtf8(newProduct.m_productName.c_str());

                // the full file path is gotten by adding the product name to the cache root
                QString fullProductPath = m_cacheRootDir.absoluteFilePath(productName);

                // relative file path is gotten by removing the platform and game from the product name
                // Strip the <asset_platform> from the front of a relative product path
                AZStd::string relativeProductPath = AssetUtilities::StripAssetPlatform(productName.toUtf8().constData()).toUtf8().constData();

                AssetNotificationMessage message(relativeProductPath, AssetNotificationMessage::AssetChanged, newProduct.m_assetType, processedAsset.m_entry.m_platformInfo.m_identifier.c_str());
                AZ::Data::AssetId assetId(source.m_sourceGuid, newProduct.m_subID);
                AZ::Data::AssetId legacyAssetId(newProduct.m_legacyGuid, 0);
                AZ::Data::AssetId legacySourceAssetId(AssetUtilities::CreateSafeSourceUUIDFromName(source.m_sourceName.c_str(), false), newProduct.m_subID);

                message.m_data = relativeProductPath;
                message.m_sizeBytes = QFileInfo(fullProductPath).size();
                message.m_assetId = assetId;

                message.m_dependencies.reserve(dependencySet.size());

                for (const auto& entry : dependencySet)
                {
                    message.m_dependencies.emplace_back(AZ::Data::AssetId(entry.m_dependencySourceGuid, entry.m_dependencySubID), entry.m_dependencyFlags);
                }

                if (legacyAssetId != assetId)
                {
                    message.m_legacyAssetIds.push_back(legacyAssetId);
                }

                if (legacySourceAssetId != assetId)
                {
                    message.m_legacyAssetIds.push_back(legacySourceAssetId);
                }

                for (AZ::u32 newLegacySubId : subIds)
                {
                    AZ::Data::AssetId createdSubID(source.m_sourceGuid, newLegacySubId);
                    if ((createdSubID != legacyAssetId) && (createdSubID != legacySourceAssetId) && (createdSubID != assetId))
                    {
                        message.m_legacyAssetIds.push_back(createdSubID);
                    }
                }

                Q_EMIT AssetMessage( message);

                AddKnownFoldersRecursivelyForFile(fullProductPath, m_cacheRootDir.absolutePath());

                auto productPath = AssetUtilities::ProductPath::FromDatabasePath(pair.first.m_productName);
                ProductAssetWrapper wrapper{*pair.second, productPath};

                if (wrapper.HasIntermediateProduct())
                {
                    // Now that we've verified that the output doesn't conflict with an existing source
                    // And we've updated the database, trigger processing the output

                    AssessFileInternal(productPath.GetIntermediatePath().c_str(), false);
                }
            }

            QString fullSourcePath = processedAsset.m_entry.GetAbsoluteSourcePath();

            // notify the system about inputs:
            Q_EMIT InputAssetProcessed(fullSourcePath, QString(processedAsset.m_entry.m_platformInfo.m_identifier.c_str()));
            Q_EMIT AddedToCatalog(processedAsset.m_entry);
            OnJobStatusChanged(processedAsset.m_entry, JobStatus::Completed);

            // notify the analysis tracking system of our success (each processed entry is one job)
            // do this after the various checks above and database updates, so that the finalization step can take it all into account if it needs to.
            UpdateAnalysisTrackerForFile(processedAsset.m_entry, AnalysisTrackerUpdateType::JobFinished);

            if (!QFile::exists(fullSourcePath))
            {
                AZ_TracePrintf(AssetProcessor::ConsoleChannel, "Source file %s deleted during processing - re-checking...\n",
                    fullSourcePath.toUtf8().constData());
                AssessFileInternal(fullSourcePath, true);
            }
        }

        m_assetProcessedList.clear();
        // we know that things have changed at this point; ensure that we check for idle after we've finished processing all of our assets
        // and don't rely on the file watcher to check again.
        // If we rely on the file watcher only, it might fire before the AssetMessage signal has been responded to and the
        // Asset Catalog may not realize that things are dirty by that point.
        QueueIdleCheck();
    }

    void AssetProcessorManager::WriteProductTableInfo(AZStd::pair<AzToolsFramework::AssetDatabase::ProductDatabaseEntry, const AssetBuilderSDK::JobProduct*>& pair, AZStd::vector<AZ::u32>& subIds, AZStd::unordered_set<AzToolsFramework::AssetDatabase::ProductDependencyDatabaseEntry>& dependencyContainer, const AZStd::string& platform)
    {
        AzToolsFramework::AssetDatabase::ProductDatabaseEntry& newProduct = pair.first;
        const AssetBuilderSDK::JobProduct* jobProduct = pair.second;
        if (!m_stateData->SetProduct(newProduct))
        {
            //somethings wrong...
            AZ_Error(AssetProcessor::ConsoleChannel, false, "Failed to set new product in the the database!!! %s", newProduct.ToString().c_str());
        }
        else
        {
            m_stateData->RemoveLegacySubIDsByProductID(newProduct.m_productID);
            for (AZ::u32 subId : subIds)
            {
                AzToolsFramework::AssetDatabase::LegacySubIDsEntry entryToCreate(newProduct.m_productID, subId);
                m_stateData->CreateOrUpdateLegacySubID(entryToCreate);
            }

            // Remove all previous dependencies
            if (!m_stateData->RemoveProductDependencyByProductId(newProduct.m_productID))
            {
                AZ_Error(AssetProcessor::ConsoleChannel, false, "Failed to remove old product dependencies for product %d", newProduct.m_productID);
            }

            // Build up the list of new dependencies
            for (auto& productDependency : jobProduct->m_dependencies)
            {
                dependencyContainer.emplace(newProduct.m_productID, productDependency.m_dependencyId.m_guid, productDependency.m_dependencyId.m_subId, productDependency.m_flags, platform, true);
            }
        }
    }

    void AssetProcessorManager::AssetProcessed(JobEntry jobEntry, AssetBuilderSDK::ProcessJobResponse response)
    {
        if (m_quitRequested)
        {
            return;
        }

        m_AssetProcessorIsBusy = true;
        Q_EMIT AssetProcessorManagerIdleState(false);

        // if its a fake "autosuccess job" or other reason for it not to exist in the DB, don't do anything here.
        if (!jobEntry.m_addToDatabase)
        {
            return;
        }

        m_assetProcessedList.push_back(AssetProcessedEntry(jobEntry, response));

        if (!m_processedQueued)
        {
            m_processedQueued = true;
            AssetProcessed_Impl();
        }
    }

    void AssetProcessorManager::CheckSource(const FileEntry& source)
    {
        // when this function is triggered, it means that a file appeared because it was modified or added or deleted,
        // and the grace period has elapsed.
        // this is the first point at which we MIGHT be interested in a file.
        // to avoid flooding threads we queue these up for later checking.

        AZ_TracePrintf(AssetProcessor::DebugChannel, "CheckSource: %s %s\n", source.m_fileName.toUtf8().constData(), source.m_isDelete ? "true" : "false");

        QString normalizedFilePath = AssetUtilities::NormalizeFilePath(source.m_fileName);

        if (!source.m_isFromScanner) // the scanner already checks for exclusions.
        {
            if (m_platformConfig->IsFileExcluded(normalizedFilePath))
            {
                return;
            }
        }

        // if metadata file change, pretend the actual file changed
        // the fingerprint will be different anyway since metadata file is folded in

        for (int idx = 0; idx < m_platformConfig->MetaDataFileTypesCount(); idx++)
        {
            QPair<QString, QString> metaInfo = m_platformConfig->GetMetaDataFileTypeAt(idx);
            QString originalName = normalizedFilePath;

            if (normalizedFilePath.endsWith("." + metaInfo.first, Qt::CaseInsensitive))
            {
                //its a meta file.  What was the original?

                normalizedFilePath = normalizedFilePath.left(normalizedFilePath.length() - (metaInfo.first.length() + 1));
                if (!metaInfo.second.isEmpty())
                {
                    // its not empty - replace the meta file with the original extension
                    normalizedFilePath += ".";
                    normalizedFilePath += metaInfo.second;
                }

                // we need the actual casing of the source file
                // but the metafile might have different casing... Qt will fail to get the -actual- casing of the source file, which we need.  It uses string ops internally.
                // so we have to work around this by using the Dir that the file is in:

                QFileInfo newInfo(normalizedFilePath);
                QStringList searchPattern;
                searchPattern << newInfo.fileName();

                QStringList actualCasing = newInfo.absoluteDir().entryList(searchPattern, QDir::Files);

                if (actualCasing.empty())
                {
                    QString warning = QCoreApplication::translate("Warning", "Warning:  Metadata file (%1) missing source file (%2)\n").arg(originalName).arg(normalizedFilePath);
                    AZ_TracePrintf(AssetProcessor::ConsoleChannel, warning.toUtf8().constData());
                    return;
                }

                // Record the modtime for the metadata file so we don't re-analyze this change again next time AP starts up
                QFileInfo metadataFileInfo(originalName);
                auto* scanFolder = m_platformConfig->GetScanFolderForFile(originalName);

                if (scanFolder)
                {
                    QString databaseName;
                    m_platformConfig->ConvertToRelativePath(originalName, scanFolder, databaseName);

                    m_stateData->UpdateFileModTimeAndHashByFileNameAndScanFolderId(databaseName, scanFolder->ScanFolderID(),
                        AssetUtilities::AdjustTimestamp(metadataFileInfo.lastModified()),
                        AssetUtilities::GetFileHash(metadataFileInfo.absoluteFilePath().toUtf8().constData()));
                }
                else
                {
                    AZ_TracePrintf(AssetProcessor::ConsoleChannel, "Failed to find scanfolder for metadata file %s\n", originalName.toUtf8().constData());
                }

                // the casing might be different, too, so retrieve the actual case of the actual source file here:
                normalizedFilePath = newInfo.absoluteDir().absoluteFilePath(actualCasing[0]);
                break;
            }
        }
        // even if the entry already exists,
        // overwrite the entry here, so if you modify, then delete it, its the latest action thats always on the list.

        m_filesToExamine[normalizedFilePath] = FileEntry(normalizedFilePath, source.m_isDelete, source.m_isFromScanner, source.m_initialProcessTime);

        // this block of code adds anything which DEPENDS ON the file that was changed, back into the queue so that files
        // that depend on it also re-analyze in case they need rebuilding.  However, files that are deleted will be added
        // in CheckDeletedSourceFile instead, so there's no reason in that case to do that here.
        if (!source.m_isDelete && (!source.m_isFromScanner || m_allowModtimeSkippingFeature))
        {
            // since the scanner walks over EVERY file, there's no reason to process dependencies during scan but it is necessary to process deletes.
            // if modtime skipping is enabled, only changed files are processed, so we actually DO need to do this work when enabled
            QStringList absoluteSourcePathList = GetSourceFilesWhichDependOnSourceFile(normalizedFilePath, {});

            for (const QString& absolutePath : absoluteSourcePathList)
            {
                // we need to check if its already in the "active files" (things that we are looking over)
                // or if its in the "currently being examined" list.  The latter is likely to be the smaller list,
                // so we check it first.  Both of those are absolute paths, so we convert to absolute path before
                // searching those lists:
                if (m_filesToExamine.find(absolutePath) != m_filesToExamine.end())
                {
                    // its already in the file to examine queue.
                    continue;
                }
                if (m_alreadyActiveFiles.find(absolutePath) != m_alreadyActiveFiles.end())
                {
                    // its already been picked up by a file monitoring / scanning step.
                    continue;
                }

                if (absolutePath.startsWith(PlaceHolderFileName))
                {
                    // its a missing file, so don't add it to the queue.
                    continue;
                }

                AssessFileInternal(absolutePath, false);
            }
        }

        m_AssetProcessorIsBusy = true;

        if (!m_queuedExamination)
        {
            m_queuedExamination = true;
            QTimer::singleShot(0, this, SLOT(ProcessFilesToExamineQueue()));
            Q_EMIT NumRemainingJobsChanged(m_activeFiles.size() + m_filesToExamine.size() + m_numOfJobsToAnalyze);
        }
    }

    void AssetProcessorManager::CheckDeletedProductFile(QString fullProductFile)
    {
        // this might be interesting, but only if its a known product!
        // the dictionary in statedata stores only the relative path, not the platform.
        // which means right now we have, for example
        // d:/AutomatedTesting/Cache/ios/textures/favorite.tga
        // ^^^^^^^^^  projectroot
        // ^^^^^^^^^^^^^^^^^^^^^ cache root
        // ^^^^^^^^^^^^^^^^^^^^^^^^^ platform root
        {
            QMutexLocker locker(&m_processingJobMutex);
            auto found = m_processingProductInfoList.find(fullProductFile.toUtf8().constData());
            if (found != m_processingProductInfoList.end())
            {
                // if we get here because we just deleted a product file before we copy/move the new product file
                // than its totally safe to ignore this deletion.
                return;
            }
        }
        if (QFile::exists(fullProductFile))
        {
            // this is actually okay - it may have been temporarily deleted because it was in the process of being compiled.
            return;
        }

        AZStd::string platform;
        auto productPath = AssetUtilities::ProductPath::FromAbsoluteProductPath(fullProductFile.toUtf8().constData(), platform);

        //remove the cache root from the cached product path
        AZStd::string productDatabasePath = productPath.GetDatabasePath();

        //we are going to force the processor to re process the source file associated with this product
        //we do that by setting the fingerprint to some other value than which will be recomputed
        //we only want to notify any listeners that the product file was removed for this particular product
        AzToolsFramework::AssetDatabase::SourceDatabaseEntryContainer sources;
        if (!m_stateData->GetSourcesByProductName(productDatabasePath.c_str(), sources))
        {
            return;
        }
        AzToolsFramework::AssetDatabase::JobDatabaseEntryContainer jobs;
        if (!m_stateData->GetJobsByProductName(productDatabasePath.c_str(), jobs, AZ::Uuid::CreateNull(), QString(), platform.c_str()))
        {
            return;
        }
        AzToolsFramework::AssetDatabase::ProductDatabaseEntryContainer products;
        if (!m_stateData->GetProductsByProductName(productDatabasePath.c_str(), products, AZ::Uuid::CreateNull(), QString(), platform.c_str()))
        {
            return;
        }

        // pretend that its source changed.  Add it to the things to keep watching so that in case MORE
        // products change. We don't start processing until all have been deleted
        for (auto& source : sources)
        {
            //we should only have one source
            AzToolsFramework::AssetDatabase::ScanFolderDatabaseEntry scanfolder;
            if (m_stateData->GetScanFolderByScanFolderID(source.m_scanFolderPK, scanfolder))
            {
                AZStd::string fullSourcePath = AZStd::string::format("%s/%s", scanfolder.m_scanFolder.c_str(), source.m_sourceName.c_str());

                AssessFileInternal(fullSourcePath.c_str(), false);
            }
        }

        //set the fingerprint on the job that made this product
        for (auto& job : jobs)
        {
            for (auto& product : products)
            {
                if (job.m_jobID == product.m_jobPK)
                {
                    //set failed fingerprint
                    job.m_fingerprint = FAILED_FINGERPRINT;

                    // clear it and then queue reprocess on its parent:
                    m_stateData->SetJob(job);

                    // note that over here, we do not notify connected clients that their product has vanished
                    // this is because we have a record of its source file, and it is in the queue for processing.
                    // Even if the source has disappeared too, that will simply result in the rest of the code
                    // dealing with this issue later when it figures that out.
                    // If the source file is reprocessed and no longer outputs this product, the "AssetProcessed_impl" function will handle notifying
                    // of actually removed products.
                    // If the source file is gone, that will notify for the products right there and then.
                }
            }
        }
    }

    bool AssetProcessorManager::DeleteProducts(const AzToolsFramework::AssetDatabase::ProductDatabaseEntryContainer& products)
    {
        bool successfullyRemoved = true;
        // delete the products.
        // products have names like "pc/textures/blah.dds" and do include platform roots!
        // this means the actual full path is something like
        // [cache root] / [platform]
        for (const auto& product : products)
        {
            //get the source for this product
            AzToolsFramework::AssetDatabase::SourceDatabaseEntry source;
            if (!m_stateData->GetSourceByProductID(product.m_productID, source))
            {
                AZ_Error(AssetProcessor::ConsoleChannel, false, "Source for Product %s not found!!!", product.m_productName.c_str());
            }

            AZStd::string_view platform;
            auto productPath = AssetUtilities::ProductPath::FromDatabasePath(product.m_productName, &platform);
            AssetProcessor::ProductAssetWrapper wrapper{ product, productPath };

            AZ_TracePrintf(AssetProcessor::ConsoleChannel,
                           "Deleting file %s because either its source file %s was removed or the builder did not emit this job.\n",
                           productPath.GetRelativePath().c_str(), source.m_sourceName.c_str());

            successfullyRemoved = wrapper.DeleteFiles(true);

            if(!successfullyRemoved)
            {
                AZ_TracePrintf(AssetProcessor::ConsoleChannel, "Failed to delete product files for %s\n", product.m_productName.c_str());
            }
            else
            {
                if (!m_stateData->RemoveProduct(product.m_productID))
                {
                    AZ_Error(AssetProcessor::ConsoleChannel, false, "Failed to remove Product %s", product.m_productName.c_str());
                    continue;
                }

                if(wrapper.HasCacheProduct())
                {
                    AZ::Data::AssetId assetId(source.m_sourceGuid, product.m_subID);
                    AZ::Data::AssetId legacyAssetId(product.m_legacyGuid, 0);
                    AZ::Data::AssetId legacySourceAssetId(AssetUtilities::CreateSafeSourceUUIDFromName(source.m_sourceName.c_str(), false), product.m_subID);

                    AssetNotificationMessage message(productPath.GetRelativePath(), AssetNotificationMessage::AssetRemoved, product.m_assetType, AZ::OSString(platform.data(), platform.size()));
                    message.m_assetId = assetId;

                    if (legacyAssetId != assetId)
                    {
                        message.m_legacyAssetIds.push_back(legacyAssetId);
                    }

                    if (legacySourceAssetId != assetId)
                    {
                        message.m_legacyAssetIds.push_back(legacySourceAssetId);
                    }
                    Q_EMIT AssetMessage( message);
                }

                if (wrapper.HasIntermediateProduct())
                {
                    CheckDeletedSourceFile(
                        productPath.GetIntermediatePath().c_str(), productPath.GetRelativePath().c_str(),
                        productPath.GetRelativePath().c_str(),
                        AZStd::chrono::system_clock::now());
                }

                m_checkFoldersToRemove.insert(productPath.GetCachePath().c_str());
                m_checkFoldersToRemove.insert(productPath.GetIntermediatePath().c_str());
            }
        }

        return successfullyRemoved;
    }

    void AssetProcessorManager::CheckDeletedSourceFile(QString normalizedPath, QString relativePath, QString databaseSourceFile,
        AZStd::chrono::system_clock::time_point initialProcessTime)
    {
        // getting here means an input asset has been deleted
        // and no overrides exist for it.
        // we must delete its products.
        using namespace AzToolsFramework::AssetDatabase;

        // If we fail to delete a product, the deletion event gets requeued
        // To avoid retrying forever, we keep track of the time of the first deletion failure and only retry
        // if less than this amount of time has passed.
        constexpr int MaxRetryPeriodMS = 500;
        AZStd::chrono::duration<double, AZStd::milli> duration = AZStd::chrono::system_clock::now() - initialProcessTime;

        if (initialProcessTime > AZStd::chrono::system_clock::time_point{}
            && duration >= AZStd::chrono::milliseconds(MaxRetryPeriodMS))
        {
            AZ_Warning(AssetProcessor::ConsoleChannel, false, "Failed to delete product(s) from source file `%s` after retrying for %fms.  Giving up.",
                normalizedPath.toUtf8().constData(), duration.count());
            return;
        }

        bool deleteFailure = false;
        AzToolsFramework::AssetDatabase::SourceDatabaseEntryContainer sources;

        if (m_stateData->GetSourcesBySourceName(databaseSourceFile, sources))
        {
            for (const auto& source : sources)
            {
                if (IsInIntermediateAssetsFolder(normalizedPath))
                {
                    auto topLevelSource = AssetUtilities::GetTopLevelSourceForProduct(source.m_sourceName.c_str(), m_stateData);

                    if (topLevelSource)
                    {
                        ScanFolderDatabaseEntry scanfolderForTopLevelSource;
                        m_stateData->GetScanFolderByScanFolderID(topLevelSource->m_scanFolderPK, scanfolderForTopLevelSource);

                        AZ::IO::Path fullPath = scanfolderForTopLevelSource.m_scanFolder;
                        fullPath /= topLevelSource->m_sourceName;

                        if (AZ::IO::SystemFile::Exists(fullPath.c_str()))
                        {
                            // The top level file for this intermediate exists, treat this as a product deletion in that case which should
                            // regenerate the product
                            CheckDeletedProductFile(normalizedPath);
                            return;
                        }
                        else
                        {
                            // The top level file is gone, so we need to continue on to delete the child products
                        }
                    }
                }

                AzToolsFramework::AssetSystem::JobInfo jobInfo;
                jobInfo.m_sourceFile = databaseSourceFile.toUtf8().constData();

                AzToolsFramework::AssetDatabase::JobDatabaseEntryContainer jobs;
                if (m_stateData->GetJobsBySourceID(source.m_sourceID, jobs))
                {
                    for (auto& job : jobs)
                    {
                        // ToDo:  Add BuilderUuid here once we do the JobKey feature.
                        AzToolsFramework::AssetDatabase::ProductDatabaseEntryContainer products;
                        if (m_stateData->GetProductsByJobID(job.m_jobID, products))
                        {
                            if (!DeleteProducts(products))
                            {
                                // DeleteProducts will make an attempt to retry deleting each product
                                // We can't just re-queue the whole file with CheckSource because we're deleting bits from the database as we go
                                deleteFailure = true;
                                CheckSource(FileEntry(
                                    normalizedPath, true, false,
                                    initialProcessTime > AZStd::chrono::system_clock::time_point{} ? initialProcessTime
                                                                                                   : AZStd::chrono::system_clock::now()));
                                AZ_TracePrintf(AssetProcessor::ConsoleChannel, "Delete failed on %s. Will retry!\n", normalizedPath.toUtf8().constData());
                                continue;
                            }
                        }
                        else
                        {
                            // even with no products, still need to clear the fingerprint:
                            job.m_fingerprint = FAILED_FINGERPRINT;
                            m_stateData->SetJob(job);
                        }

                        // notify the GUI to remove any failed jobs that are currently onscreen:
                        jobInfo.m_platform = job.m_platform;
                        jobInfo.m_jobKey = job.m_jobKey;
                        Q_EMIT JobRemoved(jobInfo);
                    }
                }

                if (!deleteFailure)
                {
                    // delete the source from the database too since otherwise it believes we have no products.
                    m_stateData->RemoveSource(source.m_sourceID);
                }
            }
        }

        if(deleteFailure)
        {
            return;
        }

        // Check if this file causes any file types to be re-evaluated
        CheckMetaDataRealFiles(normalizedPath);

        // when a source is deleted, we also have to queue anything that depended on it, for re-processing:
        SourceFileDependencyEntryContainer results;
        m_stateData->GetSourceFileDependenciesByDependsOnSource(databaseSourceFile, SourceFileDependencyEntry::DEP_Any, results);
        // the jobIdentifiers that have identified it as a job dependency
        for (SourceFileDependencyEntry& existingEntry : results)
        {
            // this row is [Source] --> [Depends on Source].
            QString absolutePath = m_platformConfig->FindFirstMatchingFile(QString::fromUtf8(existingEntry.m_source.c_str()));
            if (!absolutePath.isEmpty())
            {
                AssessFileInternal(absolutePath, false);
            }
            // also, update it in the database to be missing, ie, add the "missing file" prefix:
            existingEntry.m_dependsOnSource = QString(PlaceHolderFileName + relativePath).toUtf8().constData();
            m_stateData->RemoveSourceFileDependency(existingEntry.m_sourceDependencyID);
            m_stateData->SetSourceFileDependency(existingEntry);
        }

        // now that the right hand column (in terms of [thing] -> [depends on thing]) has been updated, eliminate anywhere its on the left
        // hand side:
        results.clear();
        m_stateData->GetDependsOnSourceBySource(databaseSourceFile.toUtf8().constData(), SourceFileDependencyEntry::DEP_Any, results);
        m_stateData->RemoveSourceFileDependencies(results);

        Q_EMIT SourceDeleted(databaseSourceFile); // note that this removes it from the RC Queue Model, also
    }

    void AssetProcessorManager::AddKnownFoldersRecursivelyForFile(QString fullFile, QString root)
    {
        QString normalizedRoot = AssetUtilities::NormalizeFilePath(root);

        // also track parent folders up to the specified root.
        QFileInfo fullFileInfo(fullFile);
        QString parentFolderName = fullFileInfo.isDir() ? fullFileInfo.absoluteFilePath() : fullFileInfo.absolutePath();
        QString normalizedParentFolder = AssetUtilities::NormalizeFilePath(parentFolderName);

        if (!normalizedParentFolder.startsWith(normalizedRoot, Qt::CaseInsensitive))
        {
            return; // not interested in folders not in the root.
        }

        // Record the root while we're at it
        // Scanfolders are folders too and in the rare case a user deletes one, we need to know it was a folder
        m_knownFolders.insert(root);

        while (normalizedParentFolder.compare(normalizedRoot, Qt::CaseInsensitive) != 0)
        {
            // QSet does not actually have a function that tells us if the set already contained as well as inserts it
            // (unlike std::set and others) but an easy way to tell in o(1) is to just check if the size changed
            int priorSize = m_knownFolders.size();
            m_knownFolders.insert(normalizedParentFolder);
            if (m_knownFolders.size() == priorSize)
            {
                // this folder was already there, and thus there's no point in further recursion because
                // it would have already recursed the first time around.
                break;
            }

            int pos = normalizedParentFolder.lastIndexOf(QChar('/'));
            if (pos >= 0)
            {
                normalizedParentFolder = normalizedParentFolder.left(pos);
            }
            else
            {
                break; // no more slashes
            }
        }
    }

    void AssetProcessorManager::CheckMissingJobs(QString databasePathToFile, const ScanFolderInfo* scanFolder, const AZStd::vector<JobDetails>& jobsThisTime)
    {
        // Check to see if jobs were emitted last time by this builder, but are no longer being emitted this time - in which case we must eliminate old products.
        // whats going to be in the database is fingerprints for each job last time
        // this function is called once per source file, so in the array of jobsThisTime,
        // the relative path will always be the same.

        if ((databasePathToFile.length() == 0) && (jobsThisTime.empty()))
        {
            return;
        }

        // find all jobs from the last time of the platforms that are currently enabled
        JobInfoContainer jobsFromLastTime;
        for (const AssetBuilderSDK::PlatformInfo& platformInfo : scanFolder->GetPlatforms())
        {
            QString platform = QString::fromUtf8(platformInfo.m_identifier.c_str());
            m_stateData->GetJobInfoBySourceName(databasePathToFile.toUtf8().constData(), jobsFromLastTime, AZ::Uuid::CreateNull(), QString(), platform);
        }


        // so now we have jobsFromLastTime and jobsThisTime.  Whats in last time that is no longer being emitted now?
        if (jobsFromLastTime.empty())
        {
            return;
        }

        for (int oldJobIdx = azlossy_cast<int>(jobsFromLastTime.size()) - 1; oldJobIdx >= 0; --oldJobIdx)
        {
            const JobInfo& oldJobInfo = jobsFromLastTime[oldJobIdx];
            // did we find it this time?
            bool foundIt = false;
            for (const JobDetails& newJobInfo : jobsThisTime)
            {
                // the relative path is insensitive because some legacy data didn't have the correct case.
                if ((newJobInfo.m_jobEntry.m_builderGuid == oldJobInfo.m_builderGuid) &&
                    (QString::compare(newJobInfo.m_jobEntry.m_platformInfo.m_identifier.c_str(), oldJobInfo.m_platform.c_str()) == 0) &&
                    (QString::compare(newJobInfo.m_jobEntry.m_jobKey, oldJobInfo.m_jobKey.c_str()) == 0) &&
                    (QString::compare(newJobInfo.m_jobEntry.m_databaseSourceName, oldJobInfo.m_sourceFile.c_str(), Qt::CaseInsensitive) == 0)
                    )
                {
                    foundIt = true;
                    break;
                }
            }

            if (foundIt)
            {
                jobsFromLastTime.erase(jobsFromLastTime.begin() + oldJobIdx);
            }
        }

        // at this point, we contain only the jobs that are left over from last time and not found this time.
        //we want to remove all products for these jobs and the jobs
        for (const JobInfo& oldJobInfo : jobsFromLastTime)
        {
            // ToDo:  Add BuilderUuid here once we do the JobKey feature.
            AzToolsFramework::AssetDatabase::ProductDatabaseEntryContainer products;
            if (m_stateData->GetProductsBySourceName(databasePathToFile, products, oldJobInfo.m_builderGuid, oldJobInfo.m_jobKey.c_str(), oldJobInfo.m_platform.c_str()))
            {
                char tempBuffer[128];
                oldJobInfo.m_builderGuid.ToString(tempBuffer, AZ_ARRAY_SIZE(tempBuffer));

                AZ_TracePrintf(DebugChannel, "Removing products for job (%s, %s, %s, %s, %s) since it is no longer being emitted by its builder.\n",
                    oldJobInfo.m_sourceFile.c_str(),
                    oldJobInfo.m_platform.c_str(),
                    oldJobInfo.m_jobKey.c_str(),
                    oldJobInfo.m_builderGuid.ToString<AZStd::string>().c_str(),
                    tempBuffer);

                //delete products, which should remove them from the disk and database and send the notifications
                DeleteProducts(products);
            }

            //remove the jobs associated with these products
            m_stateData->RemoveJob(oldJobInfo.m_jobID);

            Q_EMIT JobRemoved(oldJobInfo);
        }
    }

    // clean all folders that are empty until you get to the root, or until you get to one that isn't empty.
    void AssetProcessorManager::CleanEmptyFolder(QString folder, QString root)
    {
        QString normalizedRoot = AssetUtilities::NormalizeFilePath(root);

        // also track parent folders up to the specified root.
        QString normalizedParentFolder = AssetUtilities::NormalizeFilePath(folder);
        QDir parentDir(folder);

        // keep walking up the tree until we either run out of folders or hit the root.
        while ((normalizedParentFolder.compare(normalizedRoot, Qt::CaseInsensitive) != 0) && (parentDir.exists()))
        {
            if (parentDir.entryList(QDir::Files | QDir::Dirs | QDir::NoDotAndDotDot).empty())
            {
                if (!parentDir.rmdir(normalizedParentFolder))
                {
                    break; // if we fail to remove for any reason we don't push our luck.
                }
            }
            if (!parentDir.cdUp())
            {
                break;
            }
            normalizedParentFolder = AssetUtilities::NormalizeFilePath(parentDir.absolutePath());
        }
    }

    void AssetProcessorManager::CheckModifiedSourceFile(QString normalizedPath, QString databaseSourceFile, const ScanFolderInfo* scanFolder)
    {
        // a potential input file was modified or added.  We always pass these through our filters and potentially build it.
        // before we know what to do, we need to figure out if it matches some filter we care about.

        // note that if we get here during runtime, we've already eliminated overrides
        // so this is the actual file of importance.

        // check regexes.
        // get list of recognizers which match
        // for each platform in the recognizer:
        //    check the fingerprint and queue if appropriate!
        //    also queue if products missing.

        // Check if this file causes any file types to be re-evaluated
        CheckMetaDataRealFiles(normalizedPath);

        // keep track of its parent folders so that if a folder disappears or is renamed, and we get the notification that this has occurred
        // we will know that it *was* a folder before now (otherwise we'd have no idea)
        AddKnownFoldersRecursivelyForFile(normalizedPath, scanFolder->ScanPath());

        ++m_numTotalSourcesFound;

        AssetProcessor::BuilderInfoList builderInfoList;
        EBUS_EVENT(AssetProcessor::AssetBuilderInfoBus, GetMatchingBuildersInfo, normalizedPath.toUtf8().constData(), builderInfoList);

        if (builderInfoList.size())
        {
            ++m_numSourcesNeedingFullAnalysis;
            ProcessBuilders(normalizedPath, databaseSourceFile, scanFolder, builderInfoList);
        }
        else
        {
            CheckMissingJobs(databaseSourceFile.toUtf8().constData(), scanFolder, {});

            AZ_TracePrintf(AssetProcessor::DebugChannel, "Non-processed file: %s\n", databaseSourceFile.toUtf8().constData());
            ++m_numSourcesNotHandledByAnyBuilder;

            // Record the modtime for the file so we know we've already processed it

            QString absolutePath = QDir(scanFolder->ScanPath()).absoluteFilePath(normalizedPath);
            QFileInfo fileInfo(absolutePath);
            QDateTime lastModifiedTime = fileInfo.lastModified();

            m_stateData->UpdateFileModTimeAndHashByFileNameAndScanFolderId(databaseSourceFile, scanFolder->ScanFolderID(),
                AssetUtilities::AdjustTimestamp(lastModifiedTime),
                AssetUtilities::GetFileHash(fileInfo.absoluteFilePath().toUtf8().constData()));
        }
    }

    bool AssetProcessorManager::AnalyzeJob(JobDetails& jobDetails)
    {
        // This function checks to see whether we need to process an asset or not, it returns true if we need to process it and false otherwise
        // It processes an asset if either there is a fingerprint mismatch between the computed and the last known fingerprint or if products are missing
        bool shouldProcessAsset = false;

        // First thing it checks is the computed fingerprint with its last known fingerprint in the database, if there is a mismatch than we need to process it
        AzToolsFramework::AssetDatabase::JobDatabaseEntryContainer jobs; //should only find one when we specify builder, job key, platform
        bool foundInDatabase = m_stateData->GetJobsBySourceName(jobDetails.m_jobEntry.m_databaseSourceName, jobs, jobDetails.m_jobEntry.m_builderGuid, jobDetails.m_jobEntry.m_jobKey, jobDetails.m_jobEntry.m_platformInfo.m_identifier.c_str());

        if (foundInDatabase && jobs[0].m_fingerprint == jobDetails.m_jobEntry.m_computedFingerprint)
        {
            // If the fingerprint hasn't changed, we won't process it.. unless...is it missing a product.
            AzToolsFramework::AssetDatabase::ProductDatabaseEntryContainer products;
            if (m_stateData->GetProductsBySourceName(jobDetails.m_jobEntry.m_databaseSourceName, products, jobDetails.m_jobEntry.m_builderGuid, jobDetails.m_jobEntry.m_jobKey, jobDetails.m_jobEntry.m_platformInfo.m_identifier.c_str()))
            {
                for (const auto& product : products)
                {
                    auto productPath = AssetUtilities::ProductPath::FromDatabasePath(product.m_productName);
                    ProductAssetWrapper wrapper{ product, productPath };

                    if(!wrapper.ExistOnDisk(true))
                    {
                        shouldProcessAsset = true;
                    }
                    else
                    {
                        QString absoluteCacheRoot = m_cacheRootDir.absolutePath();
                        if(wrapper.HasCacheProduct())
                        {
                            AddKnownFoldersRecursivelyForFile(productPath.GetCachePath().c_str(), absoluteCacheRoot);
                        }

                        if(wrapper.HasIntermediateProduct())
                        {
                            AddKnownFoldersRecursivelyForFile(productPath.GetIntermediatePath().c_str(),
                                AssetUtilities::GetIntermediateAssetsFolder(absoluteCacheRoot.toUtf8().constData()).AsPosix().c_str());
                        }
                    }
                }
            }

            if (jobDetails.m_autoProcessJob)
            {
                AZ_TracePrintf(AssetProcessor::DebugChannel, "AnalyzeJob: auto process job for source '%s' job key '%s' platform '%s') \n", jobDetails.m_jobEntry.m_pathRelativeToWatchFolder.toUtf8().constData(), jobDetails.m_jobEntry.m_jobKey.toUtf8().constData() , jobDetails.m_jobEntry.m_platformInfo.m_identifier.c_str());
                shouldProcessAsset = true;
            }
        }
        else
        {
            // The fingerprint for this job does not match last time the job was processed.
            // Thus, we need to queue a job to process it
            // If we are in this block of code, it means one of two things: either we didn't find it at all, or it doesn't match.
            // For debugging, it is useful to be able to tell those two code paths apart, so make output a message which cna differentiate.
            AZ_TracePrintf(AssetProcessor::DebugChannel, "AnalyzeJob: %s for source '%s' builder '%s' platform '%s' extra info '%s' job key '%s'\n",
                foundInDatabase ? "fingerprint mismatch" : "new job",
                jobDetails.m_jobEntry.m_databaseSourceName.toUtf8().constData(),
                jobDetails.m_assetBuilderDesc.m_name.c_str(),
                jobDetails.m_jobEntry.m_platformInfo.m_identifier.c_str(),
                jobDetails.m_extraInformationForFingerprinting.c_str(),
                jobDetails.m_jobEntry.m_jobKey.toUtf8().constData());

            // Check whether another job emitted this job as a job dependency and if true, queue the dependent job source file also
            JobDesc jobDesc(jobDetails.m_jobEntry.m_databaseSourceName.toUtf8().data(),
                jobDetails.m_jobEntry.m_jobKey.toUtf8().data(), jobDetails.m_jobEntry.m_platformInfo.m_identifier);

            shouldProcessAsset = true;
            QFileInfo file(jobDetails.m_jobEntry.GetAbsoluteSourcePath());
            QDateTime dateTime(file.lastModified());
            qint64 mSecsSinceEpoch = dateTime.toMSecsSinceEpoch();
            auto foundSource = m_sourceFileModTimeMap.find(jobDetails.m_jobEntry.m_sourceFileUUID);

            if (foundSource == m_sourceFileModTimeMap.end() || foundSource->second != mSecsSinceEpoch)
            {
                // send a sourceFile notification message only if its last modified time changed or
                // we have not seen this source file before
                m_sourceFileModTimeMap[jobDetails.m_jobEntry.m_sourceFileUUID] = mSecsSinceEpoch;
                QString sourceFile(jobDetails.m_jobEntry.m_pathRelativeToWatchFolder);
                AZ::Uuid sourceUUID = AssetUtilities::CreateSafeSourceUUIDFromName(jobDetails.m_jobEntry.m_databaseSourceName.toUtf8().data());
                AzToolsFramework::AssetSystem::SourceFileNotificationMessage message(AZ::OSString(sourceFile.toUtf8().constData()), AZ::OSString(jobDetails.m_scanFolder->ScanPath().toUtf8().constData()), AzToolsFramework::AssetSystem::SourceFileNotificationMessage::FileChanged, sourceUUID);
                EBUS_EVENT(AssetProcessor::ConnectionBus, Send, 0, message);
            }
        }

        if (!shouldProcessAsset)
        {
            //AZ_TracePrintf(AssetProcessor::DebugChannel, "AnalyzeJob: UpToDate: not processing on %s.\n", jobDetails.m_jobEntry.m_platform.toUtf8().constData());
            return false;
        }
        else
        {
            UpdateForCacheServer(jobDetails);

            // macOS requires that the cacheRootDir to not be all lowercase, otherwise file copies will not work correctly.
            // So use the lowerCasePath string to capture the parts that need to be lower case while keeping the cache root
            // mixed case.
            QString platformId = jobDetails.m_jobEntry.m_platformInfo.m_identifier.c_str();

            // this may seem odd, but m_databaseSourceName includes the output prefix up front, and we're trying to find where to put it in the cache
            // so we use the databaseSourceName instead of relpath.
            QString pathRel = QFileInfo(jobDetails.m_jobEntry.m_databaseSourceName).path();

            if (pathRel == ".")
            {
                // if its in the current folder, avoid using ./ or /.
                pathRel = QString();
            }

            AssetUtilities::ProductPath productPath{ pathRel.toUtf8().constData(), platformId.toUtf8().constData() };

            jobDetails.m_cachePath = productPath.GetCachePath();
            jobDetails.m_intermediatePath = productPath.GetIntermediatePath();
            jobDetails.m_relativePath = productPath.GetRelativePath();
        }

        return true;
    }

    void AssetProcessorManager::UpdateForCacheServer(JobDetails& jobDetails)
    {
        if (AssetUtilities::ServerAddress().isEmpty())
        {
            // Asset Cache Server mode feature is turned off
            return;
        }
        else if (!m_platformConfig)
        {
            AZ_Error(AssetProcessor::ConsoleChannel, m_platformConfig, "Platform not configured. Called too soon?");
            return;
        }

        auto& cacheRecognizerContainer = m_platformConfig->GetAssetCacheRecognizerContainer();
        for(auto&& cacheRecognizer : cacheRecognizerContainer)
        {
            auto matchingPatternIt = AZStd::find_if(
                jobDetails.m_assetBuilderDesc.m_patterns.begin(),
                jobDetails.m_assetBuilderDesc.m_patterns.end(),
                [cacheRecognizer](const AssetBuilderSDK::AssetBuilderPattern& pattern)
                {
                    return cacheRecognizer.m_patternMatcher.GetBuilderPattern().m_type == pattern.m_type &&
                           cacheRecognizer.m_patternMatcher.GetBuilderPattern().m_pattern == pattern.m_pattern;
                }
            );

            if (matchingPatternIt != jobDetails.m_assetBuilderDesc.m_patterns.end())
            {
                jobDetails.m_checkServer = cacheRecognizer.m_checkServer;
            }
        }
    }

    void AssetProcessorManager::CheckDeletedCacheFolder(QString normalizedPath)
    {
        QDir checkDir(normalizedPath);
        if (checkDir.exists())
        {
            // this is possible because it could have been moved back by the time we get here, in which case, we take no action.
            return;
        }

        // going to need to iterate on all files there, recursively, in order to emit them as having been deleted.
        // note that we don't scan here.  We use the asset database.
        QString cacheRootRemoved = m_cacheRootDir.relativeFilePath(normalizedPath);

        AzToolsFramework::AssetDatabase::ProductDatabaseEntryContainer products;
        m_stateData->GetProductsLikeProductName(cacheRootRemoved, AzToolsFramework::AssetDatabase::AssetDatabaseConnection::StartsWith, products);

        for (const auto& product : products)
        {
            auto productPath = AssetUtilities::ProductPath::FromDatabasePath(product.m_productName);
            ProductAssetWrapper productWrapper{ product, productPath };

            if (!productWrapper.ExistOnDisk(false))
            {
                AssessDeletedFile(productPath.GetCachePath().c_str());
            }
        }

        m_knownFolders.remove(normalizedPath);
    }

    void AssetProcessorManager::CheckDeletedSourceFolder(QString normalizedPath, QString relativePath, const ScanFolderInfo* scanFolderInfo)
    {
        AZ_TracePrintf(AssetProcessor::DebugChannel, "CheckDeletedSourceFolder...\n");
        // we deleted a folder that is somewhere that is a watched input folder.

        QDir checkDir(normalizedPath);
        if (checkDir.exists())
        {
            // this is possible because it could have been moved back by the time we get here, in which case, we take no action.
            return;
        }

        AzToolsFramework::AssetDatabase::SourceDatabaseEntryContainer sources;
        QString sourceName = relativePath;
        m_stateData->GetSourcesLikeSourceNameScanFolderId(sourceName, scanFolderInfo->ScanFolderID(), AzToolsFramework::AssetDatabase::AssetDatabaseConnection::StartsWith, sources);

        AZ_TracePrintf(AssetProcessor::DebugChannel, "CheckDeletedSourceFolder: %i matching files.\n", sources.size());

        QDir scanFolder(scanFolderInfo->ScanPath());
        for (const auto& source : sources)
        {
            // reconstruct full path:
            QString actualRelativePath = source.m_sourceName.c_str();

            QString finalPath = scanFolder.absoluteFilePath(actualRelativePath);

            if (!QFile::exists(finalPath))
            {
                AssessDeletedFile(finalPath);
            }
        }

        m_knownFolders.remove(normalizedPath);

        SourceFolderDeleted(normalizedPath);
    }

    namespace
    {
        void ScanFolderInternal(QString inputFolderPath, QStringList& outputs)
        {
            QDir inputFolder(inputFolderPath);
            QFileInfoList entries = inputFolder.entryInfoList(QDir::Dirs | QDir::NoDotAndDotDot | QDir::Files);

            for (const QFileInfo& entry : entries)
            {
                if (entry.isDir())
                {
                    //Entry is a directory
                    ScanFolderInternal(entry.absoluteFilePath(), outputs);
                }
                else
                {
                    //Entry is a file
                    outputs.push_back(entry.absoluteFilePath());
                }
            }
        }
    }

    void AssetProcessorManager::CheckMetaDataRealFiles(QString relativeSourceFile)
    {
        if (!m_platformConfig->IsMetaDataTypeRealFile(relativeSourceFile))
        {
            return;
        }

        QStringList extensions;
        for (int idx = 0; idx < m_platformConfig->MetaDataFileTypesCount(); idx++)
        {
            const auto& metaExt = m_platformConfig->GetMetaDataFileTypeAt(idx);
            if (!metaExt.second.isEmpty() && QString::compare(metaExt.first, relativeSourceFile, Qt::CaseInsensitive) == 0)
            {
                extensions.push_back(metaExt.second);
            }
        }

        AzToolsFramework::AssetDatabase::SourceDatabaseEntryContainer sources;
        for (const auto& ext : extensions)
        {
            m_stateData->GetSourcesLikeSourceName(ext, AzToolsFramework::AssetDatabase::AssetDatabaseConnection::EndsWith, sources);
        }

        QString fullMatchingSourceFile;
        for (const auto& source : sources)
        {
            fullMatchingSourceFile = m_platformConfig->FindFirstMatchingFile(source.m_sourceName.c_str());
            if (!fullMatchingSourceFile.isEmpty())
            {
                AssessFileInternal(fullMatchingSourceFile, false);
            }
        }
    }

    void AssetProcessorManager::CheckCreatedSourceFolder(QString fullSourceFile)
    {
        AZ_TracePrintf(AssetProcessor::DebugChannel, "CheckCreatedSourceFolder...\n");
        // this could have happened because its a directory rename
        QDir checkDir(fullSourceFile);
        if (!checkDir.exists())
        {
            // this is possible because it could have been moved back by the time we get here.
            // find all assets that are products that have this as their normalized path and then indicate that they are all deleted.
            AZ_TracePrintf(AssetProcessor::DebugChannel, "Directory (%s) does not exist.\n", fullSourceFile.toUtf8().data());
            return;
        }

        // we actually need to scan this folder, without invoking the whole asset scanner:

        const AssetProcessor::ScanFolderInfo* info = m_platformConfig->GetScanFolderForFile(fullSourceFile);
        if (!info)
        {
            AZ_TracePrintf(AssetProcessor::DebugChannel, "No scan folder found for the directory: (%s).\n", fullSourceFile.toUtf8().data());
            return; // early out, its nothing we care about.
        }

        QStringList files;
        ScanFolderInternal(fullSourceFile, files);

        for (const QString& fileEntry : files)
        {
            AssessModifiedFile(fileEntry);
        }
    }

    void AssetProcessorManager::FailTopLevelSourceForIntermediate(
        AZ::IO::PathView relativePathToIntermediateProduct, AZStd::string_view errorMessage)
    {
        auto topLevelSourceForIntermediateConflict =
            AssetUtilities::GetTopLevelSourceForProduct(relativePathToIntermediateProduct, m_stateData);

        if (!topLevelSourceForIntermediateConflict)
        {
            AZ_TracePrintf(AssetProcessor::DebugChannel, "FailTopLevelSourceForIntermediate: No top level source found for " AZ_STRING_FORMAT "\n", AZ_STRING_ARG(relativePathToIntermediateProduct.Native()));
            return;
        }

        AzToolsFramework::AssetDatabase::JobDatabaseEntryContainer jobs;
        m_stateData->GetJobsBySourceID(topLevelSourceForIntermediateConflict->m_sourceID, jobs);

        AzToolsFramework::AssetDatabase::ScanFolderDatabaseEntry topLevelSourceScanFolder;
        if (!m_stateData->GetScanFolderByScanFolderID(topLevelSourceForIntermediateConflict->m_scanFolderPK, topLevelSourceScanFolder))
        {
            AZ_Error(
                AssetProcessor::ConsoleChannel, false, "FailTopLevelSourceForIntermediate: Failed to get scanfolder %d for file %s",
                topLevelSourceForIntermediateConflict->m_scanFolderPK,
                topLevelSourceForIntermediateConflict->m_sourceName.c_str());
            return;
        }

        for (auto& job : jobs)
        {
            JobEntry jobEntry{ topLevelSourceScanFolder.m_scanFolder.c_str(),
                               topLevelSourceForIntermediateConflict->m_sourceName.c_str(),
                               topLevelSourceForIntermediateConflict->m_sourceName.c_str(),
                               job.m_builderGuid,
                               *m_platformConfig->GetPlatformByIdentifier(job.m_platform.c_str()),
                               job.m_jobKey.c_str(),
                               job.m_fingerprint,
                               job.m_jobRunKey,
                               topLevelSourceForIntermediateConflict->m_sourceGuid };

            AutoFailJob(
                errorMessage, errorMessage,
                AZ::IO::Path(topLevelSourceScanFolder.m_scanFolder) / topLevelSourceForIntermediateConflict->m_sourceName, jobEntry);
        }

        AzToolsFramework::AssetDatabase::ProductDatabaseEntryContainer products;
        m_stateData->GetProductsBySourceID(topLevelSourceForIntermediateConflict->m_sourceID, products);
        DeleteProducts(products);

        m_stateData->RemoveSource(topLevelSourceForIntermediateConflict->m_sourceID);
    }

    void AssetProcessorManager::ProcessFilesToExamineQueue()
    {
        // it is assumed that files entering this function are already normalized
        // that is, the path is normalized
        // and only has forward slashes.

        if (!m_platformConfig)
        {
            // this cannot be recovered from
            qFatal("Platform config is missing, we cannot continue.");
            return;
        }

        if ((m_normalizedCacheRootPath.isEmpty()) && (!InitializeCacheRoot()))
        {
            AZ_TracePrintf(AssetProcessor::ConsoleChannel, "Cannot examine the queue yet - cache root is not ready!\n ");
            m_queuedExamination = true;
            QTimer::singleShot(250, this, SLOT(ProcessFilesToExamineQueue()));
            return;
        }

        if (m_isCurrentlyScanning)
        {
            // if we're currently scanning, then don't start processing yet, its not worth the IO thrashing.
            m_queuedExamination = true;
            QTimer::singleShot(250, this, SLOT(ProcessFilesToExamineQueue()));
            return;
        }

        QString canonicalRootDir = AssetUtilities::NormalizeFilePath(m_cacheRootDir.canonicalPath());

        FileExamineContainer swapped;
        m_filesToExamine.swap(swapped); // makes it okay to call CheckSource(...)

        QElapsedTimer elapsedTimer;
        elapsedTimer.start();

        int i = -1; // Starting at -1 so we can increment at the start of the loop instead of the end due to all the control flow that occurs inside the loop
        m_queuedExamination = false;
        for (const FileEntry& examineFile : swapped)
        {
            ++i;

            if (m_quitRequested)
            {
                return;
            }

            // CreateJobs can sometimes take a very long time, update the remaining count occasionally
            if (elapsedTimer.elapsed() >= MILLISECONDS_BETWEEN_CREATE_JOBS_STATUS_UPDATE)
            {
                int remainingInSwapped = swapped.size() - i;
                Q_EMIT NumRemainingJobsChanged(m_activeFiles.size() + remainingInSwapped + m_numOfJobsToAnalyze);
                elapsedTimer.restart();
            }

            // examination occurs here.
            // first, is it a source or is it a product in the cache folder?
            QString normalizedPath = examineFile.m_fileName;

            AZ_TracePrintf(AssetProcessor::DebugChannel, "ProcessFilesToExamineQueue: %s delete: %s.\n", examineFile.m_fileName.toUtf8().constData(), examineFile.m_isDelete ? "true" : "false");

            // debug-only check to make sure our assumption about normalization is correct.
            Q_ASSERT(normalizedPath == AssetUtilities::NormalizeFilePath(normalizedPath));

            // if its in the cache root then its a product file:
            bool isProductFile = IsInCacheFolder(examineFile.m_fileName.toUtf8().constData());
#if AZ_TRAIT_OS_PLATFORM_APPLE
            // a case can occur on apple platforms in the temp folders
            // where there is a symlink and /var/folders/.../ is also known
            // as just /private/var/folders/...
            // this tends to happen for delete notifies and we can't canonicalize incoming delete notifies
            // because the file has already been deleted and thus its canonical path cannot be found.  Instead
            // we will use the canonical path of the cache root dir instead, and then alter the file
            // to have the current cache root dir instead.
            if ((!isProductFile)&&(!canonicalRootDir.isEmpty()))
            {
                // try the canonicalized form:
                isProductFile = examineFile.m_fileName.startsWith(canonicalRootDir);
                if (isProductFile)
                {
                    // found in canonical location, update its normalized path
                    QString withoutCachePath = normalizedPath.mid(canonicalRootDir.length() + 1);
                    // the extra +1 is to consume the slash that is after the root dir.
                    normalizedPath = AssetUtilities::NormalizeFilePath(m_cacheRootDir.absoluteFilePath(withoutCachePath));
                }
            }
#endif // AZ_TRAIT_OS_PLATFORM_APPLE
            // strip the engine off it so that its a "normalized asset path" with appropriate slashes and such:
            if (isProductFile)
            {
                // its a product file.
                if (normalizedPath.length() >= AP_MAX_PATH_LEN)
                {
                    // if we are here it means that we have found a cache file whose filepath is greater than the maximum path length allowed
                    continue;
                }

                // we only care about deleted product files.
                if (examineFile.m_isDelete)
                {
                    if (normalizedPath.endsWith(QString(FENCE_FILE_EXTENSION), Qt::CaseInsensitive))
                    {
                        // its a fence file, now computing fenceId from it:
                        int startPos = normalizedPath.lastIndexOf("~");
                        int endPos = normalizedPath.lastIndexOf(".");
                        QString fenceIdString = normalizedPath.mid(startPos + 1, endPos - startPos - 1);
                        bool isNumber = false;
                        int fenceId = fenceIdString.toInt(&isNumber);
                        if (isNumber)
                        {
                            Q_EMIT FenceFileDetected(fenceId);
                        }
                        else
                        {
                            AZ_TracePrintf(AssetProcessor::DebugChannel, "AssetProcessor: Unable to compute fenceId from fenceFile name %s.\n", normalizedPath.toUtf8().data());
                        }
                        continue;
                    }
                    if (m_knownFolders.contains(normalizedPath))
                    {
                        CheckDeletedCacheFolder(normalizedPath);
                    }
                    else
                    {
                        CheckDeletedProductFile(normalizedPath);
                    }
                }
                else
                {
                    // a file was added or modified to the cache.
                    // we only care about the renames of folders, so cache folders here:
                    QFileInfo fileInfo(normalizedPath);
                    if (!fileInfo.isDir())
                    {
                        // keep track of its containing folder.
                        AddKnownFoldersRecursivelyForFile(normalizedPath, m_cacheRootDir.absolutePath());
                    }
                }
            }
            else
            {
                // its an source file.  check which scan folder it belongs to
                QString scanFolderName;
                QString databasePathToFile;
                QString relativePathToFile;

                // note that "ConvertToRelativePath" does add output prefix to it.
                if (!m_platformConfig->ConvertToRelativePath(normalizedPath, databasePathToFile, scanFolderName))
                {
                    AZ_TracePrintf(AssetProcessor::DebugChannel, "ProcessFilesToExamineQueue: Unable to find the relative path for %s.\n", normalizedPath.toUtf8().constData());
                    continue;
                }

                if (normalizedPath == scanFolderName)
                {
                    // We found a scanfolder, record it
                    m_knownFolders.insert(scanFolderName);
                }

                const ScanFolderInfo* scanFolderInfo = m_platformConfig->GetScanFolderForFile(normalizedPath);

                relativePathToFile = databasePathToFile;

                if (normalizedPath.length() >= AP_MAX_PATH_LEN)
                {
                    // if we are here it means that we have found a source file whose filepath is greater than the maximum path length allowed
                    AZ_TracePrintf(AssetProcessor::ConsoleChannel, "ProcessFilesToExamineQueue: %s filepath length %d exceeds the maximum path length (%d) allowed.\n", normalizedPath.toUtf8().constData(), normalizedPath.length(), AP_MAX_PATH_LEN);

                    JobInfoContainer jobInfos;
                    m_stateData->GetJobInfoBySourceName(databasePathToFile, jobInfos);

                    JobDetails job;
                    for (const auto& jobInfo : jobInfos)
                    {
                        const AssetBuilderSDK::PlatformInfo* const platformFromInfo = m_platformConfig->GetPlatformByIdentifier(jobInfo.m_platform.c_str());
                        AZ_Assert(platformFromInfo, "Error - somehow a job was created which was for a platform not in config.");

                        if (platformFromInfo)
                        {
                            AutoFailJob(
                                "",
                                AZStd::string::format("Product file name would be too long: %s\n", normalizedPath.toUtf8().data()),
                                normalizedPath.toUtf8().constData(),
                                JobEntry(
                                    QString::fromUtf8(jobInfo.m_watchFolder.c_str()),
                                    relativePathToFile,
                                    databasePathToFile,
                                    jobInfo.m_builderGuid,
                                    *platformFromInfo,
                                    jobInfo.m_jobKey.c_str(),
                                    0,
                                    GenerateNewJobRunKey(),
                                    AZ::Uuid::CreateNull())
                                );
                        }
                    }

                    continue;
                }

                if (examineFile.m_isDelete)
                {
                    // if its a delete for a known folder, we handle it differently.
                    if (m_knownFolders.contains(normalizedPath))
                    {
                        CheckDeletedSourceFolder(normalizedPath, relativePathToFile, scanFolderInfo);
                        continue;
                    }
                }
                else
                {
                    // if we get here, we're either in a modify or add situation
                    QFileInfo fileInfo(normalizedPath);
                    if (!fileInfo.isDir())
                    {
                        if (!fileInfo.exists())
                        {
                            // it got deleted before we got to analyze it, we can ignore this.
                            continue;
                        }
                        // keep track of its parent folder so that if it is deleted later we know it is a folder
                        // delete and not a file delete.
                        AddKnownFoldersRecursivelyForFile(normalizedPath, scanFolderName);

                        if (normalizedPath.toUtf8().length() > normalizedPath.length())
                        {
                            // if we are here it implies that the source file path contains non ascii characters
                            AutoFailJob(
                                AZStd::string::format(
                                    "ProcessFilesToExamineQueue: source file path ( %s ) contains non ascii characters.\n",
                                    normalizedPath.toUtf8().constData()),
                                AZStd::string::format(
                                    "Source file ( %s ) contains non ASCII characters.\n"
                                    "O3DE currently only supports file paths having ASCII characters and therefore asset processor will not be able to process this file.\n"
                                    "Please rename the source file to fix this error.\n",
                                    normalizedPath.toUtf8().constData()),
                                normalizedPath.toUtf8().constData(),
                                JobEntry(
                                    scanFolderInfo->ScanPath().toUtf8().constData(),
                                    relativePathToFile,
                                    databasePathToFile,
                                    AZ::Uuid::CreateNull(),
                                    { "all", {} },
                                    QString("PreCreateJobs"),
                                    0,
                                    GenerateNewJobRunKey(),
                                    AZ::Uuid::CreateNull())
                                );

                            continue;
                        }
                    }
                    else
                    {
                        // if its a folder that was added or modified, we need to keep track of that too.
                        AddKnownFoldersRecursivelyForFile(normalizedPath, scanFolderName);
                        // we actually need to scan this folder now...
                        CheckCreatedSourceFolder(normalizedPath);
                        continue;
                    }
                }

                // is it being overridden by a higher priority file?
                QString overrider;
                if (examineFile.m_isDelete)
                {
                    // if we delete it, check if its revealed by an underlying file:
                    overrider = m_platformConfig->FindFirstMatchingFile(databasePathToFile);

                    if (!overrider.isEmpty()) // override found!
                    {
                        if (overrider.compare(normalizedPath, Qt::CaseInsensitive) == 0)
                        {
                            // if the overrider is the same file, it means that a file was deleted, then reappeared.
                            // if that happened there will be a message in the notification queue for that file reappearing, there
                            // is no need to add a double here.
                            overrider.clear();
                        }
                        else
                        {
                            // on the other hand, if we found a file it means that a deleted file revealed a file that
                            // was previously overridden by it.
                            // Because the deleted file may have "revealed" a file with different case,
                            // we have to actually correct its case here.  This is rare, so it should be reasonable
                            // to call the expensive function to discover correct case.
                            QString pathRelativeToScanFolder;
                            QString scanFolderPath;
                            m_platformConfig->ConvertToRelativePath(overrider, pathRelativeToScanFolder, scanFolderPath);
                            AssetUtilities::UpdateToCorrectCase(scanFolderPath, pathRelativeToScanFolder);
                            overrider = QDir(scanFolderPath).absoluteFilePath(pathRelativeToScanFolder);
                        }
                    }
                }
                else
                {
                    overrider = m_platformConfig->GetOverridingFile(databasePathToFile, scanFolderName);
                }

                if (!overrider.isEmpty())
                {
                    if (!IsInIntermediateAssetsFolder(overrider))
                    {
                        FileStateInfo foundFileInfo;
                        bool found = AZ::Interface<IFileStateRequests>::Get()->GetFileInfo(overrider, &foundFileInfo);

                        if(!found)
                        {
                            AZ_Error(AssetProcessor::ConsoleChannel, false, "ProcessFilesToExamineQueue: Found overrider %s for file %s, but FileStateCache has no information about this file.  File will not be processed.",
                                overrider.toUtf8().constData(), normalizedPath.toUtf8().constData());
                            continue;
                        }

                        if(foundFileInfo.m_isDirectory)
                        {
                            // It makes no sense for directories to override directories.  This happens usually because a directory was deleted, but we have no way of knowing it was a directory (since it's already deleted)
                            // Since we know the overrider is a directory, ignore this overrider and continue on processing the actual directory.
                        }
                        else
                        {
                            // this file is being overridden by an earlier file.
                            // ignore us, and pretend the other file changed:
                            AZ_TracePrintf(AssetProcessor::DebugChannel, "File overridden by %s.\n", overrider.toUtf8().constData());
                            CheckSource(FileEntry(overrider, false, examineFile.m_isFromScanner));
                            continue;
                        }
                    }
                    else
                    {
                        auto errorMessage = AZStd::string::format(
                            "Intermediate asset (%s) conflicts with an existing source asset "
                            "with the same relative path: %s.  Please move/rename one of the files to fix the conflict.",
                            overrider.toUtf8().constData(),
                            normalizedPath.toUtf8().constData());

                        FailTopLevelSourceForIntermediate(databasePathToFile.toUtf8().constData(), errorMessage);
                    }
                }

                // its an input file or a file we don't care about...
                // note that if the file now exists, we have to treat it as an input asset even if it came in as a delete.
                if (examineFile.m_isDelete && !QFile::exists(examineFile.m_fileName))
                {
                    AZ_TracePrintf(AssetProcessor::DebugChannel, "Input was deleted and no overrider was found.\n");
                    QString sourceFile(relativePathToFile);
                    AZ::Uuid sourceUUID = AssetUtilities::CreateSafeSourceUUIDFromName(databasePathToFile.toUtf8().data());
                    AzToolsFramework::AssetSystem::SourceFileNotificationMessage message(AZ::OSString(sourceFile.toUtf8().constData()), AZ::OSString(scanFolderInfo->ScanPath().toUtf8().constData()), AzToolsFramework::AssetSystem::SourceFileNotificationMessage::FileRemoved, sourceUUID);
                    EBUS_EVENT(AssetProcessor::ConnectionBus, Send, 0, message);
                    CheckDeletedSourceFile(normalizedPath, relativePathToFile, databasePathToFile, examineFile.m_initialProcessTime);
                }
                else
                {
                    // log-spam-reduction - the lack of the prior tag (input was deleted) which is rare can infer that the above branch was taken
                    //AZ_TracePrintf(AssetProcessor::DebugChannel, "Input is modified or is overriding something.\n");
                    CheckModifiedSourceFile(normalizedPath, databasePathToFile, scanFolderInfo);
                }
            }
        }

        // instead of checking here, we place a message at the end of the queue.
        // this is because there may be additional scan or other results waiting in the queue
        // an example would be where the scanner found additional "copy" jobs waiting in the queue for finalization
        QueueIdleCheck();
    }

    void AssetProcessorManager::CheckForIdle()
    {
        m_alreadyQueuedCheckForIdle = false;
        if (IsIdle())
        {
            if (!m_hasProcessedCriticalAssets)
            {
                // only once, when we finish startup
                m_stateData->VacuumAndAnalyze();
                m_hasProcessedCriticalAssets = true;
            }

            if (!m_quitRequested && m_AssetProcessorIsBusy)
            {
                m_AssetProcessorIsBusy = false;
                Q_EMIT NumRemainingJobsChanged(m_activeFiles.size() + m_filesToExamine.size() + m_numOfJobsToAnalyze);
                Q_EMIT AssetProcessorManagerIdleState(true);
            }

            if (!m_reportedAnalysisMetrics)
            {
                // report these metrics only once per session.
                m_reportedAnalysisMetrics = true;
                AZ_TracePrintf(ConsoleChannel, "Builder optimization: %i / %i files required full analysis, %i sources found but not processed by anyone\n", m_numSourcesNeedingFullAnalysis, m_numTotalSourcesFound, m_numSourcesNotHandledByAnyBuilder);
            }

            m_pathDependencyManager->ProcessQueuedDependencyResolves();
            QTimer::singleShot(20, this, SLOT(RemoveEmptyFolders()));
        }
        else
        {
            m_AssetProcessorIsBusy = true;
            Q_EMIT AssetProcessorManagerIdleState(false);

            // amount of jobs to evaluate right now (no deferred jobs)
            int numWorkRemainingNow = m_activeFiles.size() + m_filesToExamine.size();
            // total (GUI Shown) of work remaining (including jobs to do later)
            int numTotalWorkRemaining = numWorkRemainingNow + m_numOfJobsToAnalyze;
            Q_EMIT NumRemainingJobsChanged(numTotalWorkRemaining);

            // wake up if there's work to do and we haven't scheduled to do it.
            if ((!m_alreadyScheduledUpdate) && (numWorkRemainingNow > 0))
            {
                // schedule additional updates
                m_alreadyScheduledUpdate = true;
                QTimer::singleShot(1, this, SLOT(ScheduleNextUpdate()));
            }
            else if (numWorkRemainingNow == 0)  // if there are only jobs to process later remaining
            {
                // Process job entries and add jobs to process
                for (JobToProcessEntry& entry : m_jobEntries)
                {
                    if (entry.m_jobsToAnalyze.empty())
                    {
                        // no jobs were emitted this time around.
                        // we can assume that all jobs are done for this source file (because none were emitted)
                        QString absolutePath = QDir(entry.m_sourceFileInfo.m_scanFolder->ScanPath()).absoluteFilePath(entry.m_sourceFileInfo.m_pathRelativeToScanFolder);
                        QMetaObject::invokeMethod(this, "FinishAnalysis", Qt::QueuedConnection, Q_ARG(AZStd::string, absolutePath.toUtf8().constData()));
                    }
                    else
                    {
                        // All the jobs of the sourcefile needs to be bundled together to check for missing jobs.
                        CheckMissingJobs(entry.m_sourceFileInfo.m_databasePath, entry.m_sourceFileInfo.m_scanFolder, entry.m_jobsToAnalyze);
                        // Update source and job dependency list before forwarding the job to RCController
                        AnalyzeJobDetail(entry);
                    }
                }
                m_jobEntries.clear();
                ProcessJobs();
            }
        }
    }

    // ----------------------------------------------------
    // ------------- File change Queue --------------------
    // ----------------------------------------------------
    void AssetProcessorManager::AssessFileInternal(QString fullFile, bool isDelete, bool fromScanner)
    {
        if (m_quitRequested)
        {
            return;
        }

        QString normalizedFullFile = AssetUtilities::NormalizeFilePath(fullFile);
        if (!fromScanner) // the scanner already does exclusion and doesn't need to deal with metafiles.
        {
            if (m_platformConfig->IsFileExcluded(normalizedFullFile))
            {
                return;
            }

            // over here we also want to invalidate the metafiles on disk map if it COULD Be a metafile
            // note that there is no reason to do an expensive exacting computation here, it will be
            // done later and cached when m_cachedMetaFilesExistMap is set to false, we just need to
            // know if its POSSIBLE that its a metafile, cheaply.
            // if its a metafile match, then invalidate the metafile table.
            for (int idx = 0; idx < m_platformConfig->MetaDataFileTypesCount(); idx++)
            {
                QPair<QString, QString> metaDataFileType = m_platformConfig->GetMetaDataFileTypeAt(idx);
                if (fullFile.endsWith(metaDataFileType.first, Qt::CaseInsensitive))
                {
                    m_cachedMetaFilesExistMap = false;
                    m_metaFilesWhichActuallyExistOnDisk.clear(); // invalidate the map, force a recompuation later.
                }
            }
        }

        if (!isDelete && IsInIntermediateAssetsFolder(normalizedFullFile) && !m_knownFolders.contains(normalizedFullFile))
        {
            QString relativePath, scanfolderPath;
            m_platformConfig->ConvertToRelativePath(normalizedFullFile, relativePath, scanfolderPath);

            auto productName = AssetUtilities::GetIntermediateAssetDatabaseName(relativePath.toUtf8().constData());

            AzToolsFramework::AssetDatabase::ProductDatabaseEntryContainer products;

            if(!m_stateData->GetProductsByProductName(productName.c_str(), products))
            {
                // This file is an intermediate asset product but it doesn't exist in the database yet.  This means the job which produced this asset has not completed yet.
                // Do not process this file yet.  When the job is done it will retrigger processing for this file.
                return;
            }
        }

        m_AssetProcessorIsBusy = true;
        Q_EMIT AssetProcessorManagerIdleState(false);

        AZ_TracePrintf(AssetProcessor::DebugChannel, "AssesFileInternal: %s %s\n", normalizedFullFile.toUtf8().constData(), isDelete ? "true" : "false");

        // this function is the raw function that gets called from the file monitor
        // whenever an asset has been modified or added (not deleted)
        // it should place the asset on a grace period list and not considered until changes stop happening to it.
        // note that file Paths come in raw, full absolute paths.
        if (!m_sourceFilesInDatabase.empty())
        {
            if (!isDelete)
            {
                m_sourceFilesInDatabase.remove(normalizedFullFile);
            }
        }

        FileEntry newEntry(normalizedFullFile, isDelete, fromScanner);

        if (m_alreadyActiveFiles.find(normalizedFullFile) != m_alreadyActiveFiles.end())
        {
            auto entryIt = std::find_if(m_activeFiles.begin(), m_activeFiles.end(),
                    [&normalizedFullFile](const FileEntry& entry)
                    {
                        return entry.m_fileName == normalizedFullFile;
                    });

            if (entryIt != m_activeFiles.end())
            {
                m_activeFiles.erase(entryIt);
            }
        }

        m_AssetProcessorIsBusy = true;
        m_activeFiles.push_back(newEntry);
        m_alreadyActiveFiles.insert(normalizedFullFile);
        Q_EMIT NumRemainingJobsChanged(m_activeFiles.size() + m_filesToExamine.size() + m_numOfJobsToAnalyze);

        if (!m_alreadyScheduledUpdate)
        {
            m_alreadyScheduledUpdate = true;
            QTimer::singleShot(1, this, SLOT(ScheduleNextUpdate()));
        }
    }

    void AssetProcessorManager::AssessAddedFile(QString filePath)
    {
        if (IsInCacheFolder(filePath.toUtf8().constData()))
        {
            // modifies/adds to the cache are irrelevant.  Deletions are all we care about
            return;
        }

        AssessFileInternal(filePath, false);
    }

    void AssetProcessorManager::AssessModifiedFile(QString filePath)
    {
        // we don't care about modified folders at this time.
        // you'll get a "folder modified" whenever a file in a folder is removed or added or modified
        // but you'll also get the actual file modify itself.
        if (!QFileInfo(filePath).isDir())
        {
            // we also don't care if you modify files in the cache, only deletions matter.
            if(!IsInCacheFolder(filePath.toUtf8().constData()))
            {
                AssessFileInternal(filePath, false);
            }
        }
    }

    // The file cache is used before actually hitting physical media to determine the
    // existence of files and to retrieve the file's hash.
    // It assumes that the presence of a file in the cache means the file exists.
    // Because of this, it also monitors for file notifications from the operating system
    // (such as changed, deleted, etc) and invalidates its cache, removing hashes or file entries
    // as appropriate.
    // This means we can 'warm up the cache' from the prior known file list in the database, BUT
    // can only populate the entries discovered by the file scanner (so they are known to exist)
    // and we can only populate the hashes in the cache for files which are known to exist AND
    // whos modtime has not changed.
    void AssetProcessorManager::WarmUpFileCache(QSet<AssetFileInfo> filePaths)
    {
        // if the 'skipping feature' is disabled, do not pre-populate the cache
        // This will cause it to rehash everything every time.
        if (!m_allowModtimeSkippingFeature)
        {
            return;
        }
        
        IFileStateRequests* fileStateCache = AZ::Interface<IFileStateRequests>::Get();
        if (!fileStateCache)
        {
            return;
        }
        
        // the strategy here is to only warm up the file cache if absolutely everything
        // is okay - the mod time must match last time, the file must exist, the hash must be present
        // and non zero from last time.  If anything at all is not correct, we will not warm the
        // cache up and this will cause it to refetch on demand.
        for (const AssetFileInfo& fileInfo : filePaths)
        {
            // fileInfo represents an file found in the bulk scanning (so it actually exists)
            // m_fileModTimes is a list of last-known modtimes from the database from last run.
            auto fileItr = m_fileModTimes.find(fileInfo.m_filePath.toUtf8().data());
            if (fileItr != m_fileModTimes.end())
            {
                AZ::u64 databaseModTime = fileItr->second;
                if(databaseModTime != 0)
                {
                    auto thisModTime = aznumeric_cast<decltype(databaseModTime)>(AssetUtilities::AdjustTimestamp(fileInfo.m_modTime));
                    if (thisModTime == databaseModTime)
                    {
                        // the actual modtime of the file has not changed since last and the file still exists.
                        // does the database know what its hash was last time?
                        auto hashItr = m_fileHashes.find(fileInfo.m_filePath.toUtf8().constData());
                        if(hashItr != m_fileHashes.end())
                        {
                            AZ::u64 databaseHashValue = hashItr->second;
                            if (databaseHashValue != 0)
                            {
                                // we have a valid database hash value and mod time has not changed.
                                // cache it so that future calls to GetFileHash and the like
                                // use this cached value.
                                if (fileStateCache)
                                {
                                    fileStateCache->WarmUpCache(fileInfo, databaseHashValue);
                                    continue;
                                }
                            }
                        }
                    }
                }
            }
            // Note that the 'continue' statement above, which happens if all conditions are met
            // causes it to skip over the following line.  If the execution ends up here, it means
            // that the database's modtime was probably stale or this is a new file or some other
            // disqualifying condition.  However, the fileInfo is still a real file on disk that
            // came from the bulk scan, so we can still warm up the file cache with this info.
            fileStateCache->WarmUpCache(fileInfo);
        }
    }

    // this means a file is definitely coming from the file scanner, and not the file monitor.
    // the file scanner does not scan the cache.
    // the scanner should be omitting directory changes.
    void AssetProcessorManager::AssessFilesFromScanner(QSet<AssetFileInfo> filePaths)
    {
        AZ_TracePrintf(AssetProcessor::ConsoleChannel, "Received %i files from the scanner.  Assessing...\n", static_cast<int>(filePaths.size()));
        AssetProcessor::StatsCapture::BeginCaptureStat("WarmingFileCache");
        WarmUpFileCache(filePaths);
        AssetProcessor::StatsCapture::EndCaptureStat("WarmingFileCache");
        
        int processedFileCount = 0;
        
        AssetProcessor::StatsCapture::BeginCaptureStat("InitialFileAssessment");
        
        for (const AssetFileInfo& fileInfo : filePaths)
        {
            if (m_allowModtimeSkippingFeature)
            {
                AZ::u64 fileHash = 0;
                if (CanSkipProcessingFile(fileInfo, fileHash))
                {
                    AddKnownFoldersRecursivelyForFile(fileInfo.m_filePath, fileInfo.m_scanFolder->ScanPath());

                    if (fileHash != 0)
                    {
                        QString databaseName;
                        m_platformConfig->ConvertToRelativePath(fileInfo.m_filePath, fileInfo.m_scanFolder, databaseName);

                        // Update the modtime in the db since its possible that the hash is the same, but the modtime is out of date.  Recording the current modtime will allow us to skip hashing the file in the future if no changes are made
                        bool updated = m_stateData->UpdateFileModTimeAndHashByFileNameAndScanFolderId(databaseName, fileInfo.m_scanFolder->ScanFolderID(), AssetUtilities::AdjustTimestamp(fileInfo.m_modTime), fileHash);

                        if(!updated)
                        {
                            AZ_Error(AssetProcessor::ConsoleChannel, false, "Failed to update modtime for file %s during file scan", fileInfo.m_filePath.toUtf8().constData());
                        }
                    }

                    continue;
                }
            }

            processedFileCount++;
            AssessFileInternal(fileInfo.m_filePath, false, true);
        }

        if (m_allowModtimeSkippingFeature)
        {
            AZ_TracePrintf(AssetProcessor::DebugChannel, "%d files reported from scanner.  %d unchanged files skipped, %d files processed\n", filePaths.size(), filePaths.size() - processedFileCount, processedFileCount);
        }
        
        AssetProcessor::StatsCapture::EndCaptureStat("InitialFileAssessment");
    }

    void AssetProcessorManager::RecordFoldersFromScanner(QSet<AssetFileInfo> folderPaths)
    {
        // Record all the folders so we can differentiate between a folder delete and a file delete later on
        // Sometimes a folder is empty, which is why its not sufficient to only record folders from the AssessFilesFromScanner event
        for(const auto& folder : folderPaths)
        {
            AddKnownFoldersRecursivelyForFile(folder.m_filePath, folder.m_scanFolder->ScanPath());
        }
    }

    bool AssetProcessorManager::CanSkipProcessingFile(const AssetFileInfo &fileInfo, AZ::u64& fileHashOut)
    {
        // Check to see if the file has changed since the last time we saw it
        // If not, don't even bother processing the file
        // We can only do this if the builders haven't changed however, as they can register to watch files that were previously not processed
        if (m_buildersAddedOrRemoved)
        {
            return false;
        }

        auto fileItr = m_fileModTimes.find(fileInfo.m_filePath.toUtf8().data());

        if (fileItr == m_fileModTimes.end())
        {
            // File has not been processed before
            return false;
        }

        AZ::u64 databaseModTime = fileItr->second;

        // Remove the file from the list, it's not needed anymore
        m_fileModTimes.erase(fileItr);

        if(databaseModTime == 0)
        {
            // Don't bother with any further checks (particularly hashing), this file hasn't been seen before
            // There should never be a case where we have recorded a hash but not a modtime
            return false;
        }

        auto thisModTime = aznumeric_cast<decltype(databaseModTime)>(AssetUtilities::AdjustTimestamp(fileInfo.m_modTime));

        if (databaseModTime != thisModTime)
        {
            // File timestamp has changed since last time
            // Check if the contents have changed or if its just a timestamp mismatch

            auto hashItr = m_fileHashes.find(fileInfo.m_filePath.toUtf8().constData());

            if(hashItr == m_fileHashes.end())
            {
                // No hash found
                return false;
            }

            AZ::u64 databaseHashValue = hashItr->second;

            m_fileHashes.erase(hashItr);

            if(databaseHashValue == 0)
            {
                // 0 is not a valid hash, don't bother trying to hash the file
                return false;
            }

            AZ::u64 fileHash = AssetUtilities::GetFileHash(fileInfo.m_filePath.toUtf8().constData());

            if(fileHash != databaseHashValue)
            {
                // File contents have changed
                return false;
            }

            fileHashOut = fileHash;
        }

        auto sourceFileItr = m_sourceFilesInDatabase.find(fileInfo.m_filePath.toUtf8().data());

        if (sourceFileItr != m_sourceFilesInDatabase.end())
        {
            // File is a source file that has been processed before
            AZStd::string fingerprintFromDatabase = sourceFileItr->m_analysisFingerprint.toUtf8().data();
            AZStd::string_view builderEntries(fingerprintFromDatabase.begin() + s_lengthOfUuid + 1, fingerprintFromDatabase.end());
            AZStd::string_view dependencyFingerprint(fingerprintFromDatabase.begin(), fingerprintFromDatabase.begin() + s_lengthOfUuid);
            int numBuildersEmittingSourceDependencies = 0;

            if (!fingerprintFromDatabase.empty() && AreBuildersUnchanged(builderEntries, numBuildersEmittingSourceDependencies))
            {
                // Builder(s) have not changed since last time
                AZStd::string currentFingerprint = ComputeRecursiveDependenciesFingerprint(
                    fileInfo.m_filePath.toUtf8().constData(), sourceFileItr->m_sourceDatabaseName.toUtf8().constData());

                if(dependencyFingerprint != currentFingerprint)
                {
                    // Dependencies have changed
                    return false;
                }
                // Success - we can skip this file, nothing has changed!

                // Remove it from the list of to-be-processed files, otherwise the AP will assume the file was deleted
                // Note that this means any files that *were* deleted are already handled by CheckMissingFiles
                m_sourceFilesInDatabase.erase(sourceFileItr);

                return true;
            }
        }
        else
        {
            // File is a non-tracked file, aka a file that no builder cares about.
            // The fact that it has a matching modtime means we've already seen this file and attempted to process it
            // If it were a new, unprocessed source file, there would be no modtime stored

            return true;
        }

        return false;
    }

    void AssetProcessorManager::AssessDeletedFile(QString filePath)
    {
        {
            filePath = AssetUtilities::NormalizeFilePath(filePath);
            QMutexLocker locker(&m_processingJobMutex);
            // early-out on files that are in the deletion list to save some processing time and spam and prevent rebuild errors where you get stuck rebuilding things in a loop
            auto found = m_processingProductInfoList.find(filePath.toUtf8().constData());
            if (found != m_processingProductInfoList.end())
            {
                m_AssetProcessorIsBusy = true; // re-emit the idle state at least, for listeners waiting for it.
                QueueIdleCheck();
                return;
            }
        }

        AssessFileInternal(filePath, true);
    }

    void AssetProcessorManager::ScheduleNextUpdate()
    {
        m_alreadyScheduledUpdate = false;
        if (m_activeFiles.size() > 0)
        {
            DispatchFileChange();
        }
        else
        {
            QueueIdleCheck();
        }
    }

    void AssetProcessorManager::RemoveEmptyFolders()
    {
        if (!m_AssetProcessorIsBusy)
        {
            if (m_checkFoldersToRemove.size())
            {
                QString dir = *m_checkFoldersToRemove.begin();
                CleanEmptyFolder(dir, m_normalizedCacheRootPath);
                m_checkFoldersToRemove.remove(dir);
                QTimer::singleShot(20, this, SLOT(RemoveEmptyFolders()));
            }
        }
    }

    void AssetProcessorManager::DispatchFileChange()
    {
        Q_ASSERT(m_activeFiles.size() > 0);

        if (m_quitRequested)
        {
            return;
        }

        // This was added because we found out that the consumer was not able to keep up, which led to the app taking forever to shut down
        // we want to make sure that our queue has at least this many to eat in a single gulp, so it remains busy, but we cannot let this number grow too large
        // or else it never returns to the main message pump and thus takes a while to realize that quit has been signalled.
        // if the processing thread ever runs dry, then this needs to be increased.
        int maxPerIteration = 50;

        // Burn through all pending files
        const FileEntry* firstEntry = &m_activeFiles.front();
        while (m_filesToExamine.size() < maxPerIteration)
        {
            m_alreadyActiveFiles.remove(firstEntry->m_fileName);
            CheckSource(*firstEntry);
            m_activeFiles.pop_front();

            if (m_activeFiles.size() == 0)
            {
                break;
            }
            firstEntry = &m_activeFiles.front();
        }

        if (!m_alreadyScheduledUpdate)
        {
            // schedule additional updates
            m_alreadyScheduledUpdate = true;
            QTimer::singleShot(1, this, SLOT(ScheduleNextUpdate()));
        }
    }


    bool AssetProcessorManager::IsIdle()
    {
        if ((!m_queuedExamination) && (m_filesToExamine.isEmpty()) && (m_activeFiles.isEmpty()) &&
            !m_processedQueued && m_assetProcessedList.empty() && !m_numOfJobsToAnalyze)
        {
            return true;
        }

        return false;
    }

    bool AssetProcessorManager::HasProcessedCriticalAssets() const
    {
        return m_hasProcessedCriticalAssets;
    }

    void AssetProcessorManager::ProcessJobs()
    {
        // 1) Loop over all the jobs and analyze each job one by one.
        // 2) Analyzing should return true only when all the dependent jobs fingerprint's are known to APM, if true process that job.
        // 3) If anytime we were unable to analyze even one job even after looping over all the remaining jobs then
        //    we will process the first job and loop over the remaining jobs once again since that job might have unblocked other jobs.

        bool anyJobAnalyzed = false;

        QElapsedTimer elapsedTimer;
        elapsedTimer.start();

        for (auto jobIter = m_jobsToProcess.begin(); jobIter != m_jobsToProcess.end();)
        {
            JobDetails& job = *jobIter;
            if (CanAnalyzeJob(job))
            {
                anyJobAnalyzed = true;
                ProcessJob(job);
                jobIter = m_jobsToProcess.erase(jobIter);
                m_numOfJobsToAnalyze--;

                // Update the remaining job status occasionally
                if (elapsedTimer.elapsed() >= MILLISECONDS_BETWEEN_PROCESS_JOBS_STATUS_UPDATE)
                {
                    Q_EMIT NumRemainingJobsChanged(m_activeFiles.size() + m_filesToExamine.size() + m_numOfJobsToAnalyze);
                    elapsedTimer.restart();
                }
            }
            else
            {
                ++jobIter;
            }
        }

        if (m_jobsToProcess.size())
        {
            if (!anyJobAnalyzed)
            {
                // Process the first job if no jobs were analyzed.
                auto jobIter = m_jobsToProcess.begin();
                JobDetails& job = *jobIter;
                AZ_Warning(
                    AssetProcessor::DebugChannel, false, " Cyclic job dependency detected. Processing job (%s, %s, %s, %s) to unblock.",
                    job.m_jobEntry.m_databaseSourceName.toUtf8().data(), job.m_jobEntry.m_jobKey.toUtf8().data(),
                    job.m_jobEntry.m_platformInfo.m_identifier.c_str(), job.m_jobEntry.m_builderGuid.ToString<AZStd::string>().c_str());
                ProcessJob(job);
                m_jobsToProcess.erase(jobIter);
                m_numOfJobsToAnalyze--;
            }

            QMetaObject::invokeMethod(this, "ProcessJobs", Qt::QueuedConnection);
        }
        else
        {
            QueueIdleCheck();
        }

        Q_EMIT NumRemainingJobsChanged(m_activeFiles.size() + m_filesToExamine.size() + m_numOfJobsToAnalyze);
    }

    void AssetProcessorManager::ProcessJob(JobDetails& job)
    {
        // Populate all the files needed for fingerprinting of this job.  Note that m_fingerprintFilesList is a sorted set
        // and thus will automatically eliminate duplicates and be sorted.  It is expected to contain the absolute paths to all
        // files that contribute to the fingerprint of the job.
        // this automatically adds the input file to the list, too.
        // note that for jobs, we only query source dependencies, here, not Source and Job dependencies.
        // this is because we want to take the fingerprint of SOURCE FILES for source dependencies
        // but for jobs we want the fingerprint of the job itself, not that job's source files.
        QueryAbsolutePathDependenciesRecursive(job.m_jobEntry.m_databaseSourceName, job.m_fingerprintFiles, AzToolsFramework::AssetDatabase::SourceFileDependencyEntry::DEP_SourceToSource, false);

        // Add metadata files for all the fingerprint files
        auto fingerprintFilesCopy = job.m_fingerprintFiles;

        for (const auto& kvp : fingerprintFilesCopy)
        {
            AddMetadataFilesForFingerprinting(kvp.first.c_str(), job.m_fingerprintFiles);
        }

        // Check the current builder jobs with the previous ones in the database:
        job.m_jobEntry.m_computedFingerprint = AssetUtilities::GenerateFingerprint(job);
        JobIndentifier jobIndentifier(JobDesc(job.m_jobEntry.m_databaseSourceName.toUtf8().data(), job.m_jobEntry.m_jobKey.toUtf8().data(), job.m_jobEntry.m_platformInfo.m_identifier), job.m_jobEntry.m_builderGuid);

        {
            AZStd::lock_guard<AssetProcessor::ProcessingJobInfoBus::MutexType> lock(AssetProcessor::ProcessingJobInfoBus::GetOrCreateContext().m_contextMutex);
            m_jobFingerprintMap[jobIndentifier] = job.m_jobEntry.m_computedFingerprint;
        }
        job.m_jobEntry.m_computedFingerprintTimeStamp = QDateTime::currentMSecsSinceEpoch();
        if (job.m_jobEntry.m_computedFingerprint == 0)
        {
            // unable to fingerprint this file.
            AZ_TracePrintf(AssetProcessor::DebugChannel, "ProcessBuilders: Unable to fingerprint for platform: %s.\n", job.m_jobEntry.m_platformInfo.m_identifier.c_str());
        }

        // Check to see whether we need to process this asset
        if (AnalyzeJob(job))
        {
            Q_EMIT AssetToProcess(job);
        }
        else
        {
            // we're about to drop the job because its already up to date, so that's one job that is "Finished"
            QString absoluteFullPath = QDir(job.m_jobEntry.m_watchFolderPath).absoluteFilePath(job.m_jobEntry.m_pathRelativeToWatchFolder);
            UpdateAnalysisTrackerForFile(absoluteFullPath.toUtf8().constData(), AnalysisTrackerUpdateType::JobFinished);
        }
    }

    bool AssetProcessorManager::IsInCacheFolder(AZ::IO::PathView path) const
    {
        return AssetUtilities::IsInCacheFolder(path, m_normalizedCacheRootPath.toUtf8().constData());
    }

    bool AssetProcessorManager::IsInIntermediateAssetsFolder(AZ::IO::PathView path) const
    {
        return AssetUtilities::IsInIntermediateAssetsFolder(path, m_normalizedCacheRootPath.toUtf8().constData());
    }

    bool AssetProcessorManager::IsInIntermediateAssetsFolder(QString path) const
    {
        return AssetProcessorManager::IsInIntermediateAssetsFolder(AZ::IO::PathView(path.toUtf8().constData()));
    }

    void AssetProcessorManager::UpdateJobDependency(JobDetails& job)
    {
        for(size_t jobDependencySlot = 0; jobDependencySlot < job.m_jobDependencyList.size();)
        {
            AssetProcessor::JobDependencyInternal* jobDependencyInternal = &job.m_jobDependencyList[jobDependencySlot];
            AssetBuilderSDK::SourceFileDependency& sourceFileDependency = jobDependencyInternal->m_jobDependency.m_sourceFile;
            if (sourceFileDependency.m_sourceFileDependencyUUID.IsNull() && sourceFileDependency.m_sourceFileDependencyPath.empty())
            {
                AZ_Warning(AssetProcessor::DebugChannel, false, "Unable to resolve job dependency for job %s - %s\n", job.ToString().c_str(), sourceFileDependency.ToString().c_str());
                job.m_jobDependencyList.erase(jobDependencyInternal);
                continue;
            }

            QString databaseSourceName;
            QStringList resolvedList;
            if (!ResolveSourceFileDependencyPath(sourceFileDependency, databaseSourceName, resolvedList))
            {
                AZ_Warning(AssetProcessor::DebugChannel, false, "Unable to resolve job dependency for job (%s, %s, %s)\n",
                    job.m_jobEntry.m_databaseSourceName.toUtf8().data(), job.m_jobEntry.m_jobKey.toUtf8().data(),
                    job.m_jobEntry.m_platformInfo.m_identifier.c_str(), sourceFileDependency.m_sourceFileDependencyUUID.ToString<AZStd::string>().c_str());
                job.m_jobDependencyList.erase(jobDependencyInternal);
                continue;
            }

            sourceFileDependency.m_sourceFileDependencyPath = AssetUtilities::NormalizeFilePath(databaseSourceName).toUtf8().data();

            if (jobDependencyInternal->m_jobDependency.m_type == AssetBuilderSDK::JobDependencyType::OrderOnce)
            {
                // If the database knows about the job than it implies that AP has processed it sucessfully at least once
                // and therefore the dependent job should not cause the job which depends on it to be processed again.
                // If however we find a dependent job which is not known to AP then we know this job needs to be processed
                // after all the dependent jobs have completed at least once.

                AzToolsFramework::AssetDatabase::JobDatabaseEntryContainer jobs;
                if (m_stateData->GetJobsBySourceName(sourceFileDependency.m_sourceFileDependencyPath.c_str(), jobs, AZ::Uuid::CreateNull(), jobDependencyInternal->m_jobDependency.m_jobKey.c_str(), jobDependencyInternal->m_jobDependency.m_platformIdentifier.c_str(), AzToolsFramework::AssetSystem::JobStatus::Completed))
                {
                    job.m_jobDependencyList.erase(jobDependencyInternal);
                    continue;
                }

                // Since dependent job fingerprint do not affect the fingerprint of this job, we need to always process
                // this job if either it is a new dependency or if the dependent job failed last time, which we check by querying the database.
                job.m_autoProcessJob = true;
            }

            {
                // Listing all the builderUuids that have the same (sourcefile,platform,jobKey) for this job dependency
                JobDesc jobDesc(jobDependencyInternal->m_jobDependency.m_sourceFile.m_sourceFileDependencyPath,
                    jobDependencyInternal->m_jobDependency.m_jobKey, jobDependencyInternal->m_jobDependency.m_platformIdentifier);
                auto buildersFound = m_jobDescToBuilderUuidMap.find(jobDesc);

                if (buildersFound != m_jobDescToBuilderUuidMap.end())
                {
                    for (const AZ::Uuid& builderUuid : buildersFound->second)
                    {
                        jobDependencyInternal->m_builderUuidList.insert(builderUuid);
                    }
                }
                else if(sourceFileDependency.m_sourceDependencyType != AssetBuilderSDK::SourceFileDependency::SourceFileDependencyType::Wildcards)
                {
                    AZ_TracePrintf(AssetProcessor::ConsoleChannel, "UpdateJobDependency: Failed to find builder dependency for %s job (%s, %s, %s)\n",
                        job.m_jobEntry.GetAbsoluteSourcePath().toUtf8().constData(),
                        jobDependencyInternal->m_jobDependency.m_sourceFile.m_sourceFileDependencyPath.c_str(),
                        jobDependencyInternal->m_jobDependency.m_jobKey.c_str(),
                        jobDependencyInternal->m_jobDependency.m_platformIdentifier.c_str());

                    job.m_warnings.push_back(AZStd::string::format(
                        "No job was found to match the job dependency criteria declared by file %s. (File: %s, JobKey: %s, Platform: %s)\n"
                        "This may be due to a mismatched job key.\n"
                        "Job ordering will not be guaranteed and could result in errors or unexpected output.",
                        job.m_jobEntry.GetAbsoluteSourcePath().toUtf8().constData(),
                        jobDependencyInternal->m_jobDependency.m_sourceFile.m_sourceFileDependencyPath.c_str(),
                        jobDependencyInternal->m_jobDependency.m_jobKey.c_str(),
                        jobDependencyInternal->m_jobDependency.m_platformIdentifier.c_str()));
                }
            }

            if (sourceFileDependency.m_sourceDependencyType == AssetBuilderSDK::SourceFileDependency::SourceFileDependencyType::Wildcards)
            {
                UpdateWildcardDependencies(job, jobDependencySlot, resolvedList);
            }

            ++jobDependencySlot;
        }
        // sorting job dependencies as they can effect the fingerprint of the job
        AZStd::sort(job.m_jobDependencyList.begin(), job.m_jobDependencyList.end(),
            [](const AssetProcessor::JobDependencyInternal& lhs, const AssetProcessor::JobDependencyInternal& rhs)
        {
            return (lhs.ToString() < rhs.ToString());
        }
        );
    }

    void AssetProcessorManager::UpdateWildcardDependencies(JobDetails& job, size_t jobDependencySlot, QStringList& resolvedDependencyList)
    {

        for (int dependencySlot = 0; dependencySlot < resolvedDependencyList.size(); ++dependencySlot)
        {
            job.m_jobDependencyList.push_back(JobDependencyInternal(job.m_jobDependencyList[jobDependencySlot].m_jobDependency));
            job.m_jobDependencyList.back().m_jobDependency.m_sourceFile.m_sourceFileDependencyPath = AssetUtilities::NormalizeFilePath(resolvedDependencyList[dependencySlot]).toUtf8().data();
            job.m_jobDependencyList.back().m_jobDependency.m_sourceFile.m_sourceDependencyType = AssetBuilderSDK::SourceFileDependency::SourceFileDependencyType::Absolute;
            job.m_jobDependencyList.back().m_jobDependency.m_sourceFile.m_sourceFileDependencyUUID = AZ::Uuid::CreateNull();
        }
    }


    bool AssetProcessorManager::CanAnalyzeJob(const JobDetails& job)
    {
        for (const JobDependencyInternal& jobDependencyInternal : job.m_jobDependencyList)
        {
            // Loop over all the builderUuid and check whether the corresponding entry exists in the jobsFingerprint map.
            // If an entry exists, it implies than we have already send the job over to the RCController
            for (auto builderIter = jobDependencyInternal.m_builderUuidList.begin(); builderIter != jobDependencyInternal.m_builderUuidList.end(); ++builderIter)
            {
                JobIndentifier jobIdentifier(JobDesc(jobDependencyInternal.m_jobDependency.m_sourceFile.m_sourceFileDependencyPath,
                    jobDependencyInternal.m_jobDependency.m_jobKey, jobDependencyInternal.m_jobDependency.m_platformIdentifier),
                    *builderIter);

                auto jobFound = m_jobFingerprintMap.find(jobIdentifier);
                if (jobFound == m_jobFingerprintMap.end())
                {
                    // Job cannot be processed, since one of its dependent job hasn't been fingerprinted
                    return false;
                }
            }
        }

        // Either this job does not have any dependent jobs or all of its dependent jobs have been fingerprinted
        return true;
    }

    void AssetProcessorManager::ProcessBuilders(QString normalizedPath, QString databasePathToFile, const ScanFolderInfo* scanFolder, const AssetProcessor::BuilderInfoList& builderInfoList)
    {
        // this function gets called once for every source file.
        // it is expected to send the file to each builder registered to process that type of file
        // and call the CreateJobs function on the builder.
        // it bundles the results up in a JobToProcessEntry struct, while it is doing this:
        JobToProcessEntry entry;

        AZ::Uuid sourceUUID = AssetUtilities::CreateSafeSourceUUIDFromName(databasePathToFile.toUtf8().constData());

        // first, we put the source UUID in the map so that its present for any other queries:
        SourceInfo newSourceInfo;
        newSourceInfo.m_watchFolder = scanFolder->ScanPath();
        newSourceInfo.m_sourceDatabaseName = databasePathToFile;
        newSourceInfo.m_sourceRelativeToWatchFolder = databasePathToFile;

        {
            // this scope exists only to narrow the range of m_sourceUUIDToSourceNameMapMutex
            AZStd::lock_guard<AZStd::mutex> lock(m_sourceUUIDToSourceInfoMapMutex);
            m_sourceUUIDToSourceInfoMap.insert(AZStd::make_pair(sourceUUID, newSourceInfo));
        }

        // insert the new entry into the analysis tracker:
        auto resultInsert = m_remainingJobsForEachSourceFile.insert_key(normalizedPath.toUtf8().constData());
        AnalysisTracker& analysisTracker = resultInsert.first->second;
        analysisTracker.m_databaseSourceName = databasePathToFile.toUtf8().constData();
        analysisTracker.m_databaseScanFolderId = scanFolder->ScanFolderID();
        analysisTracker.m_buildersInvolved.clear();
        for (const AssetBuilderSDK::AssetBuilderDesc& builderInfo : builderInfoList)
        {
            analysisTracker.m_buildersInvolved.insert(builderInfo.m_busId);
        }

        // collect all the jobs and responses
        for (const AssetBuilderSDK::AssetBuilderDesc& builderInfo : builderInfoList)
        {
            // If the builder's bus ID is null, then avoid processing (this should not happen)
            if (builderInfo.m_busId.IsNull())
            {
                AZ_TracePrintf(AssetProcessor::DebugChannel, "Skipping builder %s, no builder bus id defined.\n", builderInfo.m_name.data());
                continue;
            }

            // note that the relative path to file contains the output prefix since thats our data storage format in our database
            // however, that is an internal detail we do not want to expose to builders.
            // instead, we strip it out, before we send the request and if necessary, put it back after.
            QString actualRelativePath = newSourceInfo.m_sourceRelativeToWatchFolder;

            AZStd::vector<AssetBuilderSDK::PlatformInfo> platforms = scanFolder->GetPlatforms();

            const AssetBuilderSDK::CreateJobsRequest createJobsRequest(builderInfo.m_busId, actualRelativePath.toUtf8().constData(), scanFolder->ScanPath().toUtf8().constData(), platforms, sourceUUID);

            AssetBuilderSDK::CreateJobsResponse createJobsResponse;

            // Wrap with a log listener to redirect logging to a job specific log file and then send job request to the builder
            AZ::s64 runKey = GenerateNewJobRunKey();
            AssetProcessor::SetThreadLocalJobId(runKey);

            AZStd::string logFileName = AssetUtilities::ComputeJobLogFileName(createJobsRequest);
            {
                AssetUtilities::JobLogTraceListener jobLogTraceListener(logFileName, runKey, true);
                // track the time it takes to createJobs.  We can perform analysis later to present it by extension and other stats.
                QString statKey = QString("CreateJobs,%1,%2").arg(actualRelativePath).arg(builderInfo.m_name.c_str());
                AssetProcessor::StatsCapture::BeginCaptureStat(statKey.toUtf8().constData());
                builderInfo.m_createJobFunction(createJobsRequest, createJobsResponse);
                AssetProcessor::StatsCapture::EndCaptureStat(statKey.toUtf8().constData());
            }

            AssetProcessor::SetThreadLocalJobId(0);

            bool isBuilderMissingFingerprint = (createJobsResponse.m_result == AssetBuilderSDK::CreateJobsResultCode::Success
                && !createJobsResponse.m_createJobOutputs.empty()
                && !createJobsResponse.m_createJobOutputs[0].m_additionalFingerprintInfo.empty()
                && builderInfo.m_analysisFingerprint.empty());

            if (createJobsResponse.m_result == AssetBuilderSDK::CreateJobsResultCode::Failed || isBuilderMissingFingerprint)
            {
                AZStd::string fullPathToLogFile = AssetUtilities::ComputeJobLogFolder();
                fullPathToLogFile += "/";
                fullPathToLogFile += logFileName.c_str();
                char resolvedBuffer[AZ_MAX_PATH_LEN] = { 0 };

                AZ::IO::FileIOBase::GetInstance()->ResolvePath(fullPathToLogFile.c_str(), resolvedBuffer, AZ_MAX_PATH_LEN);

                // try reading the log yourself.
                AssetJobLogResponse response;
                AZStd::string failureMessage;

                if (isBuilderMissingFingerprint)
                {
                    failureMessage = AZStd::string::format(
                        "CreateJobs of %s has failed.\n"
                        "The builder (%s, %s) job response contained non-empty m_additionalFingerprintInfo but the builder itself does not contain a fingerprint.\n"
                        "Builders must provide a fingerprint so the Asset Processor can detect changes that may require assets to be reprocessed.\n"
                        "This is a coding error.  Please update the builder to include an m_analysisFingerprint in its registration.\n",
                        actualRelativePath.toUtf8().data(),
                        builderInfo.m_name.c_str(),
                        builderInfo.m_busId.ToString<AZStd::string>().c_str());
                }
                else
                {
                    failureMessage = AZStd::string::format(
                        "CreateJobs of %s has failed.\n"
                        "This is often because the asset is corrupt.\n"
                        "Please load it in the editor to see what might be wrong.\n",
                        actualRelativePath.toUtf8().data());

                    AssetUtilities::ReadJobLog(resolvedBuffer, response);
                }

                AutoFailJob(AZStd::string::format("Createjobs Failed: %s.\n", normalizedPath.toUtf8().constData()),
                            failureMessage,
                            normalizedPath.toUtf8().constData(),
                            JobEntry(
                                scanFolder->ScanPath(),
                                actualRelativePath,
                                databasePathToFile,
                                builderInfo.m_busId,
                                { "all", {} },
                                QString("CreateJobs_%1").arg(builderInfo.m_busId.ToString<AZStd::string>().c_str()),
                                0,
                                runKey,
                                sourceUUID,
                                false), response.m_jobLog
                    );

                continue;
            }
            else if (createJobsResponse.m_result == AssetBuilderSDK::CreateJobsResultCode::ShuttingDown)
            {
                return;
            }
            else
            {
                // if we get here, we succeeded.
                {
                    // if we succeeded, we can erase any jobs that had failed createjobs last time for this builder:
                    AzToolsFramework::AssetSystem::JobInfo jobInfo;
                    jobInfo.m_sourceFile = actualRelativePath.toUtf8().constData();
                    jobInfo.m_platform = "all";
                    jobInfo.m_jobKey = AZStd::string::format("CreateJobs_%s", builderInfo.m_busId.ToString<AZStd::string>().c_str());
                    Q_EMIT JobRemoved(jobInfo);
                }

                int numJobDependencies = 0;

                for (AssetBuilderSDK::JobDescriptor& jobDescriptor : createJobsResponse.m_createJobOutputs)
                {
                    // Allow for overrides defined in a BuilderConfig.ini file to update our code defined default values
                    AssetProcessor::BuilderConfigurationRequestBus::Broadcast(&AssetProcessor::BuilderConfigurationRequests::UpdateJobDescriptor, jobDescriptor.m_jobKey, jobDescriptor);

                    const AssetBuilderSDK::PlatformInfo* const infoForPlatform = m_platformConfig->GetPlatformByIdentifier(jobDescriptor.GetPlatformIdentifier().c_str());

                    if (!infoForPlatform)
                    {
                        AZ_Warning(AssetProcessor::ConsoleChannel, infoForPlatform,
                            "CODE BUG: Builder %s emitted jobs for a platform that isn't enabled (%s).  This job will be "
                            "discarded.  Builders should check the input list of platforms and only emit jobs for platforms "
                            "in that list", builderInfo.m_name.c_str(), jobDescriptor.GetPlatformIdentifier().c_str());
                        continue;
                    }

                    {
                        JobDetails newJob;
                        newJob.m_assetBuilderDesc = builderInfo;
                        newJob.m_critical = jobDescriptor.m_critical;
                        newJob.m_extraInformationForFingerprinting = AZStd::string::format("%i%s", builderInfo.m_version, jobDescriptor.m_additionalFingerprintInfo.c_str());
                        newJob.m_jobEntry = JobEntry(
                            scanFolder->ScanPath(),
                            actualRelativePath,
                            databasePathToFile,
                            builderInfo.m_busId,
                            *infoForPlatform,
                            jobDescriptor.m_jobKey.c_str(), 0, GenerateNewJobRunKey(),
                            sourceUUID);
                        newJob.m_jobEntry.m_checkExclusiveLock = jobDescriptor.m_checkExclusiveLock;
                        newJob.m_jobParam = AZStd::move(jobDescriptor.m_jobParameters);
                        newJob.m_priority = jobDescriptor.m_priority;
                        newJob.m_scanFolder = scanFolder;
                        newJob.m_checkServer = jobDescriptor.m_checkServer;

                        if (m_builderDebugFlag)
                        {
                            newJob.m_jobParam[AZ_CRC_CE("DebugFlag")] = "true";
                        }

                        // Keep track of the job dependencies as we loop to help detect duplicates
                        AZStd::unordered_set<AssetBuilderSDK::JobDependency> jobDependenciesDuplicateCheck;

                        for (const AssetBuilderSDK::JobDependency& jobDependency : jobDescriptor.m_jobDependencyList)
                        {
                            if (auto result = jobDependenciesDuplicateCheck.insert(jobDependency); !result.second)
                            {
                                auto warningMessage = AZStd::string::format(
                                    "Builder `%s` declared duplicate Job Dependencies for file `%s`.  Dependency: (`%s` `%s` `%s`).  Duplicates will be skipped.  "
                                    "Please update the builder or content to remove the duplicates.",
                                    builderInfo.m_name.c_str(),
                                    actualRelativePath.toUtf8().constData(),
                                    jobDependency.m_sourceFile.ToString().c_str(),
                                    jobDependency.m_jobKey.c_str(),
                                    jobDependency.m_platformIdentifier.c_str());

                                AZ_Warning(AssetProcessor::DebugChannel, false, "%s", warningMessage.c_str());

                                newJob.m_warnings.push_back(AZStd::move(warningMessage));

                                continue;
                            }

                            newJob.m_jobDependencyList.push_back(JobDependencyInternal(jobDependency));
                            ++numJobDependencies;
                        }

                        // note that until analysis completes, the jobId is not set and neither is the destination pat
                        JobDesc jobDesc(newJob.m_jobEntry.m_databaseSourceName.toUtf8().data(), newJob.m_jobEntry.m_jobKey.toUtf8().data(), newJob.m_jobEntry.m_platformInfo.m_identifier);
                        m_jobDescToBuilderUuidMap[jobDesc].insert(builderInfo.m_busId);

                        // until this job is analyzed, assume its fingerprint is not computed.
                        JobIndentifier jobIdentifier(jobDesc, builderInfo.m_busId);
                        {
                            AZStd::lock_guard<AssetProcessor::ProcessingJobInfoBus::MutexType> lock(AssetProcessor::ProcessingJobInfoBus::GetOrCreateContext().m_contextMutex);
                             m_jobFingerprintMap.erase(jobIdentifier);
                        }

                        entry.m_jobsToAnalyze.push_back(AZStd::move(newJob));

                        // because we added / created a job for the queue, we increment the number of outstanding jobs for this item now.
                        // when it either later gets analyzed and done, or dropped (because its already up to date), we will decrement it.
                        UpdateAnalysisTrackerForFile(normalizedPath.toUtf8().constData(), AnalysisTrackerUpdateType::JobStarted);
                        m_numOfJobsToAnalyze++;
                    }
                }

                // detect if the configuration of the builder is correct:
                if ((!createJobsResponse.m_sourceFileDependencyList.empty()) || (numJobDependencies > 0))
                {
                    if ((builderInfo.m_flags & AssetBuilderSDK::AssetBuilderDesc::BF_EmitsNoDependencies) != 0)
                    {
                        AZ_WarningOnce(ConsoleChannel, false, "Asset builder '%s' registered itself using BF_EmitsNoDependencies flag, but actually emitted dependencies.  This will cause rebuilds to be inconsistent.\n", builderInfo.m_name.c_str());
                    }

                    // remember which builder emitted each dependency:
                    for (const AssetBuilderSDK::SourceFileDependency& sourceDependency : createJobsResponse.m_sourceFileDependencyList)
                    {
                        entry.m_sourceFileDependencies.push_back(AZStd::make_pair(builderInfo.m_busId, sourceDependency));
                    }
                }
            }
        }

        // Put the whole set into the 'process later' queue, so it runs after its dependencies
        entry.m_sourceFileInfo.m_databasePath = databasePathToFile;
        entry.m_sourceFileInfo.m_scanFolder = scanFolder;
        entry.m_sourceFileInfo.m_pathRelativeToScanFolder = newSourceInfo.m_sourceRelativeToWatchFolder;
        entry.m_sourceFileInfo.m_uuid = sourceUUID;

        // entry now contains, for one given source file, all jobs, dependencies, etc, created by ALL builders.
        // now we can update the database with this new information:
        UpdateSourceFileDependenciesDatabase(entry);
        m_jobEntries.push_back(entry);
    }

    bool AssetProcessorManager::ResolveSourceFileDependencyPath(const AssetBuilderSDK::SourceFileDependency& sourceDependency, QString& resultDatabaseSourceName, QStringList& resolvedDependencyList)
    {
        resultDatabaseSourceName.clear();
        if (!sourceDependency.m_sourceFileDependencyUUID.IsNull())
        {
            // if the UUID has been provided, we will use that, and attempt to resolve.
            SourceInfo resultSourceInfo;
            if (!SearchSourceInfoBySourceUUID(sourceDependency.m_sourceFileDependencyUUID, resultSourceInfo))
            {
                // unable to resolve it, encode it instead, force use of brackets:
                resultDatabaseSourceName = QString(PlaceHolderFileName) + sourceDependency.m_sourceFileDependencyUUID.ToString<AZStd::string>(true /*isBrackets*/).c_str();
            }
            else
            {
                resultDatabaseSourceName = resultSourceInfo.m_sourceDatabaseName;
            }
        }
        else if (!sourceDependency.m_sourceFileDependencyPath.empty())
        {
            // instead of a UUID, a path has been provided, prepare and use that.  We need to turn it into a database path
            QString encodedFileData = QString::fromUtf8(sourceDependency.m_sourceFileDependencyPath.c_str());
            encodedFileData = AssetUtilities::NormalizeFilePath(encodedFileData);

            if (sourceDependency.m_sourceDependencyType == AssetBuilderSDK::SourceFileDependency::SourceFileDependencyType::Wildcards)
            {
                int wildcardIndex = encodedFileData.indexOf("*");

                if (wildcardIndex < 0)
                {
                    AZ_Warning("AssetProcessorManager", false, "Source File Dependency %s is marked as a wildcard dependency but no wildcard was included."
                        "  Please change the source dependency type or include a wildcard.", encodedFileData.toUtf8().constData());
                }
                else
                {
                    int slashBeforeWildcardIndex = encodedFileData.lastIndexOf("/", wildcardIndex);
                    QString knownPathBeforeWildcard = encodedFileData.left(slashBeforeWildcardIndex + 1); // include the slash
                    QString relativeSearch = encodedFileData.mid(slashBeforeWildcardIndex + 1); // skip the slash

                    const auto& excludedFolders = m_excludedFolderCache->GetExcludedFolders();

                    // Absolute path, just check the 1 scan folder
                    if (AZ::IO::PathView(encodedFileData.toUtf8().constData()).IsAbsolute())
                    {
                        auto scanFolderInfo = m_platformConfig->GetScanFolderForFile(encodedFileData);

                        if (!m_platformConfig->ConvertToRelativePath(encodedFileData, scanFolderInfo, resultDatabaseSourceName))
                        {
                            AZ_Warning(
                                AssetProcessor::ConsoleChannel, false,
                                "'%s' does not appear to be in any input folder.  Use relative paths instead.",
                                sourceDependency.m_sourceFileDependencyPath.c_str());
                        }
                        else
                        {
                            // Make an absolute path that is ScanFolderPath + Part of search path before the wildcard
                            QDir rooted(scanFolderInfo->ScanPath());
                            QString scanFolderAndKnownSubPath = rooted.absoluteFilePath(knownPathBeforeWildcard);

                            resolvedDependencyList.append(m_platformConfig->FindWildcardMatches(
                                scanFolderAndKnownSubPath, relativeSearch,
                                excludedFolders, false, scanFolderInfo->RecurseSubFolders()));
                        }
                    }
                    else // Relative path, check every scan folder
                    {
                        for (int i = 0; i < m_platformConfig->GetScanFolderCount(); ++i)
                        {
                            const ScanFolderInfo* scanFolderInfo = &m_platformConfig->GetScanFolderAt(i);

                            if (!scanFolderInfo->RecurseSubFolders() && encodedFileData.contains("/"))
                            {
                                continue;
                            }

                            QDir rooted(scanFolderInfo->ScanPath());
                            QString absolutePath = rooted.absoluteFilePath(knownPathBeforeWildcard);

                            resolvedDependencyList.append(m_platformConfig->FindWildcardMatches(
                                absolutePath, relativeSearch,
                                excludedFolders, false, scanFolderInfo->RecurseSubFolders()));
                        }
                    }

                    // Filter out any excluded files
                    for (auto itr = resolvedDependencyList.begin(); itr != resolvedDependencyList.end();)
                    {
                        if (m_platformConfig->IsFileExcluded(*itr))
                        {
                            itr = resolvedDependencyList.erase(itr);
                        }
                        else
                        {
                            ++itr;
                        }
                    }

                    // Convert to relative paths
                    for (auto dependencyItr = resolvedDependencyList.begin(); dependencyItr != resolvedDependencyList.end();)
                    {
                        QString relativePath, scanFolder;
                        if (m_platformConfig->ConvertToRelativePath(*dependencyItr, relativePath, scanFolder))
                        {
                            *dependencyItr = relativePath;
                            ++dependencyItr;
                        }
                        else
                        {
                            AZ_Warning("AssetProcessor", false, "Failed to get relative path for wildcard dependency file %s.  Is the file within a scan folder?",
                                dependencyItr->toUtf8().constData());
                            dependencyItr = resolvedDependencyList.erase(dependencyItr);
                        }
                    }

                    resultDatabaseSourceName = encodedFileData.replace('\\', '/');
                    resultDatabaseSourceName = encodedFileData.replace('*', '%');
                }
            }
            else if (QFileInfo(encodedFileData).isAbsolute())
            {
                // attempt to split:
                QString scanFolderName;
                if (!m_platformConfig->ConvertToRelativePath(encodedFileData, resultDatabaseSourceName, scanFolderName))
                {
                    AZ_Warning(AssetProcessor::ConsoleChannel, false, "'%s' does not appear to be in any input folder.  Use relative paths instead.", sourceDependency.m_sourceFileDependencyPath.c_str());
                }
            }
            else
            {
                // its a relative path.  We want a database source name if possible, but we'll settle for relative path if we have to:
                QString absolutePath = m_platformConfig->FindFirstMatchingFile(encodedFileData);
                if (absolutePath.isEmpty())
                {
                    resultDatabaseSourceName = QString(PlaceHolderFileName) + encodedFileData;
                }
                else
                {
                    // we have found the actual file, so we know what the scan folder and thus database path will be.
                    QString scanFolderName;
                    m_platformConfig->ConvertToRelativePath(absolutePath, resultDatabaseSourceName, scanFolderName);
                }
            }
        }
        else
        {
            AZ_Warning(AssetProcessor::ConsoleChannel, false, "The dependency fields were empty.");
        }

        return (!resultDatabaseSourceName.isEmpty());
    }

    void AssetProcessorManager::UpdateSourceFileDependenciesDatabase(JobToProcessEntry& entry)
    {
        using namespace AzToolsFramework::AssetDatabase;
        AZ_TraceContext("Source File", entry.m_sourceFileInfo.m_pathRelativeToScanFolder.toUtf8().constData());
        // entry is all of the collected CreateJobs responses and other info for a given single source file.
        // we are going to erase the prior entries in the database for this source file and replace them with the new ones
        // we are also going to find any unresolved entries in the database for THIS source, and update them

        // the database contains the following columns
        // ID         BuilderID       SOURCE     WhatItDependsOn    TypeOfDependency

        // note that NEITHER columns (source / what it depends on) are database names (ie, they do not have the output prefix prepended)
        // where "whatitdependson" is either a relative path to a source file, or, if the source's UUID is unknown, a UUID in curly braces format.
        // collect all dependencies, of every type of dependency:
        QString sourcePath;
        if (entry.m_sourceFileInfo.m_scanFolder)
        {
            sourcePath = QString("%1/%2").arg(
                entry.m_sourceFileInfo.m_scanFolder->ScanPath(), entry.m_sourceFileInfo.m_pathRelativeToScanFolder);
        }
        else
        {
            sourcePath = entry.m_sourceFileInfo.m_pathRelativeToScanFolder;
        }

        AzToolsFramework::AssetDatabase::SourceFileDependencyEntryContainer newDependencies;

        struct DependencyDeduplication
        {
            AZ::Uuid m_builderUuid;
            AZStd::string m_source;
            AZStd::string m_dependsOn;

            DependencyDeduplication(AZ::Uuid builderUuid, AZStd::string source, AZStd::string dependsOn)
                : m_builderUuid(std::move(builderUuid)),
                  m_source(std::move(source)),
                  m_dependsOn(std::move(dependsOn)) {}

            bool operator==(const DependencyDeduplication& other) const
            {
                return m_builderUuid == other.m_builderUuid
                    && m_source == other.m_source
                    && m_dependsOn == other.m_dependsOn;
            }

            struct Hasher
            {
                size_t operator()(const DependencyDeduplication& val) const
                {
                    size_t hash = 0;
                    AZStd::hash_combine(hash, val.m_builderUuid, val.m_source, val.m_dependsOn);

                    return hash;
                }
            };
        };

        AZStd::unordered_set<DependencyDeduplication, DependencyDeduplication::Hasher> jobDependenciesDeduplication;

        // gather the job dependencies first, since they're more specific and we'll use the dedupe set to check for unnecessary source dependencies
        for (const JobDetails& jobToCheck : entry.m_jobsToAnalyze)
        {
            // Since we're dealing with job dependencies here, we're going to be saving these SourceDependencies as JobToJob dependencies
            constexpr SourceFileDependencyEntry::TypeOfDependency JobDependencyType = SourceFileDependencyEntry::DEP_JobToJob;

            const AZ::Uuid& builderId = jobToCheck.m_assetBuilderDesc.m_busId;
            for (const AssetProcessor::JobDependencyInternal& jobDependency : jobToCheck.m_jobDependencyList)
            {
                // figure out whether we can resolve the dependency or not:
                QStringList resolvedDependencyList;
                QString resolvedDatabaseName;

                if (!ResolveSourceFileDependencyPath(
                    jobDependency.m_jobDependency.m_sourceFile, resolvedDatabaseName, resolvedDependencyList))
                {
                    continue;
                }

                AZStd::string subIds = jobDependency.m_jobDependency.ConcatenateSubIds();

                for (const auto& thisEntry : resolvedDependencyList)
                {
                    SourceFileDependencyEntry newDependencyEntry(
                        builderId, entry.m_sourceFileInfo.m_databasePath.toUtf8().constData(), thisEntry.toUtf8().constData(),
                        JobDependencyType,
                        false,
                        subIds.c_str());
                    newDependencies.push_back(AZStd::move(newDependencyEntry));
                }

                // Source dependencies don't have any concept of jobs so if we store an entry for every job, we end up with duplicates.
                // This isn't an issue with the builder, so no error/warning is needed, just check to avoid duplicates.
                if (auto result = jobDependenciesDeduplication.emplace(
                    builderId, entry.m_sourceFileInfo.m_databasePath.toUtf8().constData(),
                    resolvedDatabaseName.toUtf8().constData()); result.second)
                {
                    SourceFileDependencyEntry newDependencyEntry(
                        builderId, entry.m_sourceFileInfo.m_databasePath.toUtf8().constData(), resolvedDatabaseName.toUtf8().constData(),
                        jobDependency.m_jobDependency.m_sourceFile.m_sourceDependencyType ==
                        AssetBuilderSDK::SourceFileDependency::SourceFileDependencyType::Wildcards
                        ? SourceFileDependencyEntry::DEP_SourceLikeMatch
                        : JobDependencyType,
                        !entry.m_sourceFileInfo.m_uuid.IsNull(),
                        subIds.c_str());
                    newDependencies.push_back(AZStd::move(newDependencyEntry));
                }
            }
        }

        AZStd::unordered_set<AZStd::string> resolvedSourceDependenciesDeduplication;

        for (const AZStd::pair<AZ::Uuid, AssetBuilderSDK::SourceFileDependency>& sourceDependency : entry.m_sourceFileDependencies)
        {
            // figure out whether we can resolve the dependency or not:
            QStringList resolvedDependencyList;
            QString resolvedDatabaseName;
            if (!ResolveSourceFileDependencyPath(sourceDependency.second, resolvedDatabaseName, resolvedDependencyList))
            {
                // ResolveDependencyPath should only fail in a data error, otherwise it always outputs something,
                // even if that something starts with the placeholder.
                continue;
            }

            constexpr const char* DuplicateJobSourceDependencyMessageFormat =
                "Builder `%s` emitted Source Dependency and Job Dependency on file `%s`.  "
                "This is unnecessary and the builder should be updated to only emit the Job Dependency.";

            // Handle multiple resolves (wildcard dependencies)
            for (const auto& thisEntry : resolvedDependencyList)
            {
                if (jobDependenciesDeduplication.contains(
                    DependencyDeduplication{ sourceDependency.first,
                                             entry.m_sourceFileInfo.m_databasePath.toUtf8().constData(),
                                             thisEntry.toUtf8().constData() }))
                {
                    for (JobDetails& job : entry.m_jobsToAnalyze)
                    {
                        job.m_warnings.push_back(
                            AZStd::string::format(
                                DuplicateJobSourceDependencyMessageFormat,
                                job.m_assetBuilderDesc.m_name.c_str(), thisEntry.toUtf8().constData()));
                    }

                    continue;
                }

                // Sometimes multiple source dependencies can resolve to the same file due to the overrides system
                // Eliminate the duplicates, no warning is needed since the builder can't be expected to handle this
                if (auto result = resolvedSourceDependenciesDeduplication.insert(thisEntry.toUtf8().constData()); result.second)
                {
                    // add the new dependency:
                    SourceFileDependencyEntry newDependencyEntry(
                        sourceDependency.first,
                        entry.m_sourceFileInfo.m_databasePath.toUtf8().constData(),
                        thisEntry.toUtf8().constData(),
                        SourceFileDependencyEntry::DEP_SourceToSource,
                        false,
                        "");
                    newDependencies.push_back(AZStd::move(newDependencyEntry));
                }
            }

            if (jobDependenciesDeduplication.contains(
                DependencyDeduplication{
                    sourceDependency.first,
                    entry.m_sourceFileInfo.m_databasePath.toUtf8().constData(),
                    resolvedDatabaseName.toUtf8().constData() }))
            {
                for (JobDetails& job : entry.m_jobsToAnalyze)
                {
                    job.m_warnings.push_back(
                        AZStd::string::format(
                            DuplicateJobSourceDependencyMessageFormat,
                            job.m_assetBuilderDesc.m_name.c_str(),
                            resolvedDatabaseName.toUtf8().constData()
                            ));
                }

                continue;
            }

            // Sometimes multiple source dependencies can resolve to the same file due to the overrides system
            // Eliminate the duplicates, no warning is needed since the builder can't be expected to handle this
            if (auto result = resolvedSourceDependenciesDeduplication.insert(resolvedDatabaseName.toUtf8().constData()); result.second)
            {
                SourceFileDependencyEntry newDependencyEntry(
                    sourceDependency.first,
                    entry.m_sourceFileInfo.m_databasePath.toUtf8().constData(),
                    resolvedDatabaseName.toUtf8().constData(),
                    sourceDependency.second.m_sourceDependencyType ==
                    AssetBuilderSDK::SourceFileDependency::SourceFileDependencyType::Wildcards
                    ? SourceFileDependencyEntry::DEP_SourceLikeMatch
                    : SourceFileDependencyEntry::DEP_SourceToSource,
                    !sourceDependency.second.m_sourceFileDependencyUUID.IsNull(),
                    "");
                // If the UUID is null, then record that this dependency came from a (resolved) path
                newDependencies.push_back(AZStd::move(newDependencyEntry));
            }
        }

        // get all the old dependencies and remove them. This function is comprehensive on all dependencies
        // for a given source file so we can just eliminate all of them from that same source file and replace
        // them with all of the  new ones for the given source file:
        AZStd::unordered_set<AZ::s64> oldDependencies;
        m_stateData->QueryDependsOnSourceBySourceDependency(
            entry.m_sourceFileInfo.m_databasePath.toUtf8().constData(), // find all rows in the database where this is the source column
            nullptr, // no filter
            SourceFileDependencyEntry::DEP_Any, // significant line in this code block
            [&](SourceFileDependencyEntry& existingEntry)
            {
                oldDependencies.insert(existingEntry.m_sourceDependencyID);
                return true; // return true to keep stepping to additional rows
            });

        m_stateData->RemoveSourceFileDependencies(oldDependencies);
        oldDependencies.clear();

        // set the new dependencies:
        m_stateData->SetSourceFileDependencies(newDependencies);

        // we also have to make sure that anything that was a placeholder (right hand column only) on this file, either by relative path, or by guid, is updated
        // if we find anything, we have to re-queue it.
        // so do another search - this time, on our placeholder.
        // note that if it IS a place holder, it won't have an output prefix, so we use the relative path, not the database path.
        QString ourNameWithPlaceholder = QString(PlaceHolderFileName) + entry.m_sourceFileInfo.m_pathRelativeToScanFolder;
        QString ourUUIDWithPlaceholder = QString(PlaceHolderFileName) + entry.m_sourceFileInfo.m_uuid.ToString<AZStd::string>().c_str();

        SourceFileDependencyEntryContainer results;
        m_stateData->GetSourceFileDependenciesByDependsOnSource(ourNameWithPlaceholder, SourceFileDependencyEntry::DEP_Any, results);
        m_stateData->GetSourceFileDependenciesByDependsOnSource(ourUUIDWithPlaceholder, SourceFileDependencyEntry::DEP_Any, results);

        AZStd::string databaseNameEncoded = entry.m_sourceFileInfo.m_databasePath.toUtf8().constData();
        // process the results by replacing them with the resolved value and pushing any sources into the list.
        for (SourceFileDependencyEntry& resultEntry : results)
        {
            resultEntry.m_dependsOnSource = databaseNameEncoded;
            // we also have to re-queue the source for analysis, if it exists, since it means something it depends on
            // has suddenly appeared on disk:
            QString absPath = m_platformConfig->FindFirstMatchingFile(QString::fromUtf8(resultEntry.m_source.c_str()));
            if (!absPath.isEmpty())
            {
                // add it to the queue for analysis:
                AssessFileInternal(absPath, false, false);
            }
        }

        // remove the old ones:
        m_stateData->RemoveSourceFileDependencies(results);

        // replace the changed lines:
        m_stateData->SetSourceFileDependencies(results);
    }

    AZStd::shared_ptr<AssetDatabaseConnection> AssetProcessorManager::GetDatabaseConnection() const
    {
        return m_stateData;
    }

    void AssetProcessorManager::EmitResolvedDependency(const AZ::Data::AssetId& assetId, const AzToolsFramework::AssetDatabase::ProductDependencyDatabaseEntry& entry)
    {
        Q_EMIT PathDependencyResolved(assetId, entry);
    }

    void AssetProcessorManager::BeginCacheFileUpdate(const char* productPath)
    {
        QMutexLocker locker(&m_processingJobMutex);
        m_processingProductInfoList.insert(productPath);

        AssetNotificationMessage message(productPath, AssetNotificationMessage::JobFileClaimed, AZ::Data::s_invalidAssetType, "");
        AssetProcessor::ConnectionBus::Broadcast(&AssetProcessor::ConnectionBus::Events::Send, 0, message);
    }

    void AssetProcessorManager::EndCacheFileUpdate(const char* productPath, bool queueAgainForDeletion)
    {
        QMutexLocker locker(&m_processingJobMutex);
        m_processingProductInfoList.erase(productPath);
        if (queueAgainForDeletion)
        {
            QMetaObject::invokeMethod(this, "AssessDeletedFile", Qt::QueuedConnection, Q_ARG(QString, QString::fromUtf8(productPath)));
        }

        AssetNotificationMessage message(productPath, AssetNotificationMessage::JobFileReleased, AZ::Data::s_invalidAssetType, "");
        AssetProcessor::ConnectionBus::Broadcast(&AssetProcessor::ConnectionBus::Events::Send, 0, message);
    }

    AZ::u32 AssetProcessorManager::GetJobFingerprint(const AssetProcessor::JobIndentifier& jobIndentifier)
    {
        auto jobFound = m_jobFingerprintMap.find(jobIndentifier);
        if (jobFound == m_jobFingerprintMap.end())
        {
            // fingerprint of this job is missing
            return 0;
        }
        else
        {
            return jobFound->second;
        }
    }

    AZ::s64 AssetProcessorManager::GenerateNewJobRunKey()
    {
        return m_highestJobRunKeySoFar++;
    }

    bool AssetProcessorManager::EraseLogFile(const char* fileName)
    {
        AZ_Assert(fileName, "Invalid call to EraseLogFile with a nullptr filename.");
        if ((!fileName) || (fileName[0] == 0))
        {
            // Sometimes logs are empty / missing already in the DB or empty in the "log" column.
            // this counts as success since there is no log there.
            return true;
        }
        // try removing it immediately - even if it doesn't exist, its quicker to delete it and notice it failed.
        if (!AZ::IO::FileIOBase::GetInstance()->Remove(fileName))
        {
            // we couldn't remove it.  Is it because it was already gone?  Because in that case, there's no problem.
            // we only worry if we were unable to delete it and it exists
            if (AZ::IO::FileIOBase::GetInstance()->Exists(fileName))
            {
                AZ_TracePrintf(AssetProcessor::ConsoleChannel, "Was unable to delete log file %s...\n", fileName);
                return false;
            }
        }

        return true; // if the file was either successfully removed or never existed in the first place, its gone, so we return true;
    }

    bool AssetProcessorManager::MigrateScanFolders()
    {
        // Migrate Scan Folders retrieves the last list of scan folders from the DB
        // it then finds out what scan folders SHOULD be in the database now, by matching the portable key

        // start with all of the scan folders that are currently in the database.
        m_stateData->QueryScanFoldersTable([this](AzToolsFramework::AssetDatabase::ScanFolderDatabaseEntry& entry)
            {
                // the database is case-insensitive, so we should emulate that here in our find()
                AZStd::string portableKey = entry.m_portableKey;
                AZStd::to_lower(portableKey.begin(), portableKey.end());
                m_scanFoldersInDatabase.insert(AZStd::make_pair(portableKey, entry));
                return true;
            });

        // now update them based on whats in the config file.
        for (int i = 0; i < m_platformConfig->GetScanFolderCount(); ++i)
        {
            AssetProcessor::ScanFolderInfo& scanFolderFromConfigFile = m_platformConfig->GetScanFolderAt(i);

            // for each scan folder in the config file, see if its port key already exists
            AZStd::string scanFolderFromConfigFileKeyLower = scanFolderFromConfigFile.GetPortableKey().toLower().toUtf8().constData();
            auto found = m_scanFoldersInDatabase.find(scanFolderFromConfigFileKeyLower.c_str());

            AzToolsFramework::AssetDatabase::ScanFolderDatabaseEntry scanFolderToWrite;
            if (found != m_scanFoldersInDatabase.end())
            {
                // portable key was found, this means we have an existing database entry for this config file entry.
                scanFolderToWrite = AzToolsFramework::AssetDatabase::ScanFolderDatabaseEntry(
                        found->second.m_scanFolderID,
                        scanFolderFromConfigFile.ScanPath().toUtf8().constData(),
                        scanFolderFromConfigFile.GetDisplayName().toUtf8().constData(),
                        scanFolderFromConfigFile.GetPortableKey().toUtf8().constData(),
                        scanFolderFromConfigFile.IsRoot());
                //remove this scan path from the scan folders so what is left can deleted
                m_scanFoldersInDatabase.erase(found);
            }
            else
            {
                // no such key exists, its a new entry.
                scanFolderToWrite = AzToolsFramework::AssetDatabase::ScanFolderDatabaseEntry(
                        scanFolderFromConfigFile.ScanPath().toUtf8().constData(),
                        scanFolderFromConfigFile.GetDisplayName().toUtf8().constData(),
                        scanFolderFromConfigFile.GetPortableKey().toUtf8().constData(),
                        scanFolderFromConfigFile.IsRoot());
            }

            // update the database.
            bool res = m_stateData->SetScanFolder(scanFolderToWrite);

            AZ_Assert(res, "Failed to set a scan folder.");
            if (!res)
            {
                return false;
            }

            // update the in-memory value of the scan folder id from the above query.
            scanFolderFromConfigFile.SetScanFolderID(scanFolderToWrite.m_scanFolderID);
        }

        m_platformConfig->CacheIntermediateAssetsScanFolderId();

        return true;
    }

    bool AssetProcessorManager::SearchSourceInfoBySourceUUID(const AZ::Uuid& sourceUuid, AssetProcessorManager::SourceInfo& result)
    {
        {
            // check the map first, it will be faster than checking the DB:
            AZStd::lock_guard<AZStd::mutex> lock(m_sourceUUIDToSourceInfoMapMutex);

            // Checking whether AP know about this source file, this map contain uuids of all known sources encountered in this session.
            auto foundSource = m_sourceUUIDToSourceInfoMap.find(sourceUuid);
            if (foundSource != m_sourceUUIDToSourceInfoMap.end())
            {
                result = foundSource->second;
                return true;
            }
        }

        // try the database next:
        AzToolsFramework::AssetDatabase::SourceDatabaseEntry sourceDatabaseEntry;
        if (m_stateData->GetSourceBySourceGuid(sourceUuid, sourceDatabaseEntry))
        {
            AzToolsFramework::AssetDatabase::ScanFolderDatabaseEntry scanFolder;
            if (m_stateData->GetScanFolderByScanFolderID(sourceDatabaseEntry.m_scanFolderPK, scanFolder))
            {
                result.m_sourceDatabaseName = QString::fromUtf8(sourceDatabaseEntry.m_sourceName.c_str());
                result.m_watchFolder = QString::fromUtf8(scanFolder.m_scanFolder.c_str());
                result.m_sourceRelativeToWatchFolder = result.m_sourceDatabaseName;

                {
                    // this scope exists to restrict the duration of the below lock.
                    AZStd::lock_guard<AZStd::mutex> lock(m_sourceUUIDToSourceInfoMapMutex);
                    m_sourceUUIDToSourceInfoMap.insert(AZStd::make_pair(sourceUuid, result));
                }
            }
            return true;
        }

        AZ_TracePrintf(AssetProcessor::DebugChannel, "Unable to find source file having uuid %s", sourceUuid.ToString<AZStd::string>().c_str());
        return false;
    }

    void AssetProcessorManager::AnalyzeJobDetail(JobToProcessEntry& jobEntry)
    {
        // each jobEntry is all the jobs collected for a given single source file, this is our opportunity to update the Job Dependencies table
        // since we need all of the ones for a given source.
        using namespace AzToolsFramework::AssetDatabase;

        for (JobDetails& jobDetail : jobEntry.m_jobsToAnalyze)
        {
            // update the job with whatever info it needs about dependencies to proceed:
            UpdateJobDependency(jobDetail);

            auto jobPair = m_jobsToProcess.insert(AZStd::move(jobDetail));
            if (!jobPair.second)
            {
                // if we are here it means that this job was already found in the jobs to process list
                // and therefore insert failed, we will try to update the iterator manually here.
                // Note that if insert fails the original object is not destroyed and therefore we can use move again.
                // we just replaced a job, so we have to decrement its count.
                UpdateAnalysisTrackerForFile(jobPair.first->m_jobEntry, AnalysisTrackerUpdateType::JobFinished);

                --m_numOfJobsToAnalyze;
                *jobPair.first = AZStd::move(jobDetail);
            }
        }
    }

    QStringList AssetProcessorManager::GetSourceFilesWhichDependOnSourceFile(const QString& sourcePath, const ProductInfoList& updatedProducts)
    {
        // If updatedProducts != empty, we only return dependencies which match a subId in the updatedProducts list (called after process job to start dependencies which do care about specific products)
        // If updatedProducts == empty, we only return dependencies with EMPTY m_subIds (called before create jobs to start dependencies which don't care about specific products)
        // Note that dependencies with subIds are always JOB dependencies, pure source dependencies will never have any subIds

        // The purpose of this function is to find anything that depends on this given file, so that they can be added to the queue.
        // this is NOT a recursive query, because recursion will happen automatically as those files are in turn
        // analyzed.
        // It is generally called when a source file modified in any way, including when it is added or deleted.
        // note that this is a "reverse" dependency query - it looks up what depends on a file, not what the file depends on
        using namespace AzToolsFramework::AssetDatabase;
        QSet<QString> absoluteSourceFilePathQueue;
        QString databasePath;
        QString scanFolder;

        auto callbackFunction = [this, &absoluteSourceFilePathQueue, &updatedProducts](SourceFileDependencyEntry& entry)
        {
            if(updatedProducts.empty() != entry.m_subIds.empty())
            {
                return true;
            }

            if(!updatedProducts.empty())
            {
                // Filter the dependencies to those which match the list of updated products
                bool matched = false;

                AZStd::vector<AZStd::string> dependencyProducts;
                AZ::StringFunc::Tokenize(entry.m_subIds, dependencyProducts, ",", false, false);

                for(const AZStd::string& dependencySubId : dependencyProducts)
                {
                    for(const auto& product : updatedProducts)
                    {
                        int subId = 0;
                        if (AZ::StringFunc::LooksLikeInt(dependencySubId.c_str(), &subId) && static_cast<AZ::u32>(subId) == product.first.m_subID)
                        {
                            matched = true;
                            break;
                        }
                    }

                    if(matched)
                    {
                        break;
                    }
                }

                if (!matched)
                {
                    return true;
                }
            }

            QString relativeDatabaseName = QString::fromUtf8(entry.m_source.c_str());
            QString absolutePath = m_platformConfig->FindFirstMatchingFile(relativeDatabaseName);
            if (!absolutePath.isEmpty())
            {
                absoluteSourceFilePathQueue.insert(absolutePath);
            }
            return true;
        };

        auto callbackFunctionAbsoluteCheck = [&callbackFunction](SourceFileDependencyEntry& entry)
        {
            if (AZ::IO::PathView(entry.m_dependsOnSource.c_str()).IsAbsolute())
            {
                return callbackFunction(entry);
            }

            return true;
        };

        // convert to a database path so that the standard function can be called.

        if (m_platformConfig->ConvertToRelativePath(sourcePath, databasePath, scanFolder))
        {
           m_stateData->QuerySourceDependencyByDependsOnSource(databasePath.toUtf8().constData(), nullptr, SourceFileDependencyEntry::DEP_Any, callbackFunction);
        }

        // We'll also check with the absolute path, because we support absolute path dependencies
        m_stateData->QuerySourceDependencyByDependsOnSource(
            sourcePath.toUtf8().constData(), nullptr, SourceFileDependencyEntry::DEP_Any, callbackFunctionAbsoluteCheck);

        return absoluteSourceFilePathQueue.values();
    }

    void AssetProcessorManager::AddSourceToDatabase(AzToolsFramework::AssetDatabase::SourceDatabaseEntry& sourceDatabaseEntry, const ScanFolderInfo* scanFolder, QString relativeSourceFilePath)
    {
        sourceDatabaseEntry.m_scanFolderPK = scanFolder->ScanFolderID();

        sourceDatabaseEntry.m_sourceName = relativeSourceFilePath.toUtf8().constData();

        sourceDatabaseEntry.m_sourceGuid = AssetUtilities::CreateSafeSourceUUIDFromName(sourceDatabaseEntry.m_sourceName.c_str());

        if (!m_stateData->SetSource(sourceDatabaseEntry))
        {
            AZ_Error(AssetProcessor::ConsoleChannel, false, "Failed to add source to the database!!!");
            return;
        }
    }

    void AssetProcessorManager::CheckAssetProcessorIdleState()
    {
        Q_EMIT AssetProcessorManagerIdleState(IsIdle());
    }

    void AssetProcessorManager::OnBuildersRegistered()
    {
        ComputeBuilderDirty();
    }

    void AssetProcessorManager::ComputeBuilderDirty()
    {
        using BuilderInfoEntry = AzToolsFramework::AssetDatabase::BuilderInfoEntry;
        using BuilderInfoEntryContainer = AzToolsFramework::AssetDatabase::BuilderInfoEntryContainer;
        using AssetBuilderDesc = AssetBuilderSDK::AssetBuilderDesc;
        using AssetBuilderPattern = AssetBuilderSDK::AssetBuilderPattern;

        const char* currentAnalysisVersionString = "0";
        AZ_TracePrintf(DebugChannel, "Computing builder differences from last time...\n")
        m_builderDataCache.clear();
        // note that it counts as an addition or removal if the patterns that a builder uses have changed since it may now apply
        // to new files even if the files themselves have not changed.
        m_buildersAddedOrRemoved = false;
        m_anyBuilderChange = false;

        AssetProcessor::BuilderInfoList currentBuilders; // queried from AP
        BuilderInfoEntryContainer priorBuilders; // queried from the DB

        // the following fields are built using the above data.
        BuilderInfoEntryContainer newBuilders;
        // each entr is a pairy of <Fingerprint For Analysis, Pattern Fingerprint>
        using FingerprintPair = AZStd::pair<AZ::Uuid, AZ::Uuid>;
        AZStd::unordered_map<AZ::Uuid, FingerprintPair > newBuilderFingerprints;
        AZStd::unordered_map<AZ::Uuid, FingerprintPair > priorBuilderFingerprints;

        // query the database to retrieve the prior builders:
        m_stateData->QueryBuilderInfoTable([&priorBuilders](BuilderInfoEntry&& result)
            {
                priorBuilders.push_back(result);
                return true;
            });

        // query the AP to retrieve the current builders:
        AssetProcessor::AssetBuilderInfoBus::Broadcast(&AssetProcessor::AssetBuilderInfoBus::Events::GetAllBuildersInfo, currentBuilders);

        auto enabledPlatforms = m_platformConfig->GetEnabledPlatforms();
        AZStd::string platformString = "";

        for(const auto& platform : enabledPlatforms)
        {
            if(!platformString.empty())
            {
                platformString += ",";
            }

            platformString += platform.m_identifier;
        }

        // digest the info into maps for easy lookup
        // the map is of the form
        // [BuilderUUID] = <analysisFingerprint, patternFingerprint>
        // first, digest the current builder info:
        for (const AssetBuilderDesc& currentBuilder : currentBuilders)
        {
            // this makes sure that the version of the builder and enabled platforms are included in the analysis fingerprint data:
            AZStd::string analysisFingerprintString = AZStd::string::format("%i:%s:%s", currentBuilder.m_version, currentBuilder.m_analysisFingerprint.c_str(), platformString.c_str());
            AZStd::string patternFingerprintString;

            for (const AssetBuilderPattern& pattern : currentBuilder.m_patterns)
            {
                patternFingerprintString += pattern.ToString();
            }

            //CreateName hashes the data and makes a UUID out of the hash
            AZ::Uuid newAnalysisFingerprint = AZ::Uuid::CreateName(analysisFingerprintString.c_str());
            AZ::Uuid newPatternFingerprint = AZ::Uuid::CreateName(patternFingerprintString.c_str());

            newBuilderFingerprints[currentBuilder.m_busId] = AZStd::make_pair(newAnalysisFingerprint, newPatternFingerprint);
            // in the end, these are just two fingerprints that are part of the same.
            // its 'data version:analysisfingerprint:patternfingerprint'
            AZStd::string finalFingerprintString = AZStd::string::format("%s:%s:%s",
                    currentAnalysisVersionString,
                    newAnalysisFingerprint.ToString<AZStd::string>().c_str(),
                    newPatternFingerprint.ToString<AZStd::string>().c_str());

            newBuilders.push_back(BuilderInfoEntry(AzToolsFramework::AssetDatabase::InvalidEntryId, currentBuilder.m_busId, finalFingerprintString.c_str()));
            BuilderData newBuilderData;
            newBuilderData.m_fingerprint = AZ::Uuid::CreateName(finalFingerprintString.c_str());
            newBuilderData.m_flags = currentBuilder.m_flags;
            m_builderDataCache[currentBuilder.m_busId] = newBuilderData;

            AZ_TracePrintf(DebugChannel, "Builder %s: %s.\n", currentBuilder.m_flags & AssetBuilderDesc::BF_EmitsNoDependencies ? "does not emit dependencies" : "emits dependencies", currentBuilder.m_name.c_str());
        }

        // now digest the prior builder info from the database:
        for (const BuilderInfoEntry& priorBuilder : priorBuilders)
        {
            AZStd::vector<AZStd::string> tokens;
            AZ::Uuid analysisFingerprint = AZ::Uuid::CreateNull();
            AZ::Uuid patternFingerprint = AZ::Uuid::CreateNull();

            AzFramework::StringFunc::Tokenize(priorBuilder.m_analysisFingerprint.c_str(), tokens, ":");
            // note that the above call to Tokenize will drop empty tokens, so tokens[n] will never be the empty string.
            if ((tokens.size() == 3) && (tokens[0] == currentAnalysisVersionString))
            {
                // CreateString interprets the data as an actual UUID instead of hashing it.
                analysisFingerprint = AZ::Uuid::CreateString(tokens[1].c_str());
                patternFingerprint = AZ::Uuid::CreateString(tokens[2].c_str());
            }
            priorBuilderFingerprints[priorBuilder.m_builderUuid] = AZStd::make_pair(analysisFingerprint, patternFingerprint);
        }

        // now we have the two maps we need to compare and find out which have changed and what is new and old.
        for (const auto& priorBuilderFingerprint : priorBuilderFingerprints)
        {
            const AZ::Uuid& priorBuilderUUID = priorBuilderFingerprint.first;
            const AZ::Uuid& priorBuilderAnalysisFingerprint = priorBuilderFingerprint.second.first;
            const AZ::Uuid& priorBuilderPatternFingerprint = priorBuilderFingerprint.second.second;

            const auto& found = newBuilderFingerprints.find(priorBuilderUUID);
            if (found != newBuilderFingerprints.end())
            {
                const AZ::Uuid& newBuilderAnalysisFingerprint = found->second.first;
                const AZ::Uuid& newBuilderPatternFingerprint = found->second.second;

                bool patternFingerprintIsDirty  = (priorBuilderPatternFingerprint != newBuilderPatternFingerprint);
                bool analysisFingerprintIsDirty = (priorBuilderAnalysisFingerprint != newBuilderAnalysisFingerprint);
                bool builderIsDirty             = (patternFingerprintIsDirty || analysisFingerprintIsDirty);

                // altering the pattern a builder uses to decide which files it affects counts as builder addition or removal
                // because it causes existing files to potentially map to a new set of builders and thus they need re-analysis
                m_buildersAddedOrRemoved = m_buildersAddedOrRemoved || patternFingerprintIsDirty;

                if (patternFingerprintIsDirty)
                {
                    AZ_TracePrintf(DebugChannel, "Builder %s matcher pattern changed.  This will cause a full re-analysis of all assets.\n", priorBuilderUUID.ToString<AZStd::string>().c_str());
                }
                else if (analysisFingerprintIsDirty)
                {
                    AZ_TracePrintf(DebugChannel, "Builder %s analysis fingerprint changed.  Files assigned to it will be re-analyzed.\n", priorBuilderUUID.ToString<AZStd::string>().c_str());
                }

                if (builderIsDirty)
                {
                    m_anyBuilderChange = true;
                    m_builderDataCache[priorBuilderUUID].m_isDirty = true;
                }
            }
            else
            {
                // if we get here, it means that a prior builder existed, but no longer exists.
                AZ_TracePrintf(DebugChannel, "Builder with UUID %s no longer exists, full analysis will be done.\n", priorBuilderUUID.ToString<AZStd::string>().c_str());
                m_buildersAddedOrRemoved = true;
                m_anyBuilderChange = true;
            }
        }

        for (const auto& newBuilderFingerprint : newBuilderFingerprints)
        {
            const auto& found = priorBuilderFingerprints.find(newBuilderFingerprint.first);
            if (found == priorBuilderFingerprints.end())
            {
                // if we get here, it means that a new builder exists that did not exist before.
                m_buildersAddedOrRemoved = true;
                m_anyBuilderChange = true;
                m_builderDataCache[newBuilderFingerprint.first].m_isDirty = true;
            }
        }

        // note that we do this in this order, so that the data is INVALIDATED before we write the new builders
        // even if power is lost, we are ensured correct database integrity (ie, the worst case scenario is that we re-analyze)
        if (m_buildersAddedOrRemoved)
        {
            AZ_TracePrintf(ConsoleChannel, "At least one builder has been added or removed or has changed its filter - full analysis needs to be performed\n");
            // when this happens we immediately invalidate every source hash of every files so that if hte user
            m_stateData->InvalidateSourceAnalysisFingerprints();
        }

        // update the database:
        m_stateData->SetBuilderInfoTable(newBuilders);

        if (m_anyBuilderChange)
        {
            // notify the console so that logs contain forensics about this.
            for (const AssetBuilderDesc& builder : currentBuilders)
            {
                if (m_builderDataCache[builder.m_busId].m_isDirty)
                {
                    AZ_TracePrintf(ConsoleChannel, "Builder is new or has changed: %s (%s)\n", builder.m_name.c_str(), builder.m_busId.ToString<AZStd::string>().c_str());
                }
            }
        }
    }

    AZStd::string AssetProcessorManager::ComputeRecursiveDependenciesFingerprint(const AZStd::string& fileAbsolutePath, const AZStd::string& fileDatabaseName)
    {
        AZStd::string concatenatedFingerprints;

        // QSet is not ordered.
        SourceFilesForFingerprintingContainer knownDependenciesAbsolutePaths;
        // this automatically adds the input file to the list:
        QueryAbsolutePathDependenciesRecursive(QString::fromUtf8(fileDatabaseName.c_str()), knownDependenciesAbsolutePaths,
            AzToolsFramework::AssetDatabase::SourceFileDependencyEntry::DEP_Any, false);
        AddMetadataFilesForFingerprinting(QString::fromUtf8(fileAbsolutePath.c_str()), knownDependenciesAbsolutePaths);

        // reserve 17 chars for each since its a 64 bit hex number, and then one more for the dash inbetween each.
        constexpr int bytesPerFingerprint = (sizeof(AZ::u64) * 2) + 1; // 2 HEX characters per byte +1 for the `-` we will add between each fingerprint
        concatenatedFingerprints.reserve((knownDependenciesAbsolutePaths.size() * bytesPerFingerprint));

        for (const auto& element : knownDependenciesAbsolutePaths)
        {
            // if its a placeholder then don't bother hitting the disk to find it.
            concatenatedFingerprints.append(AssetUtilities::GetFileFingerprint(element.first, element.second));
            concatenatedFingerprints.append("-");
        }

        // to keep this from growing out of hand, we don't use the full string, we use a hash of it:
        return AZ::Uuid::CreateName(concatenatedFingerprints.c_str()).ToString<AZStd::string>();
    }

    void AssetProcessorManager::FinishAnalysis(AZStd::string fileToCheck)
    {
        using namespace AzToolsFramework::AssetDatabase;

        auto foundTrackingInfo = m_remainingJobsForEachSourceFile.find(fileToCheck);

        if (foundTrackingInfo == m_remainingJobsForEachSourceFile.end())
        {
            return;
        }

        AnalysisTracker* analysisTracker = &foundTrackingInfo->second;

        if (analysisTracker->failedStatus)
        {
            // We need to clear the analysis fingerprint if it exists.  Since this file failed we can't skip processing until it succeeds again
            bool found = false;
            SourceDatabaseEntry source;

            m_stateData->QuerySourceBySourceNameScanFolderID(analysisTracker->m_databaseSourceName.c_str(),
                analysisTracker->m_databaseScanFolderId,
                [&](SourceDatabaseEntry& sourceData)
            {
                source = AZStd::move(sourceData);
                found = true;
                return false; // stop iterating after the first one.  There should actually only be one entry anyway.
            });

            if (found)
            {
                source.m_analysisFingerprint = "";
                m_stateData->SetSource(source);
            }

            // if the job failed, we need to wipe the tracking column so that the next time we start the app we will try it again.
            // it may not be necessary to actually alter the database here.
            m_remainingJobsForEachSourceFile.erase(foundTrackingInfo);
            return;
        }

        // if we get here, it succeeded, but it may have remaining jobs
        if (analysisTracker->m_remainingJobsSpawned > 0)
        {
            // don't write the fingerprint to the database if there are still remaining jobs to be finished.
            // we only write it when theres no work left to do whatsoever for this asset.
            return;
        }

        // if we get here, we succeeded and there are no more remaining jobs.
        SourceDatabaseEntry source;

        QString databaseSourceName;
        int scanFolderPk = -1;

        bool found = false;
        m_stateData->QuerySourceBySourceNameScanFolderID(analysisTracker->m_databaseSourceName.c_str(),
            analysisTracker->m_databaseScanFolderId,
            [&](SourceDatabaseEntry& sourceData)
            {
                source = AZStd::move(sourceData);
                found = true;
                return false; // stop iterating after the first one.  There should actually only be one entry anyway.
            });

        if (found)
        {
            // construct the analysis fingerprint
            // the format for this data is "hashfingerprint:builder0:builder1:builder2:...:buildern"
            source.m_analysisFingerprint = ComputeRecursiveDependenciesFingerprint(fileToCheck, analysisTracker->m_databaseSourceName);

            for (const AZ::Uuid& builderID : analysisTracker->m_buildersInvolved)
            {
                source.m_analysisFingerprint.append(":");
                // for each builder, we write a combination of
                // its ID and its fingerprint.
                AZ::Uuid builderFP = m_builderDataCache[builderID].m_fingerprint;
                source.m_analysisFingerprint.append(builderID.ToString<AZStd::string>());
                source.m_analysisFingerprint.append("~");
                source.m_analysisFingerprint.append(builderFP.ToString<AZStd::string>());
            }

            m_pathDependencyManager->QueueSourceForDependencyResolution(source);
            m_stateData->SetSource(source);

            databaseSourceName = source.m_sourceName.c_str();
            scanFolderPk = aznumeric_cast<int>(source.m_scanFolderPK);
        }
        else
        {
            const ScanFolderInfo* scanFolder = m_platformConfig->GetScanFolderForFile(fileToCheck.c_str());

            scanFolderPk = aznumeric_cast<int>(scanFolder->ScanFolderID());
            PlatformConfiguration::ConvertToRelativePath(fileToCheck.c_str(), scanFolder, databaseSourceName);
        }

        // Record the modtime for the file so we know we processed it
        QFileInfo fileInfo(fileToCheck.c_str());
        QDateTime lastModifiedTime = fileInfo.lastModified();

        AZ_Error(AssetProcessor::ConsoleChannel, scanFolderPk > -1 && !databaseSourceName.isEmpty(), "FinishAnalysis: Invalid ScanFolderPk (%d) or databaseSourceName (%s) for file %s.  Cannot update file modtime in database.",
            scanFolderPk, databaseSourceName.toUtf8().constData(), fileToCheck.c_str());

        m_stateData->UpdateFileModTimeAndHashByFileNameAndScanFolderId(databaseSourceName.toUtf8().constData(), scanFolderPk,
            AssetUtilities::AdjustTimestamp(lastModifiedTime),
            AssetUtilities::GetFileHash(fileInfo.absoluteFilePath().toUtf8().constData()));

        m_remainingJobsForEachSourceFile.erase(foundTrackingInfo);
    }

    void AssetProcessorManager::SetEnableModtimeSkippingFeature(bool enable)
    {
        m_allowModtimeSkippingFeature = enable;
    }

    void AssetProcessorManager::SetQueryLogging(bool enableLogging)
    {
        m_stateData->SetQueryLogging(enableLogging);
    }

    void AssetProcessorManager::SetBuilderDebugFlag(bool enabled)
    {
        m_builderDebugFlag = enabled;
    }

    void AssetProcessorManager::ScanForMissingProductDependencies(QString dbPattern, QString filePattern, const AZStd::vector<AZStd::string>& dependencyAdditionalScanFolders, int maxScanIteration)
    {
        if (!dbPattern.isEmpty())
        {
            AZ_Printf(
                "AssetProcessor",
                "\n----------------\nPerforming dependency scan using database pattern ( %s )"
                "\n(This may be a long running operation)\n----------------\n",
                dbPattern.toUtf8().data());
            // Find all products that match the given pattern.
            m_stateData->QueryProductLikeProductName(
                dbPattern.toStdString().c_str(),
                AssetDatabaseConnection::LikeType::Raw,
                [&](AzToolsFramework::AssetDatabase::ProductDatabaseEntry& entry)
                {
                    // Get the full path to the asset, so that it can be loaded by the scanner.
                    AZStd::string fullPath;
                    AzFramework::StringFunc::Path::Join(
                        m_normalizedCacheRootPath.toStdString().c_str(),
                        entry.m_productName.c_str(),
                        fullPath);

                    // Get any existing product dependencies available for the product, so
                    // the scanner can cull results based on these existing dependencies.
                    AzToolsFramework::AssetDatabase::ProductDependencyDatabaseEntryContainer container;
                    m_stateData->QueryProductDependencyByProductId(
                        entry.m_productID,
                        [&](AzToolsFramework::AssetDatabase::ProductDependencyDatabaseEntry& entry)
                        {
                            container.push_back();
                            container.back() = AZStd::move(entry);
                            return true; // return true to keep iterating over further rows.
                        });

                    // Scan the file to report anything that looks like a missing product dependency.
                    // Don't queue results on the main thread, so the tickbus won't need to be pumped.
                    m_missingDependencyScanner.ScanFile(fullPath, maxScanIteration, entry.m_productID, container, m_stateData, false, [](AZStd::string /*relativeDependencyFilePath*/) {});
                    return true;
                });
        }

        if (dependencyAdditionalScanFolders.size())
        {
            AZ_Printf(
                "AssetProcessor",
                "\n----------------\nPerforming dependency scan using file pattern ( %s )"
                "\n(This may be a long running operation)\n----------------\n",
                filePattern.toUtf8().data());

            for (const auto& scanFolder : dependencyAdditionalScanFolders)
            {
                QElapsedTimer scanFolderTime;
                scanFolderTime.start();
                AZ_Printf("AssetProcessor", "Scanning folder : ( %s ).\n", scanFolder.c_str());
                auto filesFoundOutcome = AzFramework::FileFunc::FindFileList(scanFolder.c_str(), filePattern.toUtf8().data(), true);
                if (filesFoundOutcome.IsSuccess())
                {
                    AZStd::string dependencyTokenName;
                    if (!m_missingDependencyScanner.PopulateRulesForScanFolder(scanFolder, m_platformConfig->GetGemsInformation(), dependencyTokenName))
                    {
                        continue;
                    }
                    for (const AZStd::string& fullFilePath : filesFoundOutcome.GetValue())
                    {
                        char resolvedFilePath[AZ_MAX_PATH_LEN] = { 0 };
                        AZ::IO::FileIOBase::GetInstance()->ResolvePath(fullFilePath.c_str(), resolvedFilePath, AZ_MAX_PATH_LEN);
                        // Scan the file to report anything that looks like a missing product dependency.
                        m_missingDependencyScanner.ScanFile(resolvedFilePath, maxScanIteration, m_stateData, dependencyTokenName, false, [](AZStd::string /*relativeDependencyFilePath*/){});
                    }
                }

                AZ_Printf("AssetProcessor", "Scan complete, time taken ( %f ) millisecs.\n", static_cast<double>(scanFolderTime.elapsed()));
                scanFolderTime.restart();
            }
        }
    }

    void AssetProcessorManager::QueryAbsolutePathDependenciesRecursive(QString inputDatabasePath, SourceFilesForFingerprintingContainer& finalDependencyList, AzToolsFramework::AssetDatabase::SourceFileDependencyEntry::TypeOfDependency dependencyType, bool reverseQuery)
    {
        // then we add database dependencies.  We have to query this recursively so that we get dependencies of dependencies:
        QSet<QString> results;
        QSet<QString> queryQueue;
        queryQueue.insert(inputDatabasePath);

        while (!queryQueue.isEmpty())
        {
            QString toSearch = *queryQueue.begin();
            queryQueue.erase(queryQueue.begin());

            if (toSearch.startsWith(PlaceHolderFileName))
            {
                if (!reverseQuery)
                {
                    // a placeholder means that it could not be resolved because the file does not exist.
                    // we still add it to the queue so recursion can happen:
                    toSearch = toSearch.mid(static_cast<int>(strlen(PlaceHolderFileName)));
                }
            }

            // if we've already queried it, dont do it again (breaks recursion)
            if (results.contains(toSearch))
            {
                continue;
            }
            results.insert(toSearch);

            auto callbackFunction = [&](AzToolsFramework::AssetDatabase::SourceFileDependencyEntry& entry)
            {
                if (reverseQuery)
                {
                    queryQueue.insert(QString::fromUtf8(entry.m_source.c_str()));
                }
                else
                {
                    queryQueue.insert(QString::fromUtf8(entry.m_dependsOnSource.c_str()));
                }
                return true;
            };

            if (reverseQuery)
            {
                m_stateData->QuerySourceDependencyByDependsOnSource(toSearch.toUtf8().constData(), nullptr, dependencyType, callbackFunction);
            }
            else
            {
                m_stateData->QueryDependsOnSourceBySourceDependency(toSearch.toUtf8().constData(), nullptr, dependencyType, callbackFunction);
            }
        }

        for (const QString& dep : results)
        {
            // note that 'results' contains the database paths (or placeholder ones), we need to find the real absolute ones
            if (dep.startsWith(PlaceHolderFileName))
            {
                continue;
            }

            QString firstMatchingFile = m_platformConfig->FindFirstMatchingFile(dep);
            if (firstMatchingFile.isEmpty())
            {
                continue;
            }
            finalDependencyList.insert(AZStd::make_pair(firstMatchingFile.toUtf8().constData(), dep.toUtf8().constData()));
        }
    }

    bool AssetProcessorManager::AreBuildersUnchanged(AZStd::string_view builderEntries, int& numBuildersEmittingSourceDependencies)
    {
        // each entry here is of the format "builderID~builderFingerprint"
        // each part is exactly the size of a UUID, so we can check size instead of having to find or search.
        const size_t sizeOfOneEntry = (s_lengthOfUuid * 2) + 1;

        while (!builderEntries.empty())
        {
            if (builderEntries.size() < sizeOfOneEntry)
            {
                // corrupt data
                return false;
            }

            AZStd::string_view builderFPString(builderEntries.begin() + s_lengthOfUuid + 1, builderEntries.end());

            if ((builderEntries[0] != '{') || (builderFPString[0] != '{'))
            {
                return false; // corrupt or bad format.  We chose bracket guids for a reason!
            }

            AZ::Uuid builderID = AZ::Uuid::CreateString(builderEntries.data(), s_lengthOfUuid);
            AZ::Uuid builderFP = AZ::Uuid::CreateString(builderFPString.data(), s_lengthOfUuid);

            if ((builderID.IsNull()) || (builderFP.IsNull()))
            {
                return false;
            }

            // is it different?
            auto foundBuilder = m_builderDataCache.find(builderID);
            if (foundBuilder == m_builderDataCache.end())
            {
                // this file doesn't recognize the builder it was built with last time in the new list of builders, it definitely needs analysis!
                return false;
            }

            const BuilderData& data = foundBuilder->second;

            if (builderFP != data.m_fingerprint)
            {
                return false; // the builder changed!
            }

            // if we get here, its not dirty, but we need to know, does it emit deps?
            if ((data.m_flags & AssetBuilderSDK::AssetBuilderDesc::BF_EmitsNoDependencies) == 0)
            {
                numBuildersEmittingSourceDependencies++;
            }
            // advance to the next one.
            builderEntries = AZStd::string_view(builderEntries.begin() + sizeOfOneEntry, builderEntries.end());
            if (!builderEntries.empty())
            {
                // We add one for the colon that is the token that separates these entries.
                builderEntries = AZStd::string_view(builderEntries.begin() + 1, builderEntries.end());
            }
        }

        return true;
    }

    // given a file, add all the metadata files that could be related to it to an output vector
    void AssetProcessorManager::AddMetadataFilesForFingerprinting(QString absolutePathToFileToCheck, SourceFilesForFingerprintingContainer& outFilesToFingerprint)
    {
        QString metaDataFileName;
        QDir assetRoot;
        AssetUtilities::ComputeAssetRoot(assetRoot);
        QString projectPath = AssetUtilities::ComputeProjectPath();
        QString fullPathToFile(absolutePathToFileToCheck);

        if (!m_cachedMetaFilesExistMap)
        {
            // one-time cache the actually existing metafiles.  These are files where its an actual path to a file
            // like "animations/skeletoninfo.xml" as the metafile, not when its a file thats next to each such file of a given type.
            for (int idx = 0; idx < m_platformConfig->MetaDataFileTypesCount(); idx++)
            {
                QPair<QString, QString> metaDataFileType = m_platformConfig->GetMetaDataFileTypeAt(idx);
                QString fullMetaPath = QDir(projectPath).filePath(metaDataFileType.first);
                if (QFileInfo::exists(fullMetaPath))
                {
                    m_metaFilesWhichActuallyExistOnDisk.insert(metaDataFileType.first);
                }
            }
            m_cachedMetaFilesExistMap = true;
        }

        for (int idx = 0; idx < m_platformConfig->MetaDataFileTypesCount(); idx++)
        {
            QPair<QString, QString> metaDataFileType = m_platformConfig->GetMetaDataFileTypeAt(idx);

            if (!metaDataFileType.second.isEmpty() && !fullPathToFile.endsWith(metaDataFileType.second, Qt::CaseInsensitive))
            {
                continue;
            }

            if (m_metaFilesWhichActuallyExistOnDisk.find(metaDataFileType.first) != m_metaFilesWhichActuallyExistOnDisk.end())
            {
                QString fullMetaPath = QDir(projectPath).filePath(metaDataFileType.first);
                metaDataFileName = fullMetaPath;
            }
            else
            {
                if (metaDataFileType.second.isEmpty())
                {
                    // ADD the metadata file extension to the end of the filename
                    metaDataFileName = fullPathToFile + "." + metaDataFileType.first;
                }
                else
                {
                    // REPLACE the file's extension with the metadata file extension.
                    QFileInfo fileInfo(absolutePathToFileToCheck);
                    metaDataFileName = fileInfo.path() + '/' + fileInfo.completeBaseName() + "." + metaDataFileType.first;
                }
            }

            QString databasePath;
            QString scanFolderPath;
            m_platformConfig->ConvertToRelativePath(metaDataFileName, databasePath, scanFolderPath);
            outFilesToFingerprint.insert(AZStd::make_pair(metaDataFileName.toUtf8().constData(), databasePath.toUtf8().constData()));
        }
    }

    // this function gets called whenever something changes about a file being processed, and checks to see
    // if it needs to write the fingerprint to the database.
    void AssetProcessorManager::UpdateAnalysisTrackerForFile(const char* fullPathToFile, AnalysisTrackerUpdateType updateType)
    {
        auto foundTrackingInfo = m_remainingJobsForEachSourceFile.find(fullPathToFile);
        if (foundTrackingInfo != m_remainingJobsForEachSourceFile.end())
        {
            // clear our the information about analysis on failed jobs.
            AnalysisTracker& analysisTracker = foundTrackingInfo->second;
            switch (updateType)
            {
            case AnalysisTrackerUpdateType::JobFailed:
                if (!analysisTracker.failedStatus)
                {
                    analysisTracker.failedStatus = true;
                    analysisTracker.m_remainingJobsSpawned = 0;
                    QMetaObject::invokeMethod(this, "FinishAnalysis", Qt::QueuedConnection, Q_ARG(AZStd::string, fullPathToFile));
                }
                break;
            case AnalysisTrackerUpdateType::JobStarted:
                if (!analysisTracker.failedStatus)
                {
                    ++analysisTracker.m_remainingJobsSpawned;
                }
                break;
            case AnalysisTrackerUpdateType::JobFinished:
            {
                if (!analysisTracker.failedStatus)
                {
                    --analysisTracker.m_remainingJobsSpawned;
                    if (analysisTracker.m_remainingJobsSpawned == 0)
                    {
                        QMetaObject::invokeMethod(this, "FinishAnalysis", Qt::QueuedConnection, Q_ARG(AZStd::string, fullPathToFile));
                    }
                }
            }
            break;
            }
        }
    }

    void AssetProcessorManager::UpdateAnalysisTrackerForFile(const JobEntry &entry, AnalysisTrackerUpdateType updateType)
    {
        // it is assumed that watch folder path / path relative to watch folder are already normalized and such.
        QString absolutePath = QDir(entry.m_watchFolderPath).absoluteFilePath(entry.m_pathRelativeToWatchFolder);
        UpdateAnalysisTrackerForFile(absolutePath.toUtf8().constData(), updateType);
    }

    void AssetProcessorManager::AutoFailJob([[maybe_unused]] AZStd::string_view consoleMsg, AZStd::string_view autoFailReason, const AZ::IO::Path& absoluteFilePath, JobEntry jobEntry, AZStd::string_view jobLog)
    {
        if (!consoleMsg.empty())
        {
            AZ_TracePrintf(AssetProcessor::ConsoleChannel, AZ_STRING_FORMAT "\n", AZ_STRING_ARG(consoleMsg));
        }

        JobDetails jobdetail;
        jobdetail.m_jobEntry = AZStd::move(jobEntry);
        jobdetail.m_autoFail = true;
        jobdetail.m_critical = true;
        jobdetail.m_priority = INT_MAX; // front of the queue.
        // the new lines make it easier to copy and paste the file names.
        jobdetail.m_jobParam[AZ_CRC(AutoFailReasonKey)] = autoFailReason;

        if(!jobLog.empty())
        {
            jobdetail.m_jobParam[AZ_CRC(AutoFailLogFile)] = jobLog;
        }

        // this is a failure, so make sure that the system that is tracking files
        // knows that this file must not be skipped next time:
        UpdateAnalysisTrackerForFile(absoluteFilePath.c_str(), AnalysisTrackerUpdateType::JobFailed);

        Q_EMIT AssetToProcess(jobdetail); // forwarding this job to rccontroller to fail it
    }

    void AssetProcessorManager::AutoFailJob(AZStd::string_view consoleMsg, AZStd::string_view autoFailReason, const AZStd::vector<AssetProcessedEntry>::iterator& assetIter)
    {
        JobEntry jobEntry(
            assetIter->m_entry.m_watchFolderPath,
            assetIter->m_entry.m_pathRelativeToWatchFolder,
            assetIter->m_entry.m_databaseSourceName,
            assetIter->m_entry.m_builderGuid,
            assetIter->m_entry.m_platformInfo,
            assetIter->m_entry.m_jobKey, 0, GenerateNewJobRunKey(),
            assetIter->m_entry.m_sourceFileUUID);

        AutoFailJob(consoleMsg, autoFailReason, assetIter->m_entry.GetAbsoluteSourcePath().toUtf8().constData(), jobEntry);
    }

    AZ::u64 AssetProcessorManager::RequestReprocess(const QString& sourcePathRequest)
    {
        QFileInfo dirCheck{ sourcePathRequest };
        auto normalizedSourcePath = AssetUtilities::NormalizeFilePath(sourcePathRequest);
        AZStd::list<AZStd::string> reprocessList;

        if (dirCheck.isDir())
        {
            QString scanFolderName;
            QString relativePathToFile;
            QString searchPath;

            if (!m_platformConfig->ConvertToRelativePath(normalizedSourcePath, relativePathToFile, scanFolderName))
            {
                return 0;
            }

            // If we have a path beyond the scanFolder we need to keep that as part of our search string
            if (sourcePathRequest.length() > scanFolderName.length())
            {
                searchPath = sourcePathRequest.mid(scanFolderName.length() + 1);
            }
            // Forward slash intended regardless of platform, see inside FindWildcardMatches
            if (searchPath.length() && !searchPath.endsWith('/'))
            {
                searchPath += "/*";
            }
            else
            {
                searchPath += "*";
            }
            auto result = AzFramework::FileFunc::FindFilesInPath(sourcePathRequest.toUtf8().constData(), "*", true);

            if (result)
            {
                reprocessList = result.GetValue();
            }
        }
        else
        {
            reprocessList.push_back(normalizedSourcePath.toUtf8().constData());
        }

        return RequestReprocess(reprocessList);
    }

    AZ::u64 AssetProcessorManager::RequestReprocess(const AZStd::list<AZStd::string>& reprocessList)
    {
        AZ::u64 filesFound{ 0 };
        for (const AZStd::string& entry : reprocessList)
        {
            // Remove invalid characters
            QString sourcePath = entry.c_str();
            sourcePath.remove(QRegExp("[\\n\\r]"));

            QString scanFolderName;
            QString relativePathToFile;

            if (!m_platformConfig->ConvertToRelativePath(sourcePath, relativePathToFile, scanFolderName))
            {
                continue;
            }

            auto sources = AssetUtilities::GetAllIntermediateSources(relativePathToFile.toUtf8().constData(), m_stateData);

            for (const auto& source : sources)
            {
                AzToolsFramework::AssetDatabase::JobDatabaseEntryContainer jobs; // should only find one when we specify builder, job key, platform
                m_stateData->GetJobsBySourceName(source.c_str(), jobs);
                for (auto& job : jobs)
                {
                    job.m_fingerprint = 0;
                    m_stateData->SetJob(job);
                }
                if (jobs.size())
                {
                    filesFound++;
                    AssessModifiedFile(sourcePath);
                }
            }
        }
        return filesFound;
    }


} // namespace AssetProcessor
<|MERGE_RESOLUTION|>--- conflicted
+++ resolved
@@ -241,11 +241,7 @@
                 // without going thru the RC.
                 // as such, all the code in this block should be crafted to work regardless of whether its double called.
                 AZStd::optional<AZStd::sys_time_t> operationDuration =
-<<<<<<< HEAD
                     AssetProcessor::StatsCapture::EndCaptureStat(statKey.toUtf8().constData(), true);
-=======
-                    AssetProcessor::StatsCapture::EndCaptureStat(statKey.toUtf8().constData());
->>>>>>> 02846cf4
 
                 if (operationDuration)
                 {
