#
# Copyright (c) Contributors to the Open 3D Engine Project.
# For complete copyright and license terms please see the LICENSE at the root of this distribution.
#
# SPDX-License-Identifier: Apache-2.0 OR MIT
#
#

set(FILES
    testdata/config_broken_badplatform/AssetProcessorPlatformConfig.setreg
    testdata/config_broken_noplatform/AssetProcessorPlatformConfig.setreg
    testdata/config_broken_noscans/AssetProcessorPlatformConfig.setreg
    testdata/config_broken_recognizers/AssetProcessorPlatformConfig.setreg
    testdata/config_regular/AssetProcessorPlatformConfig.setreg
    testdata/config_metadata/AssetProcessorPlatformConfig.setreg
    testdata/config_regular_platform_scanfolder/AssetProcessorPlatformConfig.setreg
    testdata/EmptyDummyProject/AssetProcessorGamePlatformConfig.setreg
    testdata/DummyProject/AssetProcessorGamePlatformConfig.setreg
    native/tests/AssetProcessorTest.h
    native/tests/AssetProcessorTest.cpp
    native/tests/BaseAssetProcessorTest.h
    native/tests/assetdatabase/AssetDatabaseTest.cpp
    native/tests/resourcecompiler/RCControllerTest.cpp
    native/tests/resourcecompiler/RCControllerTest.h
    native/tests/resourcecompiler/RCJobTest.cpp
    native/tests/assetBuilderSDK/assetBuilderSDKTest.h
    native/tests/assetBuilderSDK/assetBuilderSDKTest.cpp
    native/tests/assetBuilderSDK/JobProductTests.cpp
    native/tests/assetBuilderSDK/SerializationDependenciesTests.cpp
    native/tests/assetmanager/AssetProcessorManagerTest.cpp
    native/tests/assetmanager/AssetProcessorManagerTest.h
    native/tests/assetmanager/JobDependencySubIdTests.cpp
    native/tests/assetmanager/JobDependencySubIdTests.h
    native/tests/assetmanager/ModtimeScanningTests.cpp
    native/tests/assetmanager/ModtimeScanningTests.h
    native/tests/assetmanager/MockAssetProcessorManager.cpp
    native/tests/assetmanager/MockAssetProcessorManager.h
    native/tests/assetmanager/MockFileProcessor.h
    native/tests/assetmanager/MockFileProcessor.cpp
    native/tests/assetmanager/TestEventSignal.cpp
    native/tests/assetmanager/TestEventSignal.h
    native/tests/assetmanager/AssetManagerTestingBase.cpp
    native/tests/assetmanager/AssetManagerTestingBase.h
    native/tests/assetmanager/IntermediateAssetTests.cpp
    native/tests/assetmanager/IntermediateAssetTests.h
    native/tests/assetmanager/Validators/LfsPointerFileValidatorTests.cpp
    native/tests/assetmanager/Validators/LfsPointerFileValidatorTests.h
    native/tests/utilities/assetUtilsTest.cpp
    native/tests/platformconfiguration/platformconfigurationtests.cpp
    native/tests/platformconfiguration/platformconfigurationtests.h
    native/tests/utilities/JobModelTest.cpp
    native/tests/utilities/JobModelTest.h
    native/tests/utilities/StatsCaptureTest.cpp
    native/tests/AssetCatalog/AssetCatalogUnitTests.cpp
    native/tests/assetscanner/AssetScannerTests.h
    native/tests/assetscanner/AssetScannerTests.cpp
    native/tests/BuilderConfiguration/BuilderConfigurationTests.cpp
    native/tests/FileProcessor/FileProcessorTests.h
    native/tests/FileProcessor/FileProcessorTests.cpp
    native/tests/FileStateCache/FileStateCacheTests.h
    native/tests/FileStateCache/FileStateCacheTests.cpp
    native/tests/InternalBuilders/SettingsRegistryBuilderTests.cpp
    native/tests/MissingDependencyScannerTests.cpp
    native/tests/SourceFileRelocatorTests.cpp
    native/tests/PathDependencyManagerTests.cpp
    native/tests/AssetProcessorMessagesTests.cpp
    native/tests/ApplicationManagerTests.cpp
    native/tests/ApplicationManagerTests.h
    native/tests/BuilderManagerTests.cpp
    native/tests/BuilderManagerTests.h
<<<<<<< HEAD
    native/tests/SourceAssetReferenceTests.cpp
=======
    native/tests/MockAssetDatabaseRequestsHandler.h
>>>>>>> 82ea9070
    native/unittests/AssetCacheServerUnitTests.cpp
    native/unittests/AssetProcessingStateDataUnitTests.cpp
    native/unittests/AssetProcessingStateDataUnitTests.h
    native/unittests/AssetProcessorManagerUnitTests.cpp
    native/unittests/AssetProcessorManagerUnitTests.h
    native/unittests/AssetProcessorServerUnitTests.cpp
    native/unittests/AssetProcessorServerUnitTests.h
    native/unittests/AssetScannerUnitTests.cpp
    native/unittests/AssetScannerUnitTests.h
    native/unittests/ConnectionUnitTests.cpp
    native/unittests/ConnectionUnitTests.h
    native/unittests/ConnectionManagerUnitTests.cpp
    native/unittests/ConnectionManagerUnitTests.h
    native/unittests/FileWatcherUnitTests.cpp
    native/unittests/FileWatcherUnitTests.h
    native/unittests/PlatformConfigurationUnitTests.cpp
    native/unittests/PlatformConfigurationUnitTests.h
    native/unittests/RCcontrollerUnitTests.cpp
    native/unittests/RCcontrollerUnitTests.h
    native/unittests/UnitTestRunner.cpp
    native/unittests/UnitTestRunner.h
    native/unittests/UtilitiesUnitTests.cpp
    native/unittests/UtilitiesUnitTests.h
    native/unittests/AssetRequestHandlerUnitTests.cpp
    native/unittests/AssetRequestHandlerUnitTests.h
    native/unittests/MockConnectionHandler.h
    native/unittests/MockApplicationManager.cpp
    native/unittests/MockApplicationManager.h
    native/unittests/BuilderSDKUnitTests.cpp
    native/utilities/UnitTestShaderCompilerServer.cpp
    native/utilities/UnitTestShaderCompilerServer.h
    native/tests/test_main.cpp
    native/tests/UnitTestUtilities.h
    native/tests/UnitTestUtilities.cpp
)

set(SKIP_UNITY_BUILD_INCLUSION_FILES
    native/tests/utilities/JobModelTest.cpp
)<|MERGE_RESOLUTION|>--- conflicted
+++ resolved
@@ -68,11 +68,8 @@
     native/tests/ApplicationManagerTests.h
     native/tests/BuilderManagerTests.cpp
     native/tests/BuilderManagerTests.h
-<<<<<<< HEAD
+    native/tests/MockAssetDatabaseRequestsHandler.h
     native/tests/SourceAssetReferenceTests.cpp
-=======
-    native/tests/MockAssetDatabaseRequestsHandler.h
->>>>>>> 82ea9070
     native/unittests/AssetCacheServerUnitTests.cpp
     native/unittests/AssetProcessingStateDataUnitTests.cpp
     native/unittests/AssetProcessingStateDataUnitTests.h
