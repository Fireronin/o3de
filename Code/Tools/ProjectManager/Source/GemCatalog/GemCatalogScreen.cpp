/*
 * Copyright (c) Contributors to the Open 3D Engine Project.
 * For complete copyright and license terms please see the LICENSE at the root of this distribution.
 *
 * SPDX-License-Identifier: Apache-2.0 OR MIT
 *
 */

#include <GemCatalog/GemCatalogScreen.h>
#include <PythonBindingsInterface.h>
#include <GemCatalog/GemListHeaderWidget.h>
#include <GemCatalog/GemSortFilterProxyModel.h>
#include <GemCatalog/GemRequirementDialog.h>
#include <GemCatalog/GemDependenciesDialog.h>
#include <GemCatalog/GemUpdateDialog.h>
#include <GemCatalog/GemUninstallDialog.h>
#include <DownloadController.h>

#include <QVBoxLayout>
#include <QHBoxLayout>
#include <QPushButton>
#include <QTimer>
#include <PythonBindingsInterface.h>
#include <QMessageBox>
#include <QDir>
#include <QStandardPaths>
#include <QFileDialog>
#include <QMessageBox>
#include <QHash>

namespace O3DE::ProjectManager
{
    GemCatalogScreen::GemCatalogScreen(QWidget* parent)
        : ScreenWidget(parent)
    {
        m_gemModel = new GemModel(this);
        m_proxyModel = new GemSortFilterProxyModel(m_gemModel, this);

        // default to sort by gem name
        m_proxyModel->setSortRole(GemModel::RoleName);

        QVBoxLayout* vLayout = new QVBoxLayout();
        vLayout->setMargin(0);
        vLayout->setSpacing(0);
        setLayout(vLayout);

        m_downloadController = new DownloadController();

        m_headerWidget = new GemCatalogHeaderWidget(m_gemModel, m_proxyModel, m_downloadController);
        vLayout->addWidget(m_headerWidget);

        connect(m_gemModel, &GemModel::gemStatusChanged, this, &GemCatalogScreen::OnGemStatusChanged);
        connect(m_headerWidget, &GemCatalogHeaderWidget::OpenGemsRepo, this, &GemCatalogScreen::HandleOpenGemRepo);
        connect(m_headerWidget, &GemCatalogHeaderWidget::AddGem, this, &GemCatalogScreen::OnAddGemClicked);
        connect(m_downloadController, &DownloadController::Done, this, &GemCatalogScreen::OnGemDownloadResult);

        QHBoxLayout* hLayout = new QHBoxLayout();
        hLayout->setMargin(0);
        vLayout->addLayout(hLayout);

        m_gemListView = new GemListView(m_proxyModel, m_proxyModel->GetSelectionModel(), this);
        m_gemInspector = new GemInspector(m_gemModel, this);
        m_gemInspector->setFixedWidth(240);

<<<<<<< HEAD
        connect(m_gemInspector, &GemInspector::TagClicked, this, &GemCatalogScreen::SelectGem);
        connect(m_gemInspector, &GemInspector::UpdateGem, this, &GemCatalogScreen::UpdateGem);
        connect(m_gemInspector, &GemInspector::UninstallGem, this, &GemCatalogScreen::UninstallGem);
=======
        connect(m_gemInspector, &GemInspector::TagClicked, [=](const Tag& tag) { SelectGem(tag.id); });
>>>>>>> e9c3a453

        QWidget* filterWidget = new QWidget(this);
        filterWidget->setFixedWidth(240);
        m_filterWidgetLayout = new QVBoxLayout();
        m_filterWidgetLayout->setMargin(0);
        m_filterWidgetLayout->setSpacing(0);
        filterWidget->setLayout(m_filterWidgetLayout);

        GemListHeaderWidget* listHeaderWidget = new GemListHeaderWidget(m_proxyModel);

        QVBoxLayout* middleVLayout = new QVBoxLayout();
        middleVLayout->setMargin(0);
        middleVLayout->setSpacing(0);
        middleVLayout->addWidget(listHeaderWidget);
        middleVLayout->addWidget(m_gemListView);

        hLayout->addWidget(filterWidget);
        hLayout->addLayout(middleVLayout);
        hLayout->addWidget(m_gemInspector);

        m_notificationsView = AZStd::make_unique<AzToolsFramework::ToastNotificationsView>(this, AZ_CRC("GemCatalogNotificationsView"));
        m_notificationsView->SetOffset(QPoint(10, 70));
        m_notificationsView->SetMaxQueuedNotifications(1);
    }

    void GemCatalogScreen::ReinitForProject(const QString& projectPath)
    {
        m_projectPath = projectPath;
        m_gemModel->Clear();
        m_gemsToRegisterWithProject.clear();

        if (m_filterWidget)
        {
            // disconnect so we don't update the status filter for every gem we add
            disconnect(m_gemModel, &GemModel::dataChanged, m_filterWidget, &GemFilterWidget::ResetGemStatusFilter);
        }

        FillModel(projectPath);

        m_proxyModel->ResetFilters();
        m_proxyModel->sort(/*column=*/0);

        if (m_filterWidget)
        {
            m_filterWidget->ResetAllFilters();
        }
        else
        {
            m_filterWidget = new GemFilterWidget(m_proxyModel);
            m_filterWidgetLayout->addWidget(m_filterWidget);
        }

        m_headerWidget->ReinitForProject();

        connect(m_gemModel, &GemModel::dataChanged, m_filterWidget, &GemFilterWidget::ResetGemStatusFilter);

        // Select the first entry after everything got correctly sized
        QTimer::singleShot(200, [=]{
            QModelIndex firstModelIndex = m_gemModel->index(0, 0); // m_gemListView->model()->index(0,0);
            //m_gemListView->selectionModel()->select(firstModelIndex, QItemSelectionModel::ClearAndSelect);
            m_gemModel->GetSelectionModel()->select(firstModelIndex, QItemSelectionModel::ClearAndSelect);
        });
    }

    void GemCatalogScreen::OnAddGemClicked()
    {
        EngineInfo engineInfo;
        QString defaultPath;

        AZ::Outcome<EngineInfo> engineInfoResult = PythonBindingsInterface::Get()->GetEngineInfo();
        if (engineInfoResult.IsSuccess())
        {
            engineInfo = engineInfoResult.GetValue();
            defaultPath = engineInfo.m_defaultGemsFolder;
        }

        if (defaultPath.isEmpty())
        {
            defaultPath = QStandardPaths::writableLocation(QStandardPaths::DocumentsLocation);
        }

        QString directory = QDir::toNativeSeparators(QFileDialog::getExistingDirectory(this, tr("Browse"), defaultPath));
        if (!directory.isEmpty())
        {
            // register the gem to the o3de_manifest.json and to the project after the user confirms
            // project creation/update
            auto registerResult = PythonBindingsInterface::Get()->RegisterGem(directory);
            if(!registerResult)
            {
                QMessageBox::critical(this, tr("Failed to add gem"), registerResult.GetError().c_str());
            }
            else
            {
                m_gemsToRegisterWithProject.insert(directory);
                AZ::Outcome<GemInfo, void> gemInfoResult = PythonBindingsInterface::Get()->GetGemInfo(directory);
                if (gemInfoResult)
                {
                    m_gemModel->AddGem(gemInfoResult.GetValue<GemInfo>());
                    m_gemModel->UpdateGemDependencies();
                    m_proxyModel->sort(/*column=*/0);
                }
            }
        }
    }

    void GemCatalogScreen::Refresh()
    {
        QHash<QString, GemInfo> gemInfoHash;

        // create a hash with the gem name as key
        const AZ::Outcome<QVector<GemInfo>, AZStd::string>& allGemInfosResult = PythonBindingsInterface::Get()->GetAllGemInfos(m_projectPath);
        if (allGemInfosResult.IsSuccess())
        {
            const QVector<GemInfo>& gemInfos = allGemInfosResult.GetValue();
            for (const GemInfo& gemInfo : gemInfos)
            {
                gemInfoHash.insert(gemInfo.m_name, gemInfo);
            }
        }

        // add all the gem repos into the hash
        const AZ::Outcome<QVector<GemInfo>, AZStd::string>& allRepoGemInfosResult = PythonBindingsInterface::Get()->GetAllGemRepoGemsInfos();
        if (allRepoGemInfosResult.IsSuccess())
        {
            const QVector<GemInfo>& allRepoGemInfos = allRepoGemInfosResult.GetValue();
            for (const GemInfo& gemInfo : allRepoGemInfos)
            {
                if (!gemInfoHash.contains(gemInfo.m_name))
                {
                    gemInfoHash.insert(gemInfo.m_name, gemInfo);
                }
            }
        }

        // remove gems from the model that no longer exist in the hash and are not project dependencies
        int i = 0;
        while (i < m_gemModel->rowCount())
        {
            QModelIndex index = m_gemModel->index(i,0);
            QString gemName = m_gemModel->GetName(index);
            const bool gemFound = gemInfoHash.contains(gemName);
            if (!gemFound && !m_gemModel->IsAdded(index) && !m_gemModel->IsAddedDependency(index))
            {
                m_gemModel->removeRow(i);
            }
            else
            {
                if (!gemFound && (m_gemModel->IsAdded(index) || m_gemModel->IsAddedDependency(index)))
                {
                    const QString error = tr("Gem %1 was removed or unregistered, but is still used by the project.").arg(gemName);
                    AZ_Warning("Project Manager", false, error.toUtf8().constData());
                    QMessageBox::warning(this, tr("Gem not found"), error.toUtf8().constData());
                }

                gemInfoHash.remove(gemName);
                i++;
            }
        }

        // add all gems remaining in the hash that were not removed
        for(auto iter = gemInfoHash.begin(); iter != gemInfoHash.end(); ++iter)
        {
            m_gemModel->AddGem(iter.value());
        }

        m_gemModel->UpdateGemDependencies();
        m_proxyModel->sort(/*column=*/0);

        // temporary, until we can refresh filter counts 
        m_proxyModel->ResetFilters();
        m_filterWidget->ResetAllFilters();
    }

    void GemCatalogScreen::OnGemStatusChanged(const QString& gemName, uint32_t numChangedDependencies) 
    {
        if (m_notificationsEnabled)
        {
            QModelIndex modelIndex = m_gemModel->FindIndexByNameString(gemName);
            bool added = GemModel::IsAdded(modelIndex);
            bool dependency = GemModel::IsAddedDependency(modelIndex);

            bool gemStateChanged = (added && !dependency) || (!added && !dependency);
            if (!gemStateChanged && !numChangedDependencies)
            {
                // no actual changes made
                return;
            }

            QString notification;
            if (gemStateChanged)
            {
                notification = GemModel::GetDisplayName(modelIndex);
                if (numChangedDependencies > 0)
                {
                    notification += tr(" and ");
                }
                if (added && GemModel::GetDownloadStatus(modelIndex) == GemInfo::DownloadStatus::NotDownloaded)
                {
                    m_downloadController->AddGemDownload(GemModel::GetName(modelIndex));
                }
            }

            if (numChangedDependencies == 1)
            {
                notification += tr("1 Gem dependency");
            }
            else if (numChangedDependencies > 1)
            {
                notification += tr("%1 Gem %2").arg(QString(numChangedDependencies), tr("dependencies"));
            }
            notification += (added ? tr(" activated") : tr(" deactivated"));

            AzQtComponents::ToastConfiguration toastConfiguration(AzQtComponents::ToastType::Custom, notification, "");
            toastConfiguration.m_customIconImage = ":/gem.svg";
            toastConfiguration.m_borderRadius = 4;
            toastConfiguration.m_duration = AZStd::chrono::milliseconds(3000);
            m_notificationsView->ShowToastNotification(toastConfiguration);
        }
    }

    void GemCatalogScreen::SelectGem(const QString& gemName)
    {
        QModelIndex modelIndex = m_gemModel->FindIndexByNameString(gemName);
        if (!m_proxyModel->filterAcceptsRow(modelIndex.row(), QModelIndex()))
        {
            m_proxyModel->ResetFilters();
            m_filterWidget->ResetAllFilters();
        }

        QModelIndex proxyIndex = m_proxyModel->mapFromSource(modelIndex);
        m_proxyModel->GetSelectionModel()->select(proxyIndex, QItemSelectionModel::ClearAndSelect);
        m_gemListView->scrollTo(proxyIndex);
    }

    void GemCatalogScreen::UpdateGem(const QModelIndex& modelIndex)
    {
        const QString selectedGemName = m_gemModel->GetDisplayName(modelIndex);
        GemUpdateDialog* confirmUpdateDialog = new GemUpdateDialog(selectedGemName, this);
        if (confirmUpdateDialog->exec() == QDialog::Accepted)
        {
            // Update Gem
        }
    }

    void GemCatalogScreen::UninstallGem(const QModelIndex& modelIndex)
    {
        const QString selectedGemName = m_gemModel->GetDisplayName(modelIndex);
        GemUninstallDialog* confirmUninstallDialog = new GemUninstallDialog(selectedGemName, this);
        if (confirmUninstallDialog->exec() == QDialog::Accepted)
        {
            // Uninstall Gem
        }
    }

    void GemCatalogScreen::hideEvent(QHideEvent* event)
    {
        ScreenWidget::hideEvent(event);
        m_notificationsView->OnHide();
    }

    void GemCatalogScreen::showEvent(QShowEvent* event)
    {
        ScreenWidget::showEvent(event);
        m_notificationsView->OnShow();
    }

    void GemCatalogScreen::resizeEvent(QResizeEvent* event)
    {
        ScreenWidget::resizeEvent(event);
        m_notificationsView->UpdateToastPosition();
    }

    void GemCatalogScreen::moveEvent(QMoveEvent* event)
    {
        ScreenWidget::moveEvent(event);
        m_notificationsView->UpdateToastPosition();
    }

    void GemCatalogScreen::FillModel(const QString& projectPath)
    {
        m_projectPath = projectPath;

        const AZ::Outcome<QVector<GemInfo>, AZStd::string>& allGemInfosResult = PythonBindingsInterface::Get()->GetAllGemInfos(projectPath);
        if (allGemInfosResult.IsSuccess())
        {
            // Add all available gems to the model.
            const QVector<GemInfo>& allGemInfos = allGemInfosResult.GetValue();
            for (const GemInfo& gemInfo : allGemInfos)
            {
                m_gemModel->AddGem(gemInfo);
            }

            const AZ::Outcome<QVector<GemInfo>, AZStd::string>& allRepoGemInfosResult = PythonBindingsInterface::Get()->GetAllGemRepoGemsInfos();
            if (allRepoGemInfosResult.IsSuccess())
            {
                const QVector<GemInfo>& allRepoGemInfos = allRepoGemInfosResult.GetValue();
                for (const GemInfo& gemInfo : allRepoGemInfos)
                {
                    // do not add gems that have already been downloaded
                    if (!m_gemModel->FindIndexByNameString(gemInfo.m_name).isValid())
                    {
                        m_gemModel->AddGem(gemInfo);
                    }
                }
            }
            else
            {
                QMessageBox::critical(nullptr, tr("Operation failed"), QString("Cannot retrieve gems from repos.<br><br>Error:<br>%1").arg(allRepoGemInfosResult.GetError().c_str()));
            }

            m_gemModel->UpdateGemDependencies();
            m_notificationsEnabled = false;

            // Gather enabled gems for the given project.
            const auto& enabledGemNamesResult = PythonBindingsInterface::Get()->GetEnabledGemNames(projectPath);
            if (enabledGemNamesResult.IsSuccess())
            {
                const QVector<AZStd::string>& enabledGemNames = enabledGemNamesResult.GetValue();
                for (const AZStd::string& enabledGemName : enabledGemNames)
                {
                    const QModelIndex modelIndex = m_gemModel->FindIndexByNameString(enabledGemName.c_str());
                    if (modelIndex.isValid())
                    {
                        GemModel::SetWasPreviouslyAdded(*m_gemModel, modelIndex, true);
                        GemModel::SetIsAdded(*m_gemModel, modelIndex, true);
                    }
                    // ${Name} is a special name used in templates and is not really an error
                    else if (enabledGemName != "${Name}")
                    {
                        AZ_Warning("ProjectManager::GemCatalog", false,
                            "Cannot find entry for gem with name '%s'. The CMake target name probably does not match the specified name in the gem.json.",
                            enabledGemName.c_str());
                    }
                }
            }
            else
            {
                QMessageBox::critical(nullptr, tr("Operation failed"), QString("Cannot retrieve enabled gems for project %1.<br><br>Error:<br>%2").arg(projectPath, enabledGemNamesResult.GetError().c_str()));
            }

            m_notificationsEnabled = true;
        }
        else
        {
            QMessageBox::critical(nullptr, tr("Operation failed"), QString("Cannot retrieve gems for %1.<br><br>Error:<br>%2").arg(projectPath, allGemInfosResult.GetError().c_str()));
        }
    }

    GemCatalogScreen::EnableDisableGemsResult GemCatalogScreen::EnableDisableGemsForProject(const QString& projectPath)
    {
        IPythonBindings* pythonBindings = PythonBindingsInterface::Get();
        QVector<QModelIndex> toBeAdded = m_gemModel->GatherGemsToBeAdded();
        QVector<QModelIndex> toBeRemoved = m_gemModel->GatherGemsToBeRemoved();

        if (m_gemModel->DoGemsToBeAddedHaveRequirements())
        {
            GemRequirementDialog* confirmRequirementsDialog = new GemRequirementDialog(m_gemModel, this);
            if(confirmRequirementsDialog->exec() == QDialog::Rejected)
            {
                return EnableDisableGemsResult::Cancel;
            }
        }

        if (m_gemModel->HasDependentGemsToRemove())
        {
            GemDependenciesDialog* dependenciesDialog = new GemDependenciesDialog(m_gemModel, this);
            if(dependenciesDialog->exec() == QDialog::Rejected)
            {
                return EnableDisableGemsResult::Cancel;
            }

            toBeAdded = m_gemModel->GatherGemsToBeAdded();
            toBeRemoved = m_gemModel->GatherGemsToBeRemoved();
        }

        for (const QModelIndex& modelIndex : toBeAdded)
        {
            const QString& gemPath = GemModel::GetPath(modelIndex);

            // make sure any remote gems we added were downloaded successfully 
            if (GemModel::GetGemOrigin(modelIndex) == GemInfo::Remote && GemModel::GetDownloadStatus(modelIndex) != GemInfo::Downloaded)
            {
                QMessageBox::critical(
                    nullptr, "Cannot add gem that isn't downloaded",
                    tr("Cannot add gem %1 to project because it isn't downloaded yet or failed to download.")
                        .arg(GemModel::GetDisplayName(modelIndex)));

                return EnableDisableGemsResult::Failed;
            }

            const AZ::Outcome<void, AZStd::string> result = pythonBindings->AddGemToProject(gemPath, projectPath);
            if (!result.IsSuccess())
            {
                QMessageBox::critical(nullptr, "Failed to add gem to project",
                    tr("Cannot add gem %1 to project.<br><br>Error:<br>%2").arg(GemModel::GetDisplayName(modelIndex), result.GetError().c_str()));

                return EnableDisableGemsResult::Failed;
            }

            // register external gems that were added with relative paths
            if (m_gemsToRegisterWithProject.contains(gemPath))
            {
                pythonBindings->RegisterGem(QDir(projectPath).relativeFilePath(gemPath), projectPath);
            }
        }

        for (const QModelIndex& modelIndex : toBeRemoved)
        {
            const QString gemPath = GemModel::GetPath(modelIndex);
            const AZ::Outcome<void, AZStd::string> result = pythonBindings->RemoveGemFromProject(gemPath, projectPath);
            if (!result.IsSuccess())
            {
                QMessageBox::critical(nullptr, "Failed to remove gem from project",
                    tr("Cannot remove gem %1 from project.<br><br>Error:<br>%2").arg(GemModel::GetDisplayName(modelIndex), result.GetError().c_str()));

                return EnableDisableGemsResult::Failed;
            }
        }

        return EnableDisableGemsResult::Success;
    }

    void GemCatalogScreen::HandleOpenGemRepo()
    {
        emit ChangeScreenRequest(ProjectManagerScreen::GemRepos);
    }

    void GemCatalogScreen::OnGemDownloadResult(const QString& gemName, bool succeeded)
    {
        if (succeeded)
        {
            // refresh the information for downloaded gems
            const AZ::Outcome<QVector<GemInfo>, AZStd::string>& allGemInfosResult = PythonBindingsInterface::Get()->GetAllGemInfos(m_projectPath);
            if (allGemInfosResult.IsSuccess())
            {
                // we should find the gem name now in all gem infos
                for (const GemInfo& gemInfo : allGemInfosResult.GetValue())
                {
                    if (gemInfo.m_name == gemName)
                    {
                        QModelIndex index = m_gemModel->FindIndexByNameString(gemName);
                        if (index.isValid())
                        {
                            m_gemModel->setData(index, GemInfo::Downloaded, GemModel::RoleDownloadStatus);
                            m_gemModel->setData(index, gemInfo.m_path, GemModel::RolePath);
                            m_gemModel->setData(index, gemInfo.m_path, GemModel::RoleDirectoryLink);
                        }

                        return;
                    }
                }
            }
        }
    }

    ProjectManagerScreen GemCatalogScreen::GetScreenEnum()
    {
        return ProjectManagerScreen::GemCatalog;
    }
} // namespace O3DE::ProjectManager<|MERGE_RESOLUTION|>--- conflicted
+++ resolved
@@ -62,13 +62,9 @@
         m_gemInspector = new GemInspector(m_gemModel, this);
         m_gemInspector->setFixedWidth(240);
 
-<<<<<<< HEAD
-        connect(m_gemInspector, &GemInspector::TagClicked, this, &GemCatalogScreen::SelectGem);
+        connect(m_gemInspector, &GemInspector::TagClicked, [=](const Tag& tag) { SelectGem(tag.id); });
         connect(m_gemInspector, &GemInspector::UpdateGem, this, &GemCatalogScreen::UpdateGem);
         connect(m_gemInspector, &GemInspector::UninstallGem, this, &GemCatalogScreen::UninstallGem);
-=======
-        connect(m_gemInspector, &GemInspector::TagClicked, [=](const Tag& tag) { SelectGem(tag.id); });
->>>>>>> e9c3a453
 
         QWidget* filterWidget = new QWidget(this);
         filterWidget->setFixedWidth(240);
@@ -127,8 +123,7 @@
 
         // Select the first entry after everything got correctly sized
         QTimer::singleShot(200, [=]{
-            QModelIndex firstModelIndex = m_gemModel->index(0, 0); // m_gemListView->model()->index(0,0);
-            //m_gemListView->selectionModel()->select(firstModelIndex, QItemSelectionModel::ClearAndSelect);
+            QModelIndex firstModelIndex = m_gemModel->index(0, 0);
             m_gemModel->GetSelectionModel()->select(firstModelIndex, QItemSelectionModel::ClearAndSelect);
         });
     }
