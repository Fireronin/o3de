--- conflicted
+++ resolved
@@ -9,13 +9,7 @@
 #pragma once
 
 #include <stdint.h>
-<<<<<<< HEAD
-#if AZ_TRAIT_COMPILER_INT64_T_IS_LONG
 #include <AzCore/base.h>
-#endif
-=======
-#include <AzCore/base.h>
->>>>>>> 83e21f9a
 #include <AzCore/std/limits.h>
 
 namespace AzNetworking
@@ -114,11 +108,7 @@
         //! @param maxValue the maximum value expected during serialization
         //! @return boolean true for success, false for failure
         #if AZ_TRAIT_COMPILER_INT64_T_IS_LONG
-<<<<<<< HEAD
-        virtual bool Serialize(AZ::s64& value, const char* name, AZ::s64 minValue = AZStd::numeric_limits<AZ::s64>::min(), AZ::s64 maxValue = AZStd::numeric_limits<AZ::s64>::max()) = 0;
-=======
         bool Serialize(AZ::s64& value, const char* name, AZ::s64 minValue = AZStd::numeric_limits<AZ::s64>::min(), AZ::s64 maxValue = AZStd::numeric_limits<AZ::s64>::max());
->>>>>>> 83e21f9a
         #endif
 
         //! Serialize an unsigned byte.
@@ -160,11 +150,7 @@
         //! @param maxValue the maximum value expected during serialization
         //! @return boolean true for success, false for failure
         #if AZ_TRAIT_COMPILER_INT64_T_IS_LONG
-<<<<<<< HEAD
-        virtual bool Serialize(AZ::u64& value, const char* name, AZ::u64 minValue = AZStd::numeric_limits<AZ::u64>::min(), AZ::u64 maxValue = AZStd::numeric_limits<AZ::u64>::max()) = 0;
-=======
         bool Serialize(AZ::u64& value, const char* name, AZ::u64 minValue = AZStd::numeric_limits<AZ::u64>::min(), AZ::u64 maxValue = AZStd::numeric_limits<AZ::u64>::max());
->>>>>>> 83e21f9a
         #endif
 
         //! Serialize a 32-bit floating point number.
