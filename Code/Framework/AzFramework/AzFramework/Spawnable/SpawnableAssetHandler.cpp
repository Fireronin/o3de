--- conflicted
+++ resolved
@@ -56,11 +56,7 @@
         if (AZ::Utils::LoadObjectFromStreamInPlace(*stream, *spawnable, nullptr /*SerializeContext*/, filter))
         {
             SpawnableAssetEventsBus::Broadcast(&SpawnableAssetEventsBus::Events::OnPreparingSpawnable, *spawnable, asset.GetHint());
-<<<<<<< HEAD
-            ResolveEntityAliases(spawnable, asset, stream->GetStreamingDeadline(), stream->GetStreamingPriority(), assetLoadFilterCB);
-=======
             SpawnableAssetUtils::ResolveEntityAliases(spawnable, asset.GetHint(), stream->GetStreamingDeadline(), stream->GetStreamingPriority(), assetLoadFilterCB);
->>>>>>> aa84f4a9
             return AZ::Data::AssetHandler::LoadResult::LoadComplete;
         }
         else
