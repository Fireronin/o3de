--- conflicted
+++ resolved
@@ -132,25 +132,6 @@
                 bool* terrainExistsPtr = nullptr) const = 0;
 
         private:
-<<<<<<< HEAD
-            // Functions without the optional bool* parameter that can be used from Python tests.
-            float GetHeightVal(AZ::Vector3 position, Sampler sampler = Sampler::BILINEAR) const
-            {
-                bool terrainExists;
-                return GetHeight(position, sampler, &terrainExists);
-            }
-
-            float GetHeightValFromVector2(AZ::Vector2 position, Sampler sampler = Sampler::BILINEAR) const
-            {
-                bool terrainExists;
-                return GetHeightFromVector2(position, sampler, &terrainExists);
-            }
-
-            float GetHeightValFromFloats(float x, float y, Sampler sampler = Sampler::BILINEAR) const
-            {
-                bool terrainExists;
-                return GetHeightFromFloats(x, y, sampler, &terrainExists);
-=======
             // Private variations of the GetSurfacePoint API exposed to BehaviorContext that returns a value instead of
             // using an "out" parameter. The "out" parameter is useful for reusing memory allocated in SurfacePoint when
             // using the public API, but can't easily be used from Script Canvas.
@@ -169,7 +150,24 @@
                 SurfaceData::SurfacePoint result;
                 GetSurfacePointFromVector2(inPosition, result, sampleFilter);
                 return result;
->>>>>>> 8f4ff919
+                
+            // Functions without the optional bool* parameter that can be used from Python tests.
+            float GetHeightVal(AZ::Vector3 position, Sampler sampler = Sampler::BILINEAR) const
+            {
+                bool terrainExists;
+                return GetHeight(position, sampler, &terrainExists);
+            }
+
+            float GetHeightValFromVector2(AZ::Vector2 position, Sampler sampler = Sampler::BILINEAR) const
+            {
+                bool terrainExists;
+                return GetHeightFromVector2(position, sampler, &terrainExists);
+            }
+
+            float GetHeightValFromFloats(float x, float y, Sampler sampler = Sampler::BILINEAR) const
+            {
+                bool terrainExists;
+                return GetHeightFromFloats(x, y, sampler, &terrainExists);
             }
         };
         using TerrainDataRequestBus = AZ::EBus<TerrainDataRequests>;
