/*
 * Copyright (c) Contributors to the Open 3D Engine Project.
 * For complete copyright and license terms please see the LICENSE at the root of this distribution.
 *
 * SPDX-License-Identifier: Apache-2.0 OR MIT
 *
 */

#include <AzCore/DOM/DomUtils.h>

#include <AzCore/IO/ByteContainerStream.h>
#include <AzCore/DOM/Backends/JSON/JsonSerializationUtils.h>

namespace AZ::Dom::Utils
{
    Visitor::Result ReadFromString(Backend& backend, AZStd::string_view string, AZ::Dom::Lifetime lifetime, Visitor& visitor)
    {
        return backend.ReadFromBuffer(string.data(), string.length(), lifetime, visitor);
    }

    Visitor::Result ReadFromStringInPlace(Backend& backend, AZStd::string& string, Visitor& visitor)
    {
        return backend.ReadFromBufferInPlace(string.data(), string.size(), visitor);
    }

    AZ::Outcome<Value, AZStd::string> SerializedStringToValue(
        Backend& backend, AZStd::string_view string, AZ::Dom::Lifetime lifetime)
    {
        return WriteToValue(
            [&](Visitor& visitor)
            {
                return backend.ReadFromBuffer(string.data(), string.size(), lifetime, visitor);
            });
    }

    AZ::Outcome<void, AZStd::string> ValueToSerializedString(Backend& backend, Dom::Value value, AZStd::string& buffer)
    {
        Dom::Visitor::Result result = backend.WriteToBuffer(
            buffer,
            [&](Visitor& visitor)
            {
                return value.Accept(visitor, false);
            });
        if (!result.IsSuccess())
        {
            return AZ::Failure(result.GetError().FormatVisitorErrorMessage());
        }
        return AZ::Success();
    }

    AZ::Outcome<Value, AZStd::string> WriteToValue(const Backend::WriteCallback& writeCallback)
    {
        Value value;
        AZStd::unique_ptr<Visitor> writer = value.GetWriteHandler();
        Visitor::Result result = writeCallback(*writer);
        if (!result.IsSuccess())
        {
            return AZ::Failure(result.GetError().FormatVisitorErrorMessage());
        }
        return AZ::Success(AZStd::move(value));
    }

<<<<<<< HEAD
    Value TypeIdToDomValue(const AZ::TypeId& typeId)
    {
        rapidjson::Document buffer;
        JsonSerialization::StoreTypeId(buffer, buffer.GetAllocator(), typeId);
        AZ_Assert(buffer.IsString(), "TypeId should be stored as a string");
        return Value(AZStd::string_view(buffer.GetString(), buffer.GetStringLength()), true);
    }

    AZ::TypeId DomValueToTypeId(const AZ::Dom::Value& value, const AZ::TypeId* baseClassId)
    {
        AZ::TypeId result = AZ::TypeId::CreateNull();
        if (value.IsString())
        {
            rapidjson::Value buffer;
            buffer.SetString(value.GetString().data(), aznumeric_cast<rapidjson::SizeType>(value.GetStringLength()));
            JsonSerialization::LoadTypeId(result, buffer, baseClassId);
        }
        return result;
    }

    JsonSerializationResult::ResultCode LoadViaJsonSerialization(
        void* object, const AZ::TypeId& typeId, const Value& root, const JsonDeserializerSettings& settings)
    {
        rapidjson::Document buffer;
        auto convertToRapidjsonResult = Json::WriteToRapidJsonValue(buffer, buffer.GetAllocator(), [&root](Visitor& visitor)
            {
                const bool copyStrings = false;
                return root.Accept(visitor, copyStrings);
            });
        if (!convertToRapidjsonResult.IsSuccess())
        {
            return JsonSerializationResult::ResultCode(JsonSerializationResult::Tasks::Convert, JsonSerializationResult::Outcomes::Catastrophic);
        }
        return JsonSerialization::Load(object, typeId, buffer, settings);
    }

    JsonSerializationResult::ResultCode StoreViaJsonSerialization(
        const void* object, const void* defaultObject, const AZ::TypeId& typeId, Value& output, const JsonSerializerSettings& settings)
    {
        rapidjson::Document buffer;
        auto result = JsonSerialization::Store(buffer, buffer.GetAllocator(), object, defaultObject, typeId, settings);
        auto outputWriter = output.GetWriteHandler();
        auto convertToAzDomResult = Json::VisitRapidJsonValue(buffer, *outputWriter, Lifetime::Temporary);
        if (!convertToAzDomResult.IsSuccess())
        {
            result.Combine(JsonSerializationResult::ResultCode(JsonSerializationResult::Tasks::Convert, JsonSerializationResult::Outcomes::Catastrophic));
        }
        return result;
    }

    bool DeepCompareIsEqual(const Value& lhs, const Value& rhs)
=======
    bool DeepCompareIsEqual(const Value& lhs, const Value& rhs, const ComparisonParameters& parameters)
>>>>>>> 6888cc26
    {
        const Value::ValueType& lhsValue = lhs.GetInternalValue();
        const Value::ValueType& rhsValue = rhs.GetInternalValue();

        if (lhs.IsString() && rhs.IsString())
        {
            // If we both hold the same ref counted string we don't need to do a full comparison
            if (AZStd::holds_alternative<Value::SharedStringType>(lhsValue) && lhsValue == rhsValue)
            {
                return true;
            }
            return lhs.GetString() == rhs.GetString();
        }

        return AZStd::visit(
            [&](auto&& ourValue) -> bool
            {
                using Alternative = AZStd::decay_t<decltype(ourValue)>;

                if constexpr (AZStd::is_same_v<Alternative, ObjectPtr>)
                {
                    if (!rhs.IsObject())
                    {
                        return false;
                    }
                    auto&& theirValue = AZStd::get<AZStd::remove_cvref_t<decltype(ourValue)>>(rhsValue);
                    if (ourValue == theirValue)
                    {
                        return true;
                    }

                    const Object::ContainerType& ourValues = ourValue->GetValues();
                    const Object::ContainerType& theirValues = theirValue->GetValues();

                    if (ourValues.size() != theirValues.size())
                    {
                        return false;
                    }

                    for (size_t i = 0; i < ourValues.size(); ++i)
                    {
                        const Object::EntryType& lhsChild = ourValues[i];
                        auto rhsIt = rhs.FindMember(lhsChild.first);
                        if (rhsIt == rhs.MemberEnd() || !DeepCompareIsEqual(lhsChild.second, rhsIt->second, parameters))
                        {
                            return false;
                        }
                    }

                    return true;
                }
                else if constexpr (AZStd::is_same_v<Alternative, ArrayPtr>)
                {
                    if (!rhs.IsArray())
                    {
                        return false;
                    }
                    auto&& theirValue = AZStd::get<AZStd::remove_cvref_t<decltype(ourValue)>>(rhsValue);
                    if (ourValue == theirValue)
                    {
                        return true;
                    }

                    const Array::ContainerType& ourValues = ourValue->GetValues();
                    const Array::ContainerType& theirValues = theirValue->GetValues();

                    if (ourValues.size() != theirValues.size())
                    {
                        return false;
                    }

                    for (size_t i = 0; i < ourValues.size(); ++i)
                    {
                        const Value& lhsChild = ourValues[i];
                        const Value& rhsChild = theirValues[i];
                        if (!DeepCompareIsEqual(lhsChild, rhsChild, parameters))
                        {
                            return false;
                        }
                    }

                    return true;
                }
                else if constexpr (AZStd::is_same_v<Alternative, NodePtr>)
                {
                    if (!rhs.IsNode())
                    {
                        return false;
                    }
                    auto&& theirValue = AZStd::get<AZStd::remove_cvref_t<decltype(ourValue)>>(rhsValue);
                    if (ourValue == theirValue)
                    {
                        return true;
                    }

                    const Node& ourNode = *ourValue;
                    const Node& theirNode = *theirValue;

                    const Object::ContainerType& ourProperties = ourNode.GetProperties();
                    const Object::ContainerType& theirProperties = theirNode.GetProperties();

                    if (ourProperties.size() != theirProperties.size())
                    {
                        return false;
                    }

                    for (size_t i = 0; i < ourProperties.size(); ++i)
                    {
                        const Object::EntryType& lhsChild = ourProperties[i];
                        auto rhsIt = rhs.FindMember(lhsChild.first);
                        if (rhsIt == rhs.MemberEnd() || !DeepCompareIsEqual(lhsChild.second, rhsIt->second, parameters))
                        {
                            return false;
                        }
                    }

                    const Array::ContainerType& ourChildren = ourNode.GetChildren();
                    const Array::ContainerType& theirChildren = theirNode.GetChildren();

                    for (size_t i = 0; i < ourChildren.size(); ++i)
                    {
                        const Value& lhsChild = ourChildren[i];
                        const Value& rhsChild = theirChildren[i];
                        if (!DeepCompareIsEqual(lhsChild, rhsChild, parameters))
                        {
                            return false;
                        }
                    }

                    return true;
                }
                else if constexpr (AZStd::is_same_v<Alternative, Value::OpaqueStorageType>)
                {
                    if (!rhs.IsOpaqueValue())
                    {
                        return false;
                    }

                    const Value::OpaqueStorageType& theirValue = AZStd::get<Value::OpaqueStorageType>(rhsValue);
                    if (parameters.m_treatOpaqueValuesOfSameTypeAsEqual)
                    {
                        return ourValue->type() == theirValue->type();
                    }
                    else
                    {
                        return ourValue == theirValue;
                    }
                }
                else
                {
                    return lhs == rhs;
                }
            },
            lhsValue);
    }

    Value DeepCopy(const Value& value, bool copyStrings)
    {
        Value copiedValue;
        AZStd::unique_ptr<Visitor> writer = copiedValue.GetWriteHandler();
        value.Accept(*writer, copyStrings);
        return copiedValue;
    }

    const AZ::TypeId& GetValueTypeId(const Dom::Value& value)
    {
        switch (value.GetType())
        {
        case Type::Bool:
            return azrtti_typeid<bool>();
        case Type::Double:
            return azrtti_typeid<double>();
        case Type::Int64:
            return azrtti_typeid<int64_t>();
        case Type::Uint64:
            return azrtti_typeid<uint64_t>();
        case Type::String:
            return azrtti_typeid<AZStd::string_view>();
        // For compound types, just treat the stored type as Value
        case Type::Array:
        case Type::Object:
        case Type::Node:
            return azrtti_typeid<Value>();
        case Type::Opaque:
            return value.GetOpaqueValue().get_type_info().m_id;
        default:
            return azrtti_typeid<void>();
        }
    }
} // namespace AZ::Dom::Utils<|MERGE_RESOLUTION|>--- conflicted
+++ resolved
@@ -60,7 +60,6 @@
         return AZ::Success(AZStd::move(value));
     }
 
-<<<<<<< HEAD
     Value TypeIdToDomValue(const AZ::TypeId& typeId)
     {
         rapidjson::Document buffer;
@@ -111,10 +110,7 @@
         return result;
     }
 
-    bool DeepCompareIsEqual(const Value& lhs, const Value& rhs)
-=======
     bool DeepCompareIsEqual(const Value& lhs, const Value& rhs, const ComparisonParameters& parameters)
->>>>>>> 6888cc26
     {
         const Value::ValueType& lhsValue = lhs.GetInternalValue();
         const Value::ValueType& rhsValue = rhs.GetInternalValue();
