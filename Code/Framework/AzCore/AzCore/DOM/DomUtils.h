--- conflicted
+++ resolved
@@ -22,7 +22,15 @@
 
     AZ::Outcome<Value, AZStd::string> WriteToValue(const Backend::WriteCallback& writeCallback);
 
-<<<<<<< HEAD
+    struct ComparisonParameters
+    {
+        //! If set, opaque values will only be compared by type and not contents
+        //! This can be useful when comparing opaque values that aren't equal in-memory but shouldn't constitue a
+        //! comparison failure (e.g. comparing callbacks)
+        bool m_treatOpaqueValuesOfSameTypeAsEqual = false;
+    };
+
+    bool DeepCompareIsEqual(const Value& lhs, const Value& rhs, const ComparisonParameters& parameters = {});
     Value TypeIdToDomValue(const AZ::TypeId& typeId);
     AZ::TypeId DomValueToTypeId(const AZ::Dom::Value& value, const AZ::TypeId* baseClassId = nullptr);
     JsonSerializationResult::ResultCode LoadViaJsonSerialization(void* object, const AZ::TypeId& typeId, const Value& root, const JsonDeserializerSettings& settings = {});
@@ -46,18 +54,6 @@
         return StoreViaJsonSerialization(&object, &defaultObject, azrtti_typeid<T>(), output, settings);
     }
 
-    bool DeepCompareIsEqual(const Value& lhs, const Value& rhs);
-=======
-    struct ComparisonParameters
-    {
-        //! If set, opaque values will only be compared by type and not contents
-        //! This can be useful when comparing opaque values that aren't equal in-memory but shouldn't constitue a
-        //! comparison failure (e.g. comparing callbacks)
-        bool m_treatOpaqueValuesOfSameTypeAsEqual = false;
-    };
-
-    bool DeepCompareIsEqual(const Value& lhs, const Value& rhs, const ComparisonParameters& parameters = {});
->>>>>>> 6888cc26
     Value DeepCopy(const Value& value, bool copyStrings = true);
 
     template<typename T>
