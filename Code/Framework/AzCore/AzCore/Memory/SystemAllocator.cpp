--- conflicted
+++ resolved
@@ -43,27 +43,6 @@
     static AZStd::aligned_storage<sizeof(MallocSchema), AZStd::alignment_of<MallocSchema>::value>::type g_systemSchema;
 #endif
 
-<<<<<<< HEAD
-//////////////////////////////////////////////////////////////////////////
-
-//=========================================================================
-// SystemAllocator
-// [9/2/2009]
-//=========================================================================
-SystemAllocator::SystemAllocator()
-    : AllocatorBase(nullptr, "SystemAllocator", "Fundamental generic memory allocator")
-    , m_isCustom(false)
-    , m_ownsOSAllocator(false)
-{
-}
-
-//=========================================================================
-// ~SystemAllocator
-//=========================================================================
-SystemAllocator::~SystemAllocator()
-{
-    if (IsReady())
-=======
     //////////////////////////////////////////////////////////////////////////
 
     //=========================================================================
@@ -71,11 +50,9 @@
     // [9/2/2009]
     //=========================================================================
     SystemAllocator::SystemAllocator()
-        : AllocatorBase(this, "SystemAllocator", "Fundamental generic memory allocator")
+        : AllocatorBase(nullptr, "SystemAllocator", "Fundamental generic memory allocator")
         , m_isCustom(false)
-        , m_allocator(nullptr)
         , m_ownsOSAllocator(false)
->>>>>>> 89067fe6
     {
     }
 
@@ -84,22 +61,10 @@
     //=========================================================================
     SystemAllocator::~SystemAllocator()
     {
-<<<<<<< HEAD
-        m_ownsOSAllocator = true;
-        AllocatorInstance<OSAllocator>::Create();
-    }
-    bool isReady = false;
-    if (desc.m_custom)
-    {
-        m_isCustom = true;
-        m_schema = desc.m_custom;
-        isReady = true;
-=======
         if (IsReady())
         {
             Destroy();
         }
->>>>>>> 89067fe6
     }
 
     //=========================================================================
@@ -113,25 +78,6 @@
         {
             return false;
         }
-<<<<<<< HEAD
-        heapDesc.m_subAllocator = desc.m_heap.m_subAllocator;
-        heapDesc.m_isPoolAllocations = desc.m_heap.m_isPoolAllocations;
-        // Fix SystemAllocator from growing in small chunks
-        heapDesc.m_systemChunkSize = desc.m_heap.m_systemChunkSize;
-#elif AZCORE_SYSTEM_ALLOCATOR == AZCORE_SYSTEM_ALLOCATOR_MALLOC
-        MallocSchema::Descriptor heapDesc;
-#endif
-        if (&AllocatorInstance<SystemAllocator>::Get() == this) // if we are the system allocator
-        {
-            AZ_Assert(!g_isSystemSchemaUsed, "AZ::SystemAllocator MUST be created first! It's the source of all allocations!");
-
-#if AZCORE_SYSTEM_ALLOCATOR == AZCORE_SYSTEM_ALLOCATOR_HPHA
-            m_schema = new (&g_systemSchema) HphaSchema(heapDesc);
-#elif AZCORE_SYSTEM_ALLOCATOR == AZCORE_SYSTEM_ALLOCATOR_MALLOC
-            m_schema = new (&g_systemSchema) MallocSchema(heapDesc);
-#endif
-            g_isSystemSchemaUsed = true;
-=======
 
         m_desc = desc;
 
@@ -144,21 +90,13 @@
         if (desc.m_custom)
         {
             m_isCustom = true;
-            m_allocator = desc.m_custom;
->>>>>>> 89067fe6
+            m_schema = desc.m_custom;
             isReady = true;
         }
         else
         {
             m_isCustom = false;
 #if AZCORE_SYSTEM_ALLOCATOR == AZCORE_SYSTEM_ALLOCATOR_HPHA
-<<<<<<< HEAD
-            m_schema = azcreate(HphaSchema, (heapDesc), SystemAllocator);
-#elif AZCORE_SYSTEM_ALLOCATOR == AZCORE_SYSTEM_ALLOCATOR_MALLOC
-            m_schema = azcreate(MallocSchema, (heapDesc), SystemAllocator);
-#endif
-            if (m_schema == nullptr)
-=======
             HphaSchema::Descriptor heapDesc;
             heapDesc.m_pageSize = desc.m_heap.m_pageSize;
             heapDesc.m_poolPageSize = desc.m_heap.m_poolPageSize;
@@ -176,14 +114,13 @@
             MallocSchema::Descriptor heapDesc;
 #endif
             if (&AllocatorInstance<SystemAllocator>::Get() == this) // if we are the system allocator
->>>>>>> 89067fe6
             {
                 AZ_Assert(!g_isSystemSchemaUsed, "AZ::SystemAllocator MUST be created first! It's the source of all allocations!");
 
 #if AZCORE_SYSTEM_ALLOCATOR == AZCORE_SYSTEM_ALLOCATOR_HPHA
-                m_allocator = new (&g_systemSchema) HphaSchema(heapDesc);
-#elif AZCORE_SYSTEM_ALLOCATOR == AZCORE_SYSTEM_ALLOCATOR_MALLOC
-                m_allocator = new (&g_systemSchema) MallocSchema(heapDesc);
+            m_schema = new (&g_systemSchema) HphaSchema(heapDesc);
+#elif AZCORE_SYSTEM_ALLOCATOR == AZCORE_SYSTEM_ALLOCATOR_MALLOC
+            m_schema = new (&g_systemSchema) MallocSchema(heapDesc);
 #endif
                 g_isSystemSchemaUsed = true;
                 isReady = true;
@@ -196,11 +133,11 @@
                     "System allocator must be created before any other allocator! They allocate from it.");
 
 #if AZCORE_SYSTEM_ALLOCATOR == AZCORE_SYSTEM_ALLOCATOR_HPHA
-                m_allocator = azcreate(HphaSchema, (heapDesc), SystemAllocator);
-#elif AZCORE_SYSTEM_ALLOCATOR == AZCORE_SYSTEM_ALLOCATOR_MALLOC
-                m_allocator = azcreate(MallocSchema, (heapDesc), SystemAllocator);
-#endif
-                if (m_allocator == nullptr)
+                m_schema = azcreate(HphaSchema, (heapDesc), SystemAllocator);
+#elif AZCORE_SYSTEM_ALLOCATOR == AZCORE_SYSTEM_ALLOCATOR_MALLOC
+                m_schema = azcreate(MallocSchema, (heapDesc), SystemAllocator);
+#endif
+                if (m_schema == nullptr)
                 {
                     isReady = false;
                 }
@@ -220,9 +157,6 @@
     //=========================================================================
     void SystemAllocator::Destroy()
     {
-<<<<<<< HEAD
-        if ((void*)m_schema == (void*)&g_systemSchema)
-=======
         if (g_isSystemSchemaUsed)
         {
             int dummy;
@@ -230,37 +164,26 @@
         }
 
         if (!m_isCustom)
->>>>>>> 89067fe6
-        {
-            if ((void*)m_allocator == (void*)&g_systemSchema)
-            {
-#if AZCORE_SYSTEM_ALLOCATOR == AZCORE_SYSTEM_ALLOCATOR_HPHA
-<<<<<<< HEAD
-            static_cast<HphaSchema*>(m_schema)->~HphaSchema();
-#elif AZCORE_SYSTEM_ALLOCATOR == AZCORE_SYSTEM_ALLOCATOR_MALLOC
-            static_cast<MallocSchema*>(m_schema)->~MallocSchema();
-=======
-                static_cast<HphaSchema*>(m_allocator)->~HphaSchema();
-#elif AZCORE_SYSTEM_ALLOCATOR == AZCORE_SYSTEM_ALLOCATOR_MALLOC
-                static_cast<MallocSchema*>(m_allocator)->~MallocSchema();
->>>>>>> 89067fe6
+        {
+            if ((void*)m_schema == (void*)&g_systemSchema)
+            {
+#if AZCORE_SYSTEM_ALLOCATOR == AZCORE_SYSTEM_ALLOCATOR_HPHA
+                static_cast<HphaSchema*>(m_schema)->~HphaSchema();
+#elif AZCORE_SYSTEM_ALLOCATOR == AZCORE_SYSTEM_ALLOCATOR_MALLOC
+                static_cast<MallocSchema*>(m_schema)->~MallocSchema();
 #endif
                 g_isSystemSchemaUsed = false;
             }
             else
             {
-                azdestroy(m_allocator);
+                azdestroy(m_schema);
             }
         }
 
         if (m_ownsOSAllocator)
         {
-<<<<<<< HEAD
-            azdestroy(m_schema);
-=======
             AllocatorInstance<OSAllocator>::Destroy();
             m_ownsOSAllocator = false;
->>>>>>> 89067fe6
         }
     }
 
@@ -272,39 +195,6 @@
             .MarksUnallocatedMemory(!m_isCustom)
             .ExcludeFromDebugging(!m_desc.m_allocationRecords);
     }
-
-<<<<<<< HEAD
-AllocatorDebugConfig SystemAllocator::GetDebugConfig()
-{
-    return AllocatorDebugConfig()
-        .StackRecordLevels(m_desc.m_stackRecordLevels)
-        .UsesMemoryGuards(!m_isCustom)
-        .MarksUnallocatedMemory(!m_isCustom)
-        .ExcludeFromDebugging(!m_desc.m_allocationRecords);
-}
-
-//=========================================================================
-// Allocate
-// [9/2/2009]
-//=========================================================================
-SystemAllocator::pointer_type
-SystemAllocator::Allocate(size_type byteSize, size_type alignment, int flags, const char* name, const char* fileName, int lineNum, unsigned int suppressStackRecord)
-{
-    if (byteSize == 0)
-=======
-    IAllocatorAllocate* SystemAllocator::GetSchema()
->>>>>>> 89067fe6
-    {
-        return m_allocator;
-    }
-<<<<<<< HEAD
-    AZ_Assert(byteSize > 0, "You can not allocate 0 bytes!");
-    AZ_Assert((alignment & (alignment - 1)) == 0, "Alignment must be power of 2!");
-
-    byteSize = MemorySizeAdjustedUp(byteSize);
-    SystemAllocator::pointer_type address = m_schema->Allocate(byteSize, alignment, flags, name, fileName, lineNum, suppressStackRecord + 1);
-=======
->>>>>>> 89067fe6
 
     //=========================================================================
     // Allocate
@@ -328,17 +218,14 @@
 
         byteSize = MemorySizeAdjustedUp(byteSize);
         SystemAllocator::pointer_type address =
-            m_allocator->Allocate(byteSize, alignment, flags, name, fileName, lineNum, suppressStackRecord + 1);
-
-<<<<<<< HEAD
-        address = m_schema->Allocate(byteSize, alignment, flags, name, fileName, lineNum, suppressStackRecord + 1);
-=======
+            m_schema->Allocate(byteSize, alignment, flags, name, fileName, lineNum, suppressStackRecord + 1);
+
         if (address == nullptr)
         {
             // Free all memory we can and try again!
             AllocatorManager::Instance().GarbageCollect();
 
-            address = m_allocator->Allocate(byteSize, alignment, flags, name, fileName, lineNum, suppressStackRecord + 1);
+            address = m_schema->Allocate(byteSize, alignment, flags, name, fileName, lineNum, suppressStackRecord + 1);
         }
 
         if (address == nullptr)
@@ -354,7 +241,6 @@
         AZ_MEMORY_PROFILE(ProfileAllocation(address, byteSize, alignment, name, fileName, lineNum, suppressStackRecord + 1));
 
         return address;
->>>>>>> 89067fe6
     }
 
     //=========================================================================
@@ -366,7 +252,7 @@
         byteSize = MemorySizeAdjustedUp(byteSize);
         AZ_PROFILE_MEMORY_FREE(MemoryReserved, ptr);
         AZ_MEMORY_PROFILE(ProfileDeallocation(ptr, byteSize, alignment, nullptr));
-        m_allocator->DeAllocate(ptr, byteSize, alignment);
+        m_schema->DeAllocate(ptr, byteSize, alignment);
     }
 
     //=========================================================================
@@ -379,7 +265,7 @@
 
         AZ_MEMORY_PROFILE(ProfileReallocationBegin(ptr, newSize));
         AZ_PROFILE_MEMORY_FREE(MemoryReserved, ptr);
-        pointer_type newAddress = m_allocator->ReAllocate(ptr, newSize, newAlignment);
+        pointer_type newAddress = m_schema->ReAllocate(ptr, newSize, newAlignment);
         AZ_PROFILE_MEMORY_ALLOC(MemoryReserved, newAddress, newSize, "SystemAllocator realloc");
         AZ_MEMORY_PROFILE(ProfileReallocationEnd(ptr, newAddress, newSize, newAlignment));
 
@@ -393,52 +279,9 @@
     SystemAllocator::size_type SystemAllocator::Resize(pointer_type ptr, size_type newSize)
     {
         newSize = MemorySizeAdjustedUp(newSize);
-        size_type resizedSize = m_allocator->Resize(ptr, newSize);
-
-<<<<<<< HEAD
-//=========================================================================
-// DeAllocate
-// [9/2/2009]
-//=========================================================================
-void
-SystemAllocator::DeAllocate(pointer_type ptr, size_type byteSize, size_type alignment)
-{
-    byteSize = MemorySizeAdjustedUp(byteSize);
-    AZ_PROFILE_MEMORY_FREE(MemoryReserved, ptr);
-    AZ_MEMORY_PROFILE(ProfileDeallocation(ptr, byteSize, alignment, nullptr));
-    m_schema->DeAllocate(ptr, byteSize, alignment);
-}
-
-//=========================================================================
-// ReAllocate
-// [9/13/2011]
-//=========================================================================
-SystemAllocator::pointer_type
-SystemAllocator::ReAllocate(pointer_type ptr, size_type newSize, size_type newAlignment)
-{
-    newSize = MemorySizeAdjustedUp(newSize);
-
-    AZ_MEMORY_PROFILE(ProfileReallocationBegin(ptr, newSize));
-    AZ_PROFILE_MEMORY_FREE(MemoryReserved, ptr);
-    pointer_type newAddress = m_schema->ReAllocate(ptr, newSize, newAlignment);
-    AZ_PROFILE_MEMORY_ALLOC(MemoryReserved, newAddress, newSize, "SystemAllocator realloc");
-    AZ_MEMORY_PROFILE(ProfileReallocationEnd(ptr, newAddress, newSize, newAlignment));
-
-    return newAddress;
-}
-
-//=========================================================================
-// Resize
-// [8/12/2011]
-//=========================================================================
-SystemAllocator::size_type
-SystemAllocator::Resize(pointer_type ptr, size_type newSize)
-{
-    newSize = MemorySizeAdjustedUp(newSize);
-    size_type resizedSize = m_schema->Resize(ptr, newSize);
-=======
+        size_type resizedSize = m_schema->Resize(ptr, newSize);
+
         AZ_MEMORY_PROFILE(ProfileResize(ptr, resizedSize));
->>>>>>> 89067fe6
 
         return MemorySizeAdjustedDown(resizedSize);
     }
@@ -449,20 +292,9 @@
     //=========================================================================
     SystemAllocator::size_type SystemAllocator::AllocationSize(pointer_type ptr)
     {
-        size_type allocSize = MemorySizeAdjustedDown(m_allocator->AllocationSize(ptr));
-
-<<<<<<< HEAD
-//=========================================================================
-//
-// [8/12/2011]
-//=========================================================================
-SystemAllocator::size_type
-SystemAllocator::AllocationSize(pointer_type ptr)
-{
     size_type allocSize = MemorySizeAdjustedDown(m_schema->AllocationSize(ptr));
-=======
+
         return allocSize;
     }
->>>>>>> 89067fe6
 
 } // namespace AZ