/*
 * Copyright (c) Contributors to the Open 3D Engine Project.
 * For complete copyright and license terms please see the LICENSE at the root of this distribution.
 *
 * SPDX-License-Identifier: Apache-2.0 OR MIT
 *
 */
#ifndef AZ_HPHA_ALLOCATION_SCHEME_ALLOCATOR_H
#define AZ_HPHA_ALLOCATION_SCHEME_ALLOCATOR_H

#include <AzCore/Memory/Memory.h>
#include <AzCore/std/typetraits/aligned_storage.h>

namespace AZ
{
    class HpAllocator;

    /**
    * Heap allocator schema, based on Dimitar Lazarov "High Performance Heap Allocator".
    */
    class HphaSchema
        : public IAllocatorAllocate
    {
    public:
        /**
        * Description - configure the heap allocator. By default
        * we will allocate system memory using system calls. You can
        * provide arena (memory block) with pre-allocated memory.
        */
        struct Descriptor
        {
            Descriptor()
                : m_fixedMemoryBlockAlignment(AZ_TRAIT_OS_DEFAULT_PAGE_SIZE)
                , m_pageSize(AZ_PAGE_SIZE)
                , m_poolPageSize(4*1024)
                , m_isPoolAllocations(true)
                , m_fixedMemoryBlockByteSize(0)
                , m_fixedMemoryBlock(nullptr)
                , m_subAllocator(nullptr)
                , m_systemChunkSize(0)
                , m_capacity(AZ_CORE_MAX_ALLOCATOR_SIZE)
            {}

            unsigned int            m_fixedMemoryBlockAlignment;
            unsigned int            m_pageSize;                             ///< Page allocation size must be 1024 bytes aligned.
            unsigned int            m_poolPageSize : 31;                    ///< Page size used to small memory allocations. Must be less or equal to m_pageSize and a multiple of it.
            unsigned int            m_isPoolAllocations : 1;                ///< True to allow allocations from pools, otherwise false.
            size_t                  m_fixedMemoryBlockByteSize;             ///< Memory block size, if 0 we use the OS memory allocation functions.
            void*                   m_fixedMemoryBlock;                     ///< Can be NULL if so the we will allocate memory from the subAllocator if m_memoryBlocksByteSize is != 0.
            IAllocatorAllocate*     m_subAllocator;                         ///< Allocator that m_memoryBlocks memory was allocated from or should be allocated (if NULL).
            size_t                  m_systemChunkSize;                      ///< Size of chunk to request from the OS when more memory is needed (defaults to m_pageSize)
            size_t                  m_capacity;                             ///< Max size this allocator can grow to
        };


        HphaSchema(const Descriptor& desc);
        virtual ~HphaSchema();

        pointer_type    Allocate(size_type byteSize, size_type alignment, int flags = 0, const char* name = 0, const char* fileName = 0, int lineNum = 0, unsigned int suppressStackRecord = 0) override;
        void            DeAllocate(pointer_type ptr, size_type byteSize = 0, size_type alignment = 0) override;
        pointer_type    ReAllocate(pointer_type ptr, size_type newSize, size_type newAlignment) override;
        /// Resizes allocated memory block to the size possible and returns that size.
        size_type       Resize(pointer_type ptr, size_type newSize) override;
        size_type       AllocationSize(pointer_type ptr) override;

<<<<<<< HEAD
        size_type       NumAllocatedBytes() const override;
        size_type       Capacity() const override;
        size_type       GetMaxAllocationSize() const override;
        size_type       GetUnAllocatedMemory(bool isPrint = false) const override;
        IAllocatorAllocate* GetSubAllocator() override                       { return m_desc.m_subAllocator; }
=======
        virtual size_type       NumAllocatedBytes() const;
        virtual size_type       Capacity() const;
        virtual size_type       GetMaxAllocationSize() const;
        size_type               GetMaxContiguousAllocationSize() const override;
        virtual size_type       GetUnAllocatedMemory(bool isPrint = false) const;
        virtual IAllocatorAllocate* GetSubAllocator()                       { return m_desc.m_subAllocator; }
>>>>>>> 2c066a81

        /// Return unused memory to the OS (if we don't use fixed block). Don't call this unless you really need free memory, it is slow.
        void            GarbageCollect() override;

    private:
        // [LY-84974][sconel@][2018-08-10] SliceStrike integration up to CL 671758
        // this must be at least the max size of HpAllocator (defined in the cpp) + any platform compiler padding
        static const int hpAllocatorStructureSize = 16584;
        // [LY][sconel@] end
        
        Descriptor          m_desc;
        int                 m_pad;      // pad the Descriptor to avoid C4355
        size_type           m_capacity;                 ///< Capacity in bytes.
        HpAllocator*        m_allocator;
        // [LY-84974][sconel@][2018-08-10] SliceStrike integration up to CL 671758
        AZStd::aligned_storage<hpAllocatorStructureSize, 16>::type m_hpAllocatorBuffer;    ///< Memory buffer for HpAllocator
        // [LY][sconel@] end
        bool                m_ownMemoryBlock;
    };
} // namespace AZ

#endif // AZ_HPHA_ALLOCATION_SCHEME_ALLOCATOR_H
#pragma once<|MERGE_RESOLUTION|>--- conflicted
+++ resolved
@@ -63,20 +63,12 @@
         size_type       Resize(pointer_type ptr, size_type newSize) override;
         size_type       AllocationSize(pointer_type ptr) override;
 
-<<<<<<< HEAD
         size_type       NumAllocatedBytes() const override;
         size_type       Capacity() const override;
         size_type       GetMaxAllocationSize() const override;
+        size_type       GetMaxContiguousAllocationSize() const override;
         size_type       GetUnAllocatedMemory(bool isPrint = false) const override;
         IAllocatorAllocate* GetSubAllocator() override                       { return m_desc.m_subAllocator; }
-=======
-        virtual size_type       NumAllocatedBytes() const;
-        virtual size_type       Capacity() const;
-        virtual size_type       GetMaxAllocationSize() const;
-        size_type               GetMaxContiguousAllocationSize() const override;
-        virtual size_type       GetUnAllocatedMemory(bool isPrint = false) const;
-        virtual IAllocatorAllocate* GetSubAllocator()                       { return m_desc.m_subAllocator; }
->>>>>>> 2c066a81
 
         /// Return unused memory to the OS (if we don't use fixed block). Don't call this unless you really need free memory, it is slow.
         void            GarbageCollect() override;
