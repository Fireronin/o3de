--- conflicted
+++ resolved
@@ -39,11 +39,9 @@
         AZ_Assert((m_editorEntityFrameworkInterface != nullptr),
             "EntityOutlinerTreeView requires a EditorEntityFrameworkInterface instance on Construction.");
 
-<<<<<<< HEAD
         FocusModeNotificationBus::Handler::BusConnect();
-=======
+
         viewport()->setMouseTracking(true);
->>>>>>> 133c85c6
     }
 
     EntityOutlinerTreeView::~EntityOutlinerTreeView()
