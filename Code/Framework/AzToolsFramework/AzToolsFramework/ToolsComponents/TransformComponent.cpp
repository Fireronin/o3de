/*
* All or portions of this file Copyright (c) Amazon.com, Inc. or its affiliates or
* its licensors.
*
* For complete copyright and license terms please see the LICENSE at the root of this
* distribution (the "License"). All use of this software is governed by the License,
* or, if provided, by the license below or the license accompanying this file. Do not
* remove or modify any license notices. This file is distributed on an "AS IS" BASIS,
* WITHOUT WARRANTIES OR CONDITIONS OF ANY KIND, either express or implied.
*
*/

#include "AzToolsFramework_precompiled.h"
#include "TransformComponent.h"

#include <AzCore/Component/ComponentApplicationBus.h>
#include <AzCore/Component/Entity.h>
#include <AzCore/Math/Aabb.h>
#include <AzCore/Math/IntersectSegment.h>
#include <AzCore/Math/MathUtils.h>
#include <AzCore/Math/Quaternion.h>
#include <AzCore/Math/Transform.h>
#include <AzCore/RTTI/BehaviorContext.h>
#include <AzCore/Serialization/EditContext.h>
#include <AzCore/Serialization/SerializeContext.h>
#include <AzFramework/API/ApplicationAPI.h>
#include <AzFramework/Components/TransformComponent.h>
#include <AzFramework/Visibility/EntityBoundsUnionBus.h>
#include <AzToolsFramework/API/EntityCompositionRequestBus.h>
#include <AzToolsFramework/API/EntityPropertyEditorRequestsBus.h>
#include <AzToolsFramework/API/ToolsApplicationAPI.h>
#include <AzToolsFramework/Entity/EditorEntityContextBus.h>
#include <AzToolsFramework/Prefab/PrefabPublicInterface.h>
#include <AzToolsFramework/ToolsComponents/TransformComponentBus.h>
#include <AzToolsFramework/ToolsComponents/TransformScalePropertyHandler.h>
#include <AzToolsFramework/ToolsComponents/EditorInspectorComponentBus.h>
#include <AzToolsFramework/ToolsComponents/EditorPendingCompositionBus.h>
#include <AzToolsFramework/ViewportSelection/EditorSelectionUtil.h>
#include <AzToolsFramework/Viewport/ViewportMessages.h>

#include <QMessageBox>

#include <QMenu>

namespace AzToolsFramework
{
    namespace Components
    {
        namespace Internal
        {
            const AZ::u32 ParentEntityCRC = AZ_CRC("Parent Entity", 0x5b1b276c);

            // Decompose a transform into euler angles in degrees, scale (along basis, any shear will be dropped), and translation.
            void DecomposeTransform(const AZ::Transform& transform, AZ::Vector3& translation, AZ::Vector3& rotation, AZ::Vector3& scale)
            {
                scale = transform.GetScale();
                translation = transform.GetTranslation();
                rotation = transform.GetRotation().GetEulerDegrees();
            }

            bool TransformComponentDataConverter(AZ::SerializeContext& context, AZ::SerializeContext::DataElementNode& classElement)
            {
                if (classElement.GetVersion() < 6)
                {
                    // In v6, "Slice Transform" became slice-relative.
                    const int sliceRelTransformIdx = classElement.FindElement(AZ_CRC("Slice Transform", 0x4f156fd1));
                    if (sliceRelTransformIdx >= 0)
                    {
                    // Convert slice-relative transform/root to standard parent-child relationship.
                    const int sliceRootIdx = classElement.FindElement(AZ_CRC("Slice Root", 0x9f115e1f));
                    const int parentIdx = classElement.FindElement(ParentEntityCRC);
                    const int editorTransformIdx = classElement.FindElement(AZ_CRC("Transform Data", 0xf0a2bb50));
                    const int cachedTransformIdx = classElement.FindElement(AZ_CRC("Cached World Transform", 0x571fab30));

                    if (editorTransformIdx >= 0 && sliceRootIdx >= 0 && parentIdx >= 0)
                    {
                        auto& sliceTransformElement = classElement.GetSubElement(sliceRelTransformIdx);
                        auto& sliceRootElement = classElement.GetSubElement(sliceRootIdx);
                        auto& parentElement = classElement.GetSubElement(parentIdx);
                        auto& editorTransformElement = classElement.GetSubElement(editorTransformIdx);

                        AZ::Transform sliceRelTransform;
                        if (sliceTransformElement.GetData(sliceRelTransform))
                        {
                            // If the entity already has a parent assigned, we don't need to fix anything up.
                            // We only need to convert slice root to parent for non-child entities.
                            const int parentIdValueIdx = parentElement.FindElement(AZ_CRC("id", 0xbf396750));
                            AZ::u64 parentId = 0;
                            if (parentIdValueIdx >= 0)
                            {
                                parentElement.GetSubElement(parentIdValueIdx).GetData(parentId);
                            }

                            AZ::EntityId sliceRootId;
                            const int entityIdValueIdx = sliceRootElement.FindElement(AZ_CRC("id", 0xbf396750));

                            if (entityIdValueIdx < 0)
                            {
                                return false;
                            }

                            if (parentId == static_cast<AZ::u64>(AZ::EntityId()) && sliceRootElement.GetSubElement(entityIdValueIdx).GetData(sliceRootId))
                            {
                                // Upgrading the data itself is only relevant when a slice root was actually defined.
                                if (sliceRootId.IsValid())
                                {
                                    // Cached transforms weren't nullified in really old slices.
                                    if (cachedTransformIdx >= 0)
                                    {
                                        auto& cachedTransformElement = classElement.GetSubElement(cachedTransformIdx);
                                        cachedTransformElement.Convert<AZ::Transform>(context);
                                        cachedTransformElement.SetData(context, AZ::Transform::Identity());
                                    }

                                    // Our old slice root Id is now our parent Id.
                                    // Note - this could be ourself, but we can't know yet, so it gets fixed up by EditorEntityFixupComponent.
                                    parentElement.Convert<AZ::EntityId>(context);
                                    parentElement.SetData(context, sliceRootId);

                                    // Decompose the old slice-relative transform and set it as a our editor transform,
                                    // since the entity is now our parent.
                                    EditorTransform editorTransform;
                                    DecomposeTransform(sliceRelTransform, editorTransform.m_translate, editorTransform.m_rotate, editorTransform.m_scale);
                                    editorTransformElement.Convert<EditorTransform>(context);
                                    editorTransformElement.SetData(context, editorTransform);
                                }
                            }

                            // Finally, remove old fields.
                            classElement.RemoveElementByName(AZ_CRC("Slice Transform", 0x4f156fd1));
                            classElement.RemoveElementByName(AZ_CRC("Slice Root", 0x9f115e1f));
                            }
                        }
                        }
                    }

                if (classElement.GetVersion() < 7)
                {
                    // "IsStatic" added at v7.
                    // Old versions of TransformComponent are assumed to be non-static.
                    classElement.AddElementWithData(context, "IsStatic", false);
                }

                if (classElement.GetVersion() < 8)
                {
                    // "InterpolatePosition" added at v8.
                    // "InterpolateRotation" added at v8.
                    // Old versions of TransformComponent are assumed to be using linear interpolation.
                    classElement.AddElementWithData(context, "InterpolatePosition", AZ::InterpolationMode::NoInterpolation);
                    classElement.AddElementWithData(context, "InterpolateRotation", AZ::InterpolationMode::NoInterpolation);
                }

                // note the == on the following line.  Do not add to this block.  If you add an "InterpolateScale" back in, then
                // consider erasing this block.  The version was bumped from 8 to 9 to ensure this code runs.
                // if you add the field back in, then increment the version number again.
                if (classElement.GetVersion() == 8)
                {
                    // a field was temporarily added to this specific version, then was removed.
                    // However, some data may have been exported with this field present, so
                    // remove it if its found, but only in this version which the change was present in, so that
                    // future re-additions of it won't remove it (as long as they bump the version number.)
                    classElement.RemoveElementByName(AZ_CRC("InterpolateScale", 0x9d00b831));
                }

                return true;
            }
        } // namespace Internal

        TransformComponent::TransformComponent()
            : m_isStatic(false)
            , m_parentActivationTransformMode(AZ::TransformConfig::ParentActivationTransformMode::MaintainOriginalRelativeTransform)
            , m_cachedWorldTransform(AZ::Transform::Identity())
            , m_suppressTransformChangedEvent(false)
            , m_interpolatePosition(AZ::InterpolationMode::NoInterpolation)
            , m_interpolateRotation(AZ::InterpolationMode::NoInterpolation)
        {
        }

        TransformComponent::~TransformComponent()
        {
        }

        void TransformComponent::Init()
        {
            //Ensure that when we init that our previous/parent match
            m_previousParentEntityId = m_parentEntityId;
        }

        void TransformComponent::Activate()
        {
            EditorComponentBase::Activate();

            TransformComponentMessages::Bus::Handler::BusConnect(GetEntityId());
            AZ::TransformBus::Handler::BusConnect(GetEntityId());
            AZ::SliceEntityHierarchyRequestBus::Handler::BusConnect(GetEntityId());

            // for drag + drop child entity from one parent to another, undo/redo
            if (m_parentEntityId.IsValid())
            {
                AZ::EntityBus::Handler::BusConnect(m_parentEntityId);

                if (m_parentEntityId != m_previousParentEntityId)
                {
                    ToolsApplicationNotificationBus::Broadcast(
                        &ToolsApplicationEvents::EntityParentChanged, GetEntityId(),
                        m_parentEntityId, m_previousParentEntityId);
                }

                m_previousParentEntityId = m_parentEntityId;
            }
            // it includes the process of create/delete entity
            else
            {
                CheckApplyCachedWorldTransform(AZ::Transform::Identity());
                UpdateCachedWorldTransform();
            }
        }

        void TransformComponent::Deactivate()
        {
            AZ::EntityBus::Handler::BusDisconnect();
            AZ::SliceEntityHierarchyRequestBus::Handler::BusDisconnect();
            AZ::TransformBus::Handler::BusDisconnect();
            TransformComponentMessages::Bus::Handler::BusDisconnect();
            AZ::TransformHierarchyInformationBus::Handler::BusDisconnect();
            AZ::TransformNotificationBus::MultiHandler::BusDisconnect();

            EditorComponentBase::Deactivate();
        }

        void TransformComponent::BindTransformChangedEventHandler(AZ::TransformChangedEvent::Handler& handler)
        {
            handler.Connect(m_transformChangedEvent);
        }

        void TransformComponent::BindParentChangedEventHandler(AZ::ParentChangedEvent::Handler& handler)
        {
            handler.Connect(m_parentChangedEvent);
        }

        void TransformComponent::BindChildChangedEventHandler(AZ::ChildChangedEvent::Handler& handler)
        {
            handler.Connect(m_childChangedEvent);
        }

        void TransformComponent::NotifyChildChangedEvent(AZ::ChildChangeType changeType, AZ::EntityId entityId)
        {
            m_childChangedEvent.Signal(changeType, entityId);
        }

        // This is called when our transform changes directly, or our parent's has changed.
        void TransformComponent::OnTransformChanged(const AZ::Transform& /*local*/, const AZ::Transform& world)
        {
            m_localTransformDirty = true;
            m_worldTransformDirty = true;

            if (const AZ::Entity* entity = GetEntity())
            {
                SetDirty();

                // Update parent-relative transform.
                const auto& localTM = GetLocalTM();
                const auto worldTM = world * localTM;

                UpdateCachedWorldTransform();

                AZ::TransformNotificationBus::Event(
                    GetEntityId(), &TransformNotification::OnTransformChanged, localTM, worldTM);
<<<<<<< HEAD

                // Fire a property changed notification for this component
                if (const AZ::Component* component = entity->FindComponent<Components::TransformComponent>())
                {
                    PropertyEditorEntityChangeNotificationBus::Event(
                        GetEntityId(), &PropertyEditorEntityChangeNotifications::OnEntityComponentPropertyChanged, component->GetId());
                }

                // Refresh the property editor if we're selected
                bool selected = false;
                ToolsApplicationRequestBus::BroadcastResult(
                    selected, &AzToolsFramework::ToolsApplicationRequests::IsSelected, GetEntityId());
                if (selected)
                {
                    ToolsApplicationEvents::Bus::Broadcast(
                        &ToolsApplicationEvents::InvalidatePropertyDisplay, AzToolsFramework::Refresh_Values);
=======
                m_transformChangedEvent.Signal(localTM, worldTM);

                AzFramework::IEntityBoundsUnion* boundsUnion = AZ::Interface<AzFramework::IEntityBoundsUnion>::Get();
                if (boundsUnion != nullptr)
                {
                    boundsUnion->OnTransformUpdated(GetEntity());
>>>>>>> 33f7da76
                }
            }
        }

        void TransformComponent::OnTransformChanged()
        {
            if (!m_suppressTransformChangedEvent)
            {
                auto parent = GetParentTransformComponent();
                if (parent)
                {
                    OnTransformChanged(parent->GetLocalTM(), parent->GetWorldTM());
                }
                else
                {
                    OnTransformChanged(AZ::Transform::Identity(), AZ::Transform::Identity());
                }
            }
        }

        void TransformComponent::UpdateCachedWorldTransform()
        {
            const AZ::Transform& worldTransform = GetWorldTM();
            if (m_cachedWorldTransformParent != m_parentEntityId || !worldTransform.IsClose(m_cachedWorldTransform))
            {
                m_cachedWorldTransformParent = GetParentId();
                m_cachedWorldTransform = GetWorldTM();
                if (GetEntity())
                {
                    SetDirty();
                }
            }
        }

        void TransformComponent::ClearCachedWorldTransform()
        {
            m_cachedWorldTransform = AZ::Transform::Identity();
            m_cachedWorldTransformParent = AZ::EntityId();
        }

        void TransformComponent::CheckApplyCachedWorldTransform(const AZ::Transform& parentWorld)
        {
            if (m_parentEntityId != m_cachedWorldTransformParent)
            {
                if (!m_cachedWorldTransform.IsClose(AZ::Transform::Identity()))
                {
                    SetLocalTM(parentWorld.GetInverse() * m_cachedWorldTransform);
                }
            }
        }

        AZ::Transform TransformComponent::GetLocalTranslationTM() const
        {
            return AZ::Transform::CreateTranslation(m_editorTransform.m_translate);
        }

        AZ::Transform TransformComponent::GetLocalRotationTM() const
        {
            return AZ::ConvertEulerDegreesToTransform(m_editorTransform.m_rotate);
        }

        AZ::Transform TransformComponent::GetLocalScaleTM() const
        {
            return AZ::Transform::CreateScale(m_editorTransform.m_scale);
        }

        const AZ::Transform& TransformComponent::GetLocalTM()
        {
            if (m_localTransformDirty)
            {
                m_localTransformCache = GetLocalTranslationTM() * GetLocalRotationTM() * GetLocalScaleTM();
                m_localTransformDirty = false;
            }

            return m_localTransformCache;
        }

        // given a local transform, update local transform.
        void TransformComponent::SetLocalTM(const AZ::Transform& finalTx)
        {
            AZ::Vector3 tx, rot, scale;
            Internal::DecomposeTransform(finalTx, tx, rot, scale);

            m_editorTransform.m_translate = tx;
            m_editorTransform.m_rotate = rot;
            m_editorTransform.m_scale = scale;

            TransformChanged();
        }

        const EditorTransform& TransformComponent::GetLocalEditorTransform()
        {
            return m_editorTransform;
        }

        void TransformComponent::SetLocalEditorTransform(const EditorTransform& dest)
        {
            m_editorTransform = dest;

            TransformChanged();
        }

        bool TransformComponent::IsTransformLocked()
        {
            return m_editorTransform.m_locked;
        }

        const AZ::Transform& TransformComponent::GetWorldTM()
        {
            if (m_worldTransformDirty)
            {
                m_worldTransformCache = GetParentWorldTM() * GetLocalTM();
                m_worldTransformDirty = false;
            }

            return m_worldTransformCache;
        }

        void TransformComponent::SetWorldTM(const AZ::Transform& finalTx)
        {
            AZ::Transform parentGlobalToWorldInverse = GetParentWorldTM().GetInverse();
            SetLocalTM(parentGlobalToWorldInverse * finalTx);
        }

        void TransformComponent::GetLocalAndWorld(AZ::Transform& localTM, AZ::Transform& worldTM)
        {
            localTM = GetLocalTM();
            worldTM = GetWorldTM();
        }

        void TransformComponent::SetWorldTranslation(const AZ::Vector3& newPosition)
        {
            AZ::Transform newWorldTransform = GetWorldTM();
            newWorldTransform.SetTranslation(newPosition);
            SetWorldTM(newWorldTransform);
        }

        void TransformComponent::SetLocalTranslation(const AZ::Vector3& newPosition)
        {
            AZ::Transform newLocalTransform = GetLocalTM();
            newLocalTransform.SetTranslation(newPosition);
            SetLocalTM(newLocalTransform);
        }

        AZ::Vector3 TransformComponent::GetWorldTranslation()
        {
            return GetWorldTM().GetTranslation();
        }

        AZ::Vector3 TransformComponent::GetLocalTranslation()
        {
            return GetLocalTM().GetTranslation();
        }

        void TransformComponent::MoveEntity(const AZ::Vector3& offset)
        {
            const AZ::Vector3& worldPosition = GetWorldTM().GetTranslation();
            SetWorldTranslation(worldPosition + offset);
        }

        void TransformComponent::SetWorldX(float newX)
        {
            const AZ::Vector3& worldPosition = GetWorldTM().GetTranslation();
            SetWorldTranslation(AZ::Vector3(newX, worldPosition.GetY(), worldPosition.GetZ()));
        }

        void TransformComponent::SetWorldY(float newY)
        {
            const AZ::Vector3& worldPosition = GetWorldTM().GetTranslation();
            SetWorldTranslation(AZ::Vector3(worldPosition.GetX(), newY, worldPosition.GetZ()));
        }

        void TransformComponent::SetWorldZ(float newZ)
        {
            const AZ::Vector3& worldPosition = GetWorldTM().GetTranslation();
            SetWorldTranslation(AZ::Vector3(worldPosition.GetX(), worldPosition.GetY(), newZ));
        }

        float TransformComponent::GetWorldX()
        {
            return GetWorldTranslation().GetX();
        }

        float TransformComponent::GetWorldY()
        {
            return GetWorldTranslation().GetY();
        }

        float TransformComponent::GetWorldZ()
        {
            return GetWorldTranslation().GetZ();
        }

        void TransformComponent::SetLocalX(float x)
        {
            m_editorTransform.m_translate.SetX(x);
            TransformChanged();
        }

        void TransformComponent::SetLocalY(float y)
        {
            m_editorTransform.m_translate.SetY(y);
            TransformChanged();
        }

        void TransformComponent::SetLocalZ(float z)
        {
            m_editorTransform.m_translate.SetZ(z);
            TransformChanged();
        }

        float TransformComponent::GetLocalX()
        {
            return m_editorTransform.m_translate.GetX();
        }

        float TransformComponent::GetLocalY()
        {
            return m_editorTransform.m_translate.GetY();
        }

        float TransformComponent::GetLocalZ()
        {
            return m_editorTransform.m_translate.GetZ();
        }

        void TransformComponent::SetRotation(const AZ::Vector3& eulerAnglesRadians)
        {
            AZ_Warning("AzToolsFramework::TransformComponent", false, "SetRotation is deprecated, please use SetLocalRotation");
            AZ::Transform newWorldTransform = GetWorldTM();
            newWorldTransform.SetRotation(AZ::ConvertEulerRadiansToQuaternion(eulerAnglesRadians));
            SetWorldTM(newWorldTransform);
        }

        void TransformComponent::SetRotationQuaternion(const AZ::Quaternion& quaternion)
        {
            AZ_Warning("AzToolsFramework::TransformComponent", false, "SetRotationQuaternion is deprecated, please use SetLocalRotation");
            AZ::Transform newWorldTransform = GetWorldTM();
            newWorldTransform.SetRotation(quaternion);
            SetWorldTM(newWorldTransform);
        }

        void TransformComponent::SetRotationX(float eulerAngleRadians)
        {
            AZ_Warning("AzToolsFramework::TransformComponent", false, "SetRotationX is deprecated, please use SetLocalRotation");
            AZ::Transform newWorldTransform = GetWorldTM();
            newWorldTransform.SetRotation(AZ::Quaternion::CreateRotationX(eulerAngleRadians));
            SetWorldTM(newWorldTransform);
        }

        void TransformComponent::SetRotationY(float eulerAngleRadians)
        {
            AZ_Warning("AzToolsFramework::TransformComponent", false, "SetRotationY is deprecated, please use SetLocalRotation");
            AZ::Transform newWorldTransform = GetWorldTM();
            newWorldTransform.SetRotation(AZ::Quaternion::CreateRotationY(eulerAngleRadians));
            SetWorldTM(newWorldTransform);
        }

        void TransformComponent::SetRotationZ(float eulerAngleRadians)
        {
            AZ_Warning("AzToolsFramework::TransformComponent", false, "SetRotationZ is deprecated, please use SetLocalRotation");
            AZ::Transform newWorldTransform = GetWorldTM();
            newWorldTransform.SetRotation(AZ::Quaternion::CreateRotationZ(eulerAngleRadians));
            SetWorldTM(newWorldTransform);
        }

        void TransformComponent::RotateByX(float eulerAngleRadians)
        {
            AZ_Warning("AzToolsFramework::TransformComponent", false, "RotateByX is deprecated, please use RotateAroundLocalX");
            SetWorldTM(GetWorldTM() * AZ::Transform::CreateRotationX(eulerAngleRadians));
        }

        void TransformComponent::RotateByY(float eulerAngleRadians)
        {
            AZ_Warning("AzToolsFramework::TransformComponent", false, "RotateByY is deprecated, please use RotateAroundLocalY");
            SetWorldTM(GetWorldTM() * AZ::Transform::CreateRotationY(eulerAngleRadians));
        }

        void TransformComponent::RotateByZ(float eulerAngleRadians)
        {
            AZ_Warning("AzToolsFramework::TransformComponent", false, "RotateByZ is deprecated, please use RotateAroundLocalZ");
            SetWorldTM(GetWorldTM() * AZ::Transform::CreateRotationZ(eulerAngleRadians));
        }

        AZ::Vector3 TransformComponent::GetRotationEulerRadians()
        {
            AZ_Warning("AzToolsFramework::TransformComponent", false, "GetRotationEulerRadians is deprecated, please use GetWorldRotation");
            return GetWorldTM().GetRotation().GetEulerRadians();
        }

        AZ::Quaternion TransformComponent::GetRotationQuaternion()
        {
            AZ_Warning("AzToolsFramework::TransformComponent", false, "GetRotationQuaternion is deprecated, please use GetWorldRotationQuaternion");
            return GetWorldTM().GetRotation();
        }

        float TransformComponent::GetRotationX()
        {
            return GetRotationEulerRadians().GetX();
        }

        float TransformComponent::GetRotationY()
        {
            return GetRotationEulerRadians().GetY();
        }

        float TransformComponent::GetRotationZ()
        {
            return GetRotationEulerRadians().GetZ();
        }

        AZ::Vector3 TransformComponent::GetWorldRotation()
        {
            return GetWorldTM().GetRotation().GetEulerRadians();
        }

        AZ::Quaternion TransformComponent::GetWorldRotationQuaternion()
        {
            return GetWorldTM().GetRotation();
        }

        void TransformComponent::SetLocalRotation(const AZ::Vector3& eulerAnglesRadian)
        {
            m_editorTransform.m_rotate = AZ::Vector3RadToDeg(eulerAnglesRadian);
            TransformChanged();
        }

        void TransformComponent::SetLocalRotationQuaternion(const AZ::Quaternion& quaternion)
        {
            m_editorTransform.m_rotate = quaternion.GetEulerDegrees();
            TransformChanged();
        }

        void TransformComponent::RotateAroundLocalX(float eulerAngleRadian)
        {
            AZ::Transform localRotate = AZ::ConvertEulerDegreesToTransform(m_editorTransform.m_rotate);
            AZ::Vector3 xAxis = localRotate.GetBasisX();
            AZ::Quaternion xRotate = AZ::Quaternion::CreateFromAxisAngle(xAxis, eulerAngleRadian);
            AZ::Quaternion currentRotate = AZ::ConvertEulerDegreesToQuaternion(m_editorTransform.m_rotate);
            AZ::Quaternion newRotate = xRotate * currentRotate;
            newRotate.Normalize();
            m_editorTransform.m_rotate = newRotate.GetEulerDegrees();
            TransformChanged();
        }

        void TransformComponent::RotateAroundLocalY(float eulerAngleRadian)
        {
            AZ::Transform localRotate = AZ::ConvertEulerDegreesToTransform(m_editorTransform.m_rotate);
            AZ::Vector3 yAxis = localRotate.GetBasisY();
            AZ::Quaternion yRotate = AZ::Quaternion::CreateFromAxisAngle(yAxis, eulerAngleRadian);
            AZ::Quaternion currentRotate = AZ::ConvertEulerDegreesToQuaternion(m_editorTransform.m_rotate);
            AZ::Quaternion newRotate = yRotate * currentRotate;
            newRotate.Normalize();
            m_editorTransform.m_rotate = newRotate.GetEulerDegrees();

            TransformChanged();
        }

        void TransformComponent::RotateAroundLocalZ(float eulerAngleRadian)
        {
            AZ::Transform localRotate = AZ::ConvertEulerDegreesToTransform(m_editorTransform.m_rotate);
            AZ::Vector3 zAxis = localRotate.GetBasisZ();
            AZ::Quaternion zRotate = AZ::Quaternion::CreateFromAxisAngle(zAxis, eulerAngleRadian);
            AZ::Quaternion currentRotate = AZ::ConvertEulerDegreesToQuaternion(m_editorTransform.m_rotate);
            AZ::Quaternion newRotate = zRotate * currentRotate;
            newRotate.Normalize();
            m_editorTransform.m_rotate = newRotate.GetEulerDegrees();

            TransformChanged();
        }

        AZ::Vector3 TransformComponent::GetLocalRotation()
        {
            AZ::Vector3 result = AZ::Vector3DegToRad(m_editorTransform.m_rotate);
            return result;
        }

        AZ::Quaternion TransformComponent::GetLocalRotationQuaternion()
        {
            AZ::Quaternion result = AZ::ConvertEulerDegreesToQuaternion(m_editorTransform.m_rotate);
            return result;
        }

        void TransformComponent::SetScale(const AZ::Vector3& newScale)
        {
            AZ_Warning("AzToolsFramework::TransformComponent", false, "SetScale is deprecated, please use SetLocalScale");

            AZ::Transform newWorldTransform = GetWorldTM();
            AZ::Vector3 prevScale = newWorldTransform.ExtractScale();
            if (!prevScale.IsClose(newScale))
            {
                newWorldTransform.MultiplyByScale(newScale);
                SetWorldTM(newWorldTransform);
            }
        }

        void TransformComponent::SetScaleX(float newScale)
        {
            AZ_Warning("AzToolsFramework::TransformComponent", false, "SetScaleX is deprecated, please use SetLocalScaleX");

            AZ::Transform newWorldTransform = GetWorldTM();
            AZ::Vector3 scale = newWorldTransform.ExtractScale();
            scale.SetX(newScale);
            newWorldTransform.MultiplyByScale(scale);
            SetWorldTM(newWorldTransform);
        }

        void TransformComponent::SetScaleY(float newScale)
        {
            AZ_Warning("AzToolsFramework::TransformComponent", false, "SetScaleY is deprecated, please use SetLocalScaleY");

            AZ::Transform newWorldTransform = GetWorldTM();
            AZ::Vector3 scale = newWorldTransform.ExtractScale();
            scale.SetY(newScale);
            newWorldTransform.MultiplyByScale(scale);
            SetWorldTM(newWorldTransform);
        }

        void TransformComponent::SetScaleZ(float newScale)
        {
            AZ_Warning("AzToolsFramework::TransformComponent", false, "SetScaleZ is deprecated, please use SetLocalScaleZ");

            AZ::Transform newWorldTransform = GetWorldTM();
            AZ::Vector3 scale = newWorldTransform.ExtractScale();
            scale.SetZ(newScale);
            newWorldTransform.MultiplyByScale(scale);
            SetWorldTM(newWorldTransform);
        }

        AZ::Vector3 TransformComponent::GetScale()
        {
            AZ_Warning("AzToolsFramework::TransformComponent", false, "GetScale is deprecated, please use GetLocalScale");
            return GetWorldTM().GetScale();
        }

        float TransformComponent::GetScaleX()
        {
            AZ_Warning("AzToolsFramework::TransformComponent", false, "GetScaleX is deprecated, please use GetLocalScale");
            return GetWorldTM().GetScale().GetX();
        }

        float TransformComponent::GetScaleY()
        {
            AZ_Warning("AzToolsFramework::TransformComponent", false, "GetScaleY is deprecated, please use GetLocalScale");
            return GetWorldTM().GetScale().GetY();
        }

        float TransformComponent::GetScaleZ()
        {
            AZ_Warning("AzToolsFramework::TransformComponent", false, "GetScaleZ is deprecated, please use GetLocalScale");
            return GetWorldTM().GetScale().GetZ();
        }

        void TransformComponent::SetLocalScale(const AZ::Vector3& scale)
        {
            m_editorTransform.m_scale = scale;
            TransformChanged();
        }

        void TransformComponent::SetLocalScaleX(float scaleX)
        {
            m_editorTransform.m_scale.SetX(scaleX);
            TransformChanged();
        }

        void TransformComponent::SetLocalScaleY(float scaleY)
        {
            m_editorTransform.m_scale.SetY(scaleY);
            TransformChanged();
        }

        void TransformComponent::SetLocalScaleZ(float scaleZ)
        {
            m_editorTransform.m_scale.SetZ(scaleZ);
            TransformChanged();
        }

        AZ::Vector3 TransformComponent::GetLocalScale()
        {
            return m_editorTransform.m_scale;
        }

        AZ::Vector3 TransformComponent::GetWorldScale()
        {
            return GetWorldTM().GetScale();
        }

        const AZ::Transform& TransformComponent::GetParentWorldTM() const
        {
            auto parent = GetParentTransformComponent();
            if (parent)
            {
                return parent->GetWorldTM();
            }
            return AZ::Transform::Identity();
        }

        void TransformComponent::SetParentImpl(AZ::EntityId parentId, bool relative)
        {
            // If the parent id to be set is the same as the current parent id
            // Or if the component belongs to an entity and the entity's id is the same as the id being set as parent
            if (parentId == m_parentEntityId || (GetEntity() && (GetEntityId() == parentId)))
            {
                return;
            }

            // Entity is not associated if we're just doing data preparation (slice construction).
            if (!GetEntity() || GetEntity()->GetState() == AZ::Entity::State::Constructed)
            {
                m_previousParentEntityId = m_parentEntityId = parentId;
                return;
            }


            // Prevent this from parenting to its own child. Check if this entity is in the new parent's hierarchy.
            auto potentialParentTransformComponent = GetTransformComponent(parentId);
            if (potentialParentTransformComponent && potentialParentTransformComponent->IsEntityInHierarchy(GetEntityId()))
            {
                return;
            }

            auto oldParentId = m_parentEntityId;

            bool canChangeParent = true;
            AZ::TransformNotificationBus::Event(
                GetEntityId(),
                &AZ::TransformNotificationBus::Events::CanParentChange,
                canChangeParent,
                oldParentId,
                parentId);

            if (!canChangeParent)
            {
                return;
            }

            // SetLocalTM calls below can confuse listeners, because transforms are mathematically
            // detached before the ParentChanged events are dispatched. Suppress TransformChanged()
            // until the transaction is complete.
            m_suppressTransformChangedEvent = true;

            if (m_parentEntityId.IsValid())
            {
                AZ::TransformHierarchyInformationBus::Handler::BusDisconnect();
                AZ::TransformNotificationBus::MultiHandler::BusDisconnect(m_parentEntityId);
                AZ::EntityBus::Handler::BusDisconnect(m_parentEntityId);

                if (!relative)
                {
                    SetLocalTM(GetParentWorldTM() * GetLocalTM());
                }

                TransformComponent* parentTransform = GetParentTransformComponent();
                if (parentTransform)
                {
                    auto& parentChildIds = GetParentTransformComponent()->m_childrenEntityIds;
                    parentChildIds.erase(AZStd::remove(parentChildIds.begin(), parentChildIds.end(), GetEntityId()), parentChildIds.end());
                }

                m_parentEntityId.SetInvalid();
                m_previousParentEntityId = m_parentEntityId;
            }

            if (parentId.IsValid())
            {
                AZ::TransformNotificationBus::MultiHandler::BusConnect(parentId);
                AZ::TransformHierarchyInformationBus::Handler::BusConnect(parentId);

                m_parentEntityId = parentId;
                m_previousParentEntityId = m_parentEntityId;

                if (!relative)
                {
                    AZ::Transform parentXform = GetParentWorldTM();
                    AZ::Transform inverseXform = parentXform.GetInverse();
                    SetLocalTM(inverseXform * GetLocalTM());
                }

                // OnEntityActivated will trigger immediately if the parent is active
                AZ::EntityBus::Handler::BusConnect(m_parentEntityId);
            }

            m_suppressTransformChangedEvent = false;

            // This is for Create Entity as child / Drag+drop parent update / add component
            EBUS_EVENT(AzToolsFramework::ToolsApplicationEvents::Bus, EntityParentChanged, GetEntityId(), parentId, oldParentId);
            EBUS_EVENT_ID(GetEntityId(), AZ::TransformNotificationBus, OnParentChanged, oldParentId, parentId);
            m_parentChangedEvent.Signal(oldParentId, parentId);

            TransformChanged();
        }

        void TransformComponent::SetParent(AZ::EntityId parentId)
        {
            SetParentImpl(parentId, false);
        }

        void TransformComponent::SetParentRelative(AZ::EntityId parentId)
        {
            SetParentImpl(parentId, true);
        }

        AZ::EntityId TransformComponent::GetParentId()
        {
            return m_parentEntityId;
        }

        EntityIdList TransformComponent::GetChildren()
        {
            EntityIdList children;
            AZ::TransformHierarchyInformationBus::Event(GetEntityId(), &AZ::TransformHierarchyInformation::GatherChildren, children);
            return children;
        }

        EntityIdList TransformComponent::GetAllDescendants()
        {
            EntityIdList descendants = GetChildren();
            for (size_t i = 0; i < descendants.size(); ++i)
            {
                AZ::TransformHierarchyInformationBus::Event(descendants[i], &AZ::TransformHierarchyInformation::GatherChildren, descendants);
            }
            return descendants;
        }

        AZStd::vector<AZ::EntityId> TransformComponent::GetEntityAndAllDescendants()
        {
            AZStd::vector<AZ::EntityId> descendants = { GetEntityId() };
            for (size_t i = 0; i < descendants.size(); ++i)
            {
                AZ::TransformHierarchyInformationBus::Event(descendants[i], &AZ::TransformHierarchyInformation::GatherChildren, descendants);
            }
            return descendants;
        }

        void TransformComponent::GatherChildren(EntityIdList& children)
        {
            children.push_back(GetEntityId());
        }
        
        bool TransformComponent::IsStaticTransform()
        {
            return m_isStatic;
        }

        void TransformComponent::SetIsStaticTransform(bool isStatic)
        {
            m_isStatic = isStatic;
        }

        TransformComponent* TransformComponent::GetParentTransformComponent() const
        {
            TransformComponent* component = GetTransformComponent(m_parentEntityId);

            // if our parent was cleared but we haven't gotten our change notify yet, we need to walk the previous parent if possible
            // to get the proper component for any necessary cleanup
            if (!component && !m_parentEntityId.IsValid() && m_previousParentEntityId.IsValid())
            {
                component = GetTransformComponent(m_previousParentEntityId);
            }

            return component;
        }

        TransformComponent* TransformComponent::GetTransformComponent(AZ::EntityId otherEntityId) const
        {
            if (!otherEntityId.IsValid())
            {
                return nullptr;
            }
            
            AZ::Entity* entity = AZ::Interface<AZ::ComponentApplicationRequests>::Get()->FindEntity(otherEntityId);
            if (!entity)
            {
                return nullptr;
            }

            return entity->FindComponent<TransformComponent>();
        }

        AZ::TransformInterface* TransformComponent::GetParent()
        {
            return GetParentTransformComponent();
        }

        void TransformComponent::OnEntityActivated(const AZ::EntityId& parentEntityId)
        {
            AZ::TransformNotificationBus::MultiHandler::BusConnect(parentEntityId);
            AZ::TransformHierarchyInformationBus::Handler::BusConnect(parentEntityId);

            // Our parent entity has just been activated.
            AZ_Assert(parentEntityId == m_parentEntityId,
                "Received Activation message for an entity other than our parent.");

            TransformComponent* parentTransform = GetParentTransformComponent();
            if (parentTransform)
            {
                // Prevent circular parent/child relationships potentially generated through slice data hierarchies.
                // This doesn't only occur through direct user assignment of parent (which is handled separately),
                // but can also occur through cascading of slicces, so we need to validate on activation as well.
                if (GetEntity() && parentTransform->IsEntityInHierarchy(GetEntityId()))
                {
                    AZ_Error("Transform Component", false,
                             "Slice data propagation for Entity %s [%llu] has resulted in circular parent/child relationships. "
                             "Parent assignment for this entity has been reset.",
                             GetEntity()->GetName().c_str(),
                             GetEntityId());

                    SetParent(AZ::EntityId());
                    return;
                }

                bool isDuringUndoRedo = false;
                EBUS_EVENT_RESULT(isDuringUndoRedo, AzToolsFramework::ToolsApplicationRequests::Bus, IsDuringUndoRedo);
                if (!isDuringUndoRedo)
                {
                    // When parent comes online, compute local TM from world TM.
                    CheckApplyCachedWorldTransform(parentTransform->GetWorldTM());
                }
                else
                {
                    // During undo operations, just apply our local TM.
                    OnTransformChanged(AZ::Transform::Identity(), parentTransform->GetWorldTM());
                }

                auto& parentChildIds = GetParentTransformComponent()->m_childrenEntityIds;
                if (parentChildIds.end() == AZStd::find(parentChildIds.begin(), parentChildIds.end(), GetEntityId()))
                {
                    parentChildIds.push_back(GetEntityId());
                }
            }

            UpdateCachedWorldTransform();
        }

        void TransformComponent::OnEntityDeactivated(const AZ::EntityId& parentEntityId)
        {
            AZ_Assert(parentEntityId == m_parentEntityId,
                "Received Deactivation message for an entity other than our parent.");

            AZ::TransformNotificationBus::MultiHandler::BusDisconnect(parentEntityId);
        }

        bool TransformComponent::IsEntityInHierarchy(AZ::EntityId entityId)
        {
            /// Begin 1.7 Release hack - #TODO - LMBR-37330
            if (GetParentId() == GetEntityId())
            {
                m_parentEntityId = m_previousParentEntityId;
            }
            /// End 1.7 Release hack

            auto parentTComp = this;
            while (parentTComp)
            {
                if (parentTComp->GetEntityId() == entityId)
                {
                    return true;
                }

                parentTComp = parentTComp->GetParentTransformComponent();
            }

            return false;
        }

        AZ::Outcome<void, AZStd::string> TransformComponent::ValidatePotentialParent(void* newValue, const AZ::Uuid& valueType)
        {
            if (azrtti_typeid<AZ::EntityId>() != valueType)
            {
                AZ_Assert(false, "Unexpected value type");
                return AZ::Failure(AZStd::string("Trying to set an entity ID to something that isn't an entity ID!"));
            }

            AZ::EntityId actualValue = static_cast<AZ::EntityId>(*((AZ::EntityId*)newValue));

            // Prevent setting the parent to the entity itself.
            if (actualValue == GetEntityId())
            {
                return AZ::Failure(AZStd::string("You cannot set an entity's parent to itself!"));
            }
            else
            {
                // Don't allow the change if it will result in a cycle hierarchy
                auto potentialParentTransformComponent = GetTransformComponent(actualValue);
                if (potentialParentTransformComponent && potentialParentTransformComponent->IsEntityInHierarchy(GetEntityId()))
                {
                    return AZ::Failure(AZStd::string("You cannot set an entity to be a child of one of its own children!"));
                }
            }

            return AZ::Success();
        }

        AZ::u32 TransformComponent::ParentChanged()
        {
            AZ::u32 refreshLevel = AZ::Edit::PropertyRefreshLevels::None;

            if (!m_parentEntityId.IsValid())
            {
                // If Prefabs are enabled, reroute the invalid id to the level root
                bool isPrefabSystemEnabled = false;
                AzFramework::ApplicationRequests::Bus::BroadcastResult(
                    isPrefabSystemEnabled, &AzFramework::ApplicationRequests::IsPrefabSystemEnabled);

                if (isPrefabSystemEnabled)
                {
                    auto prefabPublicInterface = AZ::Interface<Prefab::PrefabPublicInterface>::Get();

                    if (prefabPublicInterface)
                    {
                        m_parentEntityId = prefabPublicInterface->GetLevelInstanceContainerEntityId();
                        refreshLevel = AZ::Edit::PropertyRefreshLevels::ValuesOnly;
                    }
                }
            }

            auto parentId = m_parentEntityId;
            m_parentEntityId = m_previousParentEntityId;
            SetParent(parentId);

            return refreshLevel;
        }

        AZ::u32 TransformComponent::TransformChanged()
        {
            if (!m_suppressTransformChangedEvent)
            {
                auto parent = GetParentTransformComponent();
                if (parent)
                {
                    OnTransformChanged(parent->GetLocalTM(), parent->GetWorldTM());
                }
                else
                {
                    OnTransformChanged(AZ::Transform::Identity(), AZ::Transform::Identity());
                }
            }

            return AZ::Edit::PropertyRefreshLevels::None;
        }

        // This is called when our transform changes static state.
        AZ::u32 TransformComponent::StaticChanged()
        {
            AzToolsFramework::ToolsApplicationEvents::Bus::Broadcast(
                &AzToolsFramework::ToolsApplicationEvents::Bus::Events::InvalidatePropertyDisplay,
                AzToolsFramework::PropertyModificationRefreshLevel::Refresh_EntireTree);
           
            if (GetEntity())
            {
                SetDirty();
                AZ::TransformNotificationBus::Event(GetEntityId(), &AZ::TransformNotificationBus::Events::OnStaticChanged, m_isStatic);
            }

            return AZ::Edit::PropertyRefreshLevels::EntireTree;
        }

        void TransformComponent::ModifyEditorTransform(AZ::Vector3& vec, const AZ::Vector3& data, const AZ::Transform& parentInverse)
        {
            if (data.IsZero())
            {
                return;
            }

            auto delta = parentInverse.TransformPoint(data);

            vec += delta;

            TransformChanged();
        }

        void TransformComponent::TranslateBy(const AZ::Vector3& data)
        {
            auto parent = GetParentWorldTM();
            parent.SetTranslation(AZ::Vector3::CreateZero());
            parent.Invert();

            ModifyEditorTransform(m_editorTransform.m_translate, data, parent);
        }

        void TransformComponent::RotateBy(const AZ::Vector3& data)
        {
            auto parent = GetParentWorldTM();
            parent.SetTranslation(AZ::Vector3::CreateZero());
            parent.Invert();

            ModifyEditorTransform(m_editorTransform.m_rotate, data, parent);
        }

        void TransformComponent::ScaleBy(const AZ::Vector3& data)
        {
            //scale is always local
            ModifyEditorTransform(m_editorTransform.m_scale, data, AZ::Transform::Identity());
        }

        AZ::EntityId TransformComponent::GetSliceEntityParentId()
        {
            return GetParentId();
        }

        EntityIdList TransformComponent::GetSliceEntityChildren()
        {
            return GetChildren();
        }

        void TransformComponent::BuildGameEntity(AZ::Entity* gameEntity)
        {
            AZ::TransformConfig configuration;
            configuration.m_parentId = m_parentEntityId;
            configuration.m_worldTransform = GetWorldTM();
            configuration.m_localTransform = GetLocalTM();
            configuration.m_parentActivationTransformMode = m_parentActivationTransformMode;
            configuration.m_isStatic = m_isStatic;
            configuration.m_interpolatePosition = m_interpolatePosition;
            configuration.m_interpolateRotation = m_interpolateRotation;

            gameEntity->CreateComponent<AzFramework::TransformComponent>()->SetConfiguration(configuration);
        }

        void TransformComponent::GetProvidedServices(AZ::ComponentDescriptor::DependencyArrayType& provided)
        {
            provided.push_back(AZ_CRC("TransformService", 0x8ee22c50));
        }

        void TransformComponent::GetIncompatibleServices(AZ::ComponentDescriptor::DependencyArrayType& incompatible)
        {
            incompatible.push_back(AZ_CRC("TransformService", 0x8ee22c50));
        }

        void TransformComponent::PasteOverComponent(const TransformComponent* sourceComponent, TransformComponent* destinationComponent)
        {
            // When pasting from another transform component, just grab the world transform as that's the part the user is intuitively expecting to bring over
            destinationComponent->SetWorldTM(const_cast<TransformComponent*>(sourceComponent)->GetWorldTM());
        }

        AZ::Component* TransformComponent::FindPresentOrPendingComponent(AZ::Uuid componentUuid)
        {
            // first check if the component is present and valid
            if (AZ::Component* foundComponent = GetEntity()->FindComponent(componentUuid))
            {
                return foundComponent;
            }

            // then check to see if there's a component pending because it's in an invalid state
            AZStd::vector<AZ::Component*> pendingComponents;
            AzToolsFramework::EditorPendingCompositionRequestBus::Event(GetEntityId(),
                &AzToolsFramework::EditorPendingCompositionRequests::GetPendingComponents, pendingComponents);

            for (const auto pendingComponent : pendingComponents)
            {
                if (pendingComponent->RTTI_IsTypeOf(componentUuid))
                {
                    return pendingComponent;
                }
            }

            return nullptr;
        }

        bool TransformComponent::IsAddNonUniformScaleButtonReadOnly()
        {
            return FindPresentOrPendingComponent(EditorNonUniformScaleComponent::TYPEINFO_Uuid()) != nullptr;
        }

        AZ::Crc32 TransformComponent::OnAddNonUniformScaleButtonPressed()
        {
            // if there is already a non-uniform scale component, do nothing
            if (FindPresentOrPendingComponent(EditorNonUniformScaleComponent::TYPEINFO_Uuid()))
            {
                return AZ::Edit::PropertyRefreshLevels::None;
            }

            const AZStd::vector<AZ::EntityId> entityList = { GetEntityId() };
            const AZ::ComponentTypeList componentsToAdd = { EditorNonUniformScaleComponent::TYPEINFO_Uuid() };

            AzToolsFramework::EntityCompositionRequests::AddComponentsOutcome addComponentsOutcome;
            AzToolsFramework::EntityCompositionRequestBus::BroadcastResult(addComponentsOutcome,
                &AzToolsFramework::EntityCompositionRequests::AddComponentsToEntities, entityList, componentsToAdd);

            const auto nonUniformScaleComponent = FindPresentOrPendingComponent(EditorNonUniformScaleComponent::RTTI_Type());
            AZ::ComponentId nonUniformScaleComponentId =
                nonUniformScaleComponent ? nonUniformScaleComponent->GetId() : AZ::InvalidComponentId;

            if (!addComponentsOutcome.IsSuccess() || !nonUniformScaleComponent)
            {
                AZ_Warning("Transform component", false, "Failed to add non-uniform scale component.");
                return AZ::Edit::PropertyRefreshLevels::None;
            }

            AzToolsFramework::EntityPropertyEditorRequestBus::Broadcast(
                &AzToolsFramework::EntityPropertyEditorRequests::SetNewComponentId, nonUniformScaleComponentId);

            return AZ::Edit::PropertyRefreshLevels::EntireTree;
        }

        void TransformComponent::Reflect(AZ::ReflectContext* context)
        {
            // reflect data for script, serialization, editing..
            if (AZ::SerializeContext* serializeContext = azrtti_cast<AZ::SerializeContext*>(context))
            {
                serializeContext->Class<EditorTransform>()->
                    Field("Translate", &EditorTransform::m_translate)->
                    Field("Rotate", &EditorTransform::m_rotate)->
                    Field("Scale", &EditorTransform::m_scale)->
                    Field("Locked", &EditorTransform::m_locked)->
                    Version(2);

                serializeContext->Class<Components::TransformComponent, EditorComponentBase>()->
                    Field("Parent Entity", &TransformComponent::m_parentEntityId)->
                    Field("Transform Data", &TransformComponent::m_editorTransform)->
                    Field("AddNonUniformScaleButton", &TransformComponent::m_addNonUniformScaleButton)->
                    Field("Cached World Transform", &TransformComponent::m_cachedWorldTransform)->
                    Field("Cached World Transform Parent", &TransformComponent::m_cachedWorldTransformParent)->
                    Field("Parent Activation Transform Mode", &TransformComponent::m_parentActivationTransformMode)->
                    Field("IsStatic", &TransformComponent::m_isStatic)->
                    Field("InterpolatePosition", &TransformComponent::m_interpolatePosition)->
                    Field("InterpolateRotation", &TransformComponent::m_interpolateRotation)->
                    Version(9, &Internal::TransformComponentDataConverter);

                if (AZ::EditContext* ptrEdit = serializeContext->GetEditContext())
                {
                    ptrEdit->Class<TransformComponent>("Transform", "Controls the placement of the entity in the world in 3d")->
                        ClassElement(AZ::Edit::ClassElements::EditorData, "")->
                            Attribute(AZ::Edit::Attributes::FixedComponentListIndex, 0)->
                            Attribute(AZ::Edit::Attributes::Icon, "Icons/Components/Transform.svg")->
                            Attribute(AZ::Edit::Attributes::ViewportIcon, "Icons/Components/Viewport/Transform.png")->
                            Attribute(AZ::Edit::Attributes::AutoExpand, true)->
                        DataElement(AZ::Edit::UIHandlers::Default, &TransformComponent::m_parentEntityId, "Parent entity", "")->
                            Attribute(AZ::Edit::Attributes::ChangeValidate, &TransformComponent::ValidatePotentialParent)->
                            Attribute(AZ::Edit::Attributes::ChangeNotify, &TransformComponent::ParentChanged)->
                            Attribute(AZ::Edit::Attributes::SliceFlags, AZ::Edit::SliceFlags::DontGatherReference | AZ::Edit::SliceFlags::NotPushableOnSliceRoot)->
                        DataElement(AZ::Edit::UIHandlers::Default, &TransformComponent::m_editorTransform, "Values", "")->
                            Attribute(AZ::Edit::Attributes::ChangeNotify, &TransformComponent::TransformChanged)->
                            Attribute(AZ::Edit::Attributes::AutoExpand, true)->
                        DataElement(AZ::Edit::UIHandlers::Button, &TransformComponent::m_addNonUniformScaleButton, "", "")->
                            Attribute(AZ::Edit::Attributes::ButtonText, "Add non-uniform scale")->
                            Attribute(AZ::Edit::Attributes::ReadOnly, &TransformComponent::IsAddNonUniformScaleButtonReadOnly)->
                            Attribute(AZ::Edit::Attributes::ChangeNotify, &TransformComponent::OnAddNonUniformScaleButtonPressed)->
                        DataElement(AZ::Edit::UIHandlers::ComboBox, &TransformComponent::m_parentActivationTransformMode,
                            "Parent activation", "Configures relative transform behavior when parent activates.")->
                            EnumAttribute(AZ::TransformConfig::ParentActivationTransformMode::MaintainOriginalRelativeTransform, "Original relative transform")->
                            EnumAttribute(AZ::TransformConfig::ParentActivationTransformMode::MaintainCurrentWorldTransform, "Current world transform")->
                        DataElement(AZ::Edit::UIHandlers::Default, &TransformComponent::m_isStatic ,"Static", "Static entities are highly optimized and cannot be moved during runtime.")->
                            Attribute(AZ::Edit::Attributes::ChangeNotify, &TransformComponent::StaticChanged)->
                        DataElement(AZ::Edit::UIHandlers::Default, &TransformComponent::m_cachedWorldTransformParent, "Cached Parent Entity", "")->
                            Attribute(AZ::Edit::Attributes::SliceFlags, AZ::Edit::SliceFlags::DontGatherReference | AZ::Edit::SliceFlags::NotPushable)->
                            Attribute(AZ::Edit::Attributes::Visibility, AZ::Edit::PropertyVisibility::Hide)->
                        DataElement(AZ::Edit::UIHandlers::Default, &TransformComponent::m_cachedWorldTransform, "Cached World Transform", "")->
                            Attribute(AZ::Edit::Attributes::SliceFlags, AZ::Edit::SliceFlags::NotPushable)->
                            Attribute(AZ::Edit::Attributes::Visibility, AZ::Edit::PropertyVisibility::Hide);

                    ptrEdit->Class<EditorTransform>("Values", "XYZ PYR")->
                        DataElement(AZ::Edit::UIHandlers::Default, &EditorTransform::m_translate, "Translate", "Local Position (Relative to parent) in meters.")->
                            Attribute(AZ::Edit::Attributes::Step, 0.1f)->
                            Attribute(AZ::Edit::Attributes::Suffix, " m")->
                            Attribute(AZ::Edit::Attributes::Min, -AZ::Constants::MaxFloatBeforePrecisionLoss)->
                            Attribute(AZ::Edit::Attributes::Max, AZ::Constants::MaxFloatBeforePrecisionLoss)->
                            Attribute(AZ::Edit::Attributes::SliceFlags, AZ::Edit::SliceFlags::NotPushableOnSliceRoot)->
                            Attribute(AZ::Edit::Attributes::ReadOnly, &EditorTransform::m_locked)->
                        DataElement(AZ::Edit::UIHandlers::Default, &EditorTransform::m_rotate, "Rotate", "Local Rotation (Relative to parent) in degrees.")->
                            Attribute(AZ::Edit::Attributes::Step, 0.1f)->
                            Attribute(AZ::Edit::Attributes::Suffix, " deg")->
                            Attribute(AZ::Edit::Attributes::ReadOnly, &EditorTransform::m_locked)->
                            Attribute(AZ::Edit::Attributes::SliceFlags, AZ::Edit::SliceFlags::NotPushableOnSliceRoot)->
                        DataElement(TransformScaleHandler, &EditorTransform::m_scale, "Scale", "Local Scale")->
                            Attribute(AZ::Edit::Attributes::Step, 0.1f)->
                            Attribute(AZ::Edit::Attributes::ReadOnly, &EditorTransform::m_locked)
                        ;
                }
            }

            if (AZ::BehaviorContext* behaviorContext = azrtti_cast<AZ::BehaviorContext*>(context))
            {
                // string-name differs from class-name to avoid collisions with the other "TransformComponent" (AzFramework::TransformComponent).
                behaviorContext->Class<TransformComponent>("EditorTransformBus")->RequestBus("TransformBus");
            }
        }

        void TransformComponent::AddContextMenuActions(QMenu* menu)
        {
            if (menu)
            {
                if (!menu->actions().empty())
                {
                    menu->addSeparator();
                }

                QAction* resetAction = menu->addAction(QObject::tr("Reset transform values"), [this]()
                {
                    {
                        AzToolsFramework::ScopedUndoBatch undo("Reset transform values");
                        m_editorTransform.m_translate = AZ::Vector3::CreateZero();
                        m_editorTransform.m_scale = AZ::Vector3::CreateOne();
                        m_editorTransform.m_rotate = AZ::Vector3::CreateZero();
                        OnTransformChanged();
                        SetDirty();
                    }

                    AzToolsFramework::ToolsApplicationEvents::Bus::Broadcast(&AzToolsFramework::ToolsApplicationEvents::InvalidatePropertyDisplay, AzToolsFramework::Refresh_Values);
                });
                resetAction->setEnabled(!m_editorTransform.m_locked);

                QString lockString = m_editorTransform.m_locked ? "Unlock transform values" : "Lock transform values";
                menu->addAction(lockString, [this, lockString]()
                {
                    {
                        AzToolsFramework::ScopedUndoBatch undo(lockString.toUtf8().data());
                        m_editorTransform.m_locked = !m_editorTransform.m_locked;
                        SetDirty();
                    }
                    AzToolsFramework::ToolsApplicationEvents::Bus::Broadcast(&AzToolsFramework::ToolsApplicationEvents::InvalidatePropertyDisplay, AzToolsFramework::Refresh_AttributesAndValues);
                });
            }
        }
    }
} // namespace AzToolsFramework<|MERGE_RESOLUTION|>--- conflicted
+++ resolved
@@ -266,8 +266,13 @@
 
                 AZ::TransformNotificationBus::Event(
                     GetEntityId(), &TransformNotification::OnTransformChanged, localTM, worldTM);
-<<<<<<< HEAD
-
+                m_transformChangedEvent.Signal(localTM, worldTM);
+
+                AzFramework::IEntityBoundsUnion* boundsUnion = AZ::Interface<AzFramework::IEntityBoundsUnion>::Get();
+                if (boundsUnion != nullptr)
+                {
+                    boundsUnion->OnTransformUpdated(GetEntity());
+                }
                 // Fire a property changed notification for this component
                 if (const AZ::Component* component = entity->FindComponent<Components::TransformComponent>())
                 {
@@ -283,14 +288,6 @@
                 {
                     ToolsApplicationEvents::Bus::Broadcast(
                         &ToolsApplicationEvents::InvalidatePropertyDisplay, AzToolsFramework::Refresh_Values);
-=======
-                m_transformChangedEvent.Signal(localTM, worldTM);
-
-                AzFramework::IEntityBoundsUnion* boundsUnion = AZ::Interface<AzFramework::IEntityBoundsUnion>::Get();
-                if (boundsUnion != nullptr)
-                {
-                    boundsUnion->OnTransformUpdated(GetEntity());
->>>>>>> 33f7da76
                 }
             }
         }
