/*
 * Copyright (c) Contributors to the Open 3D Engine Project.
 * For complete copyright and license terms please see the LICENSE at the root of this distribution.
 *
 * SPDX-License-Identifier: Apache-2.0 OR MIT
 *
 */

#include <AzCore/Asset/AssetManager.h>
#include <AzCore/Asset/AssetJsonSerializer.h>
#include <AzCore/JSON/prettywriter.h>
#include <AzCore/Serialization/Json/JsonSerialization.h>

#include <AzToolsFramework/Entity/EditorEntityContextBus.h>
#include <AzToolsFramework/Prefab/PrefabDomUtils.h>
#include <AzToolsFramework/Prefab/Instance/Instance.h>
#include <AzToolsFramework/Prefab/Instance/InstanceEntityScrubber.h>
#include <AzToolsFramework/Prefab/Instance/InstanceEntityIdMapper.h>
#include <AzToolsFramework/Prefab/Instance/InstanceSerializer.h>

#include <QDebug>

namespace AzToolsFramework
{
    namespace Prefab
    {
        namespace PrefabDomUtils
        {
            namespace Internal
            {
                AZ::JsonSerializationResult::ResultCode JsonIssueReporter(AZStd::string& scratchBuffer,
                    AZStd::string_view message, AZ::JsonSerializationResult::ResultCode result, AZStd::string_view path)
                {
                    namespace JSR = AZ::JsonSerializationResult;

                    if (result.GetProcessing() == JSR::Processing::Halted)
                    {
                        scratchBuffer.append(message.begin(), message.end());
                        scratchBuffer.append("\n    Reason: ");
                        result.AppendToString(scratchBuffer, path);
                        scratchBuffer.append(".");
                        AZ_Warning("Prefab Serialization", false, "%s", scratchBuffer.c_str());

                        scratchBuffer.clear();

                        return JSR::ResultCode(result.GetTask(), JSR::Outcomes::Skipped);
                    }

                    return result;
                }
            }

            PrefabDomValueReference FindPrefabDomValue(PrefabDomValue& parentValue, const char* valueName)
            {
                PrefabDomValue::MemberIterator valueIterator = parentValue.FindMember(valueName);
                if (valueIterator == parentValue.MemberEnd())
                {
                    return AZStd::nullopt;
                }

                return valueIterator->value;
            }

            PrefabDomValueConstReference FindPrefabDomValue(const PrefabDomValue& parentValue, const char* valueName)
            {
                PrefabDomValue::ConstMemberIterator valueIterator = parentValue.FindMember(valueName);
                if (valueIterator == parentValue.MemberEnd())
                {
                    return AZStd::nullopt;
                }

                return valueIterator->value;
            }

            bool StoreInstanceInPrefabDom(const Instance& instance, PrefabDom& prefabDom, StoreFlags flags)
            {
                InstanceEntityIdMapper entityIdMapper;
                entityIdMapper.SetStoringInstance(instance);

                // Need to store the id mapper as both its type and its base type
                // Meta data is found by type id and we need access to both types at different levels (Instance, EntityId)
                AZ::JsonSerializerSettings settings;
                settings.m_metadata.Add(static_cast<AZ::JsonEntityIdSerializer::JsonEntityIdMapper*>(&entityIdMapper));
                settings.m_metadata.Add(&entityIdMapper);

                if ((flags & StoreFlags::StripDefaultValues) != StoreFlags::StripDefaultValues)
                {
                    settings.m_keepDefaults = true;
                }

<<<<<<< HEAD
                if ((flags & StoreInstanceFlags::StoreLinkIds) != StoreInstanceFlags::None)
                {
                    LinkIdMetadata linkIdMetadata;
                    settings.m_metadata.Add(&linkIdMetadata);
                }
=======
                AZStd::string scratchBuffer;
                auto issueReportingCallback = [&scratchBuffer]
                (AZStd::string_view message, AZ::JsonSerializationResult::ResultCode result,
                 AZStd::string_view path) -> AZ::JsonSerializationResult::ResultCode
                {
                    return Internal::JsonIssueReporter(scratchBuffer, message, result, path);
                };

                settings.m_reporting = AZStd::move(issueReportingCallback);
>>>>>>> 11ac57d8

                AZ::JsonSerializationResult::ResultCode result =
                    AZ::JsonSerialization::Store(prefabDom, prefabDom.GetAllocator(), instance, settings);

                if (result.GetProcessing() == AZ::JsonSerializationResult::Processing::Halted)
                {
                    AZ_Error("Prefab", false,
                        "Failed to serialize prefab instance with source path %s. "
                        "Unable to proceed.",
                        instance.GetTemplateSourcePath().c_str());

                    return false;
                }

                return true;
            }

            bool StoreEntityInPrefabDomFormat(const AZ::Entity& entity, Instance& owningInstance, PrefabDom& prefabDom, StoreFlags flags)
            {
                InstanceEntityIdMapper entityIdMapper;
                entityIdMapper.SetStoringInstance(owningInstance);

                //create settings so that the serialized entity dom undergoes mapping from entity id to entity alias
                AZ::JsonSerializerSettings settings;
                settings.m_metadata.Add(static_cast<AZ::JsonEntityIdSerializer::JsonEntityIdMapper*>(&entityIdMapper));

                if ((flags & StoreFlags::StripDefaultValues) != StoreFlags::StripDefaultValues)
                {
                    settings.m_keepDefaults = true;
                }

                AZStd::string scratchBuffer;
                auto issueReportingCallback = [&scratchBuffer]
                (AZStd::string_view message, AZ::JsonSerializationResult::ResultCode result,
                    AZStd::string_view path) -> AZ::JsonSerializationResult::ResultCode
                {
                    return Internal::JsonIssueReporter(scratchBuffer, message, result, path);
                };

                settings.m_reporting = AZStd::move(issueReportingCallback);

                //generate PrefabDom using Json serialization system
                AZ::JsonSerializationResult::ResultCode result = AZ::JsonSerialization::Store(
                    prefabDom, prefabDom.GetAllocator(), entity, settings);

                return result.GetOutcome() == AZ::JsonSerializationResult::Outcomes::Success;
            }

            bool LoadInstanceFromPrefabDom(Instance& instance, const PrefabDom& prefabDom, LoadFlags flags)
            {
                // When entities are rebuilt they are first destroyed. As a result any assets they were exclusively holding on to will
                // be released and reloaded once the entities are built up again. By suspending asset release temporarily the asset reload
                // is avoided.
                AZ::Data::AssetManager::Instance().SuspendAssetRelease();

                InstanceEntityIdMapper entityIdMapper;
                entityIdMapper.SetLoadingInstance(instance);
                if ((flags & LoadFlags::AssignRandomEntityId) == LoadFlags::AssignRandomEntityId)
                {
                    entityIdMapper.SetEntityIdGenerationApproach(InstanceEntityIdMapper::EntityIdGenerationApproach::Random);
                }

                AZ::JsonDeserializerSettings settings;
                // The InstanceEntityIdMapper is registered twice because it's used in several places during deserialization where one is
                // specific for the InstanceEntityIdMapper and once for the generic JsonEntityIdMapper. Because the Json Serializer's meta
                // data has strict typing and doesn't look for inheritance both have to be explicitly added so they're found both locations.
                settings.m_metadata.Add(static_cast<AZ::JsonEntityIdSerializer::JsonEntityIdMapper*>(&entityIdMapper));
                settings.m_metadata.Add(&entityIdMapper);
                
                AZ::JsonSerializationResult::ResultCode result =
                    AZ::JsonSerialization::Load(instance, prefabDom, settings);

                AZ::Data::AssetManager::Instance().ResumeAssetRelease();

                if (result.GetProcessing() == AZ::JsonSerializationResult::Processing::Halted)
                {
                    AZ_Error("Prefab", false,
                        "Failed to de-serialize Prefab Instance from Prefab DOM. "
                        "Unable to proceed.");

                    return false;
                }

                return true;
            }

            bool LoadInstanceFromPrefabDom(
                Instance& instance, const PrefabDom& prefabDom, AZStd::vector<AZ::Data::Asset<AZ::Data::AssetData>>& referencedAssets, LoadFlags flags)
            {
                // When entities are rebuilt they are first destroyed. As a result any assets they were exclusively holding on to will
                // be released and reloaded once the entities are built up again. By suspending asset release temporarily the asset reload
                // is avoided.
                AZ::Data::AssetManager::Instance().SuspendAssetRelease();

                InstanceEntityIdMapper entityIdMapper;
                entityIdMapper.SetLoadingInstance(instance);
                if ((flags & LoadFlags::AssignRandomEntityId) == LoadFlags::AssignRandomEntityId)
                {
                    entityIdMapper.SetEntityIdGenerationApproach(InstanceEntityIdMapper::EntityIdGenerationApproach::Random);
                }

                AZ::JsonDeserializerSettings settings;
                // The InstanceEntityIdMapper is registered twice because it's used in several places during deserialization where one is
                // specific for the InstanceEntityIdMapper and once for the generic JsonEntityIdMapper. Because the Json Serializer's meta
                // data has strict typing and doesn't look for inheritance both have to be explicitly added so they're found both locations.
                settings.m_metadata.Add(static_cast<AZ::JsonEntityIdSerializer::JsonEntityIdMapper*>(&entityIdMapper));
                settings.m_metadata.Add(&entityIdMapper);
                settings.m_metadata.Create<AZ::Data::SerializedAssetTracker>();

                AZ::JsonSerializationResult::ResultCode result =
                    AZ::JsonSerialization::Load(instance, prefabDom, settings);

                AZ::Data::AssetManager::Instance().ResumeAssetRelease();

                if (result.GetProcessing() == AZ::JsonSerializationResult::Processing::Halted)
                {
                    AZ_Error("Prefab", false,
                        "Failed to de-serialize Prefab Instance from Prefab DOM. "
                        "Unable to proceed.");

                    return false;
                }
                AZ::Data::SerializedAssetTracker* assetTracker = settings.m_metadata.Find<AZ::Data::SerializedAssetTracker>();

                referencedAssets = AZStd::move(assetTracker->GetTrackedAssets());
                return true;
            }

            bool LoadInstanceFromPrefabDom(
                Instance& instance, Instance::EntityList& newlyAddedEntities, const PrefabDom& prefabDom, LoadFlags flags)
            {
                // When entities are rebuilt they are first destroyed. As a result any assets they were exclusively holding on to will
                // be released and reloaded once the entities are built up again. By suspending asset release temporarily the asset reload
                // is avoided.
                AZ::Data::AssetManager::Instance().SuspendAssetRelease();

                InstanceEntityIdMapper entityIdMapper;
                entityIdMapper.SetLoadingInstance(instance);
                if ((flags & LoadFlags::AssignRandomEntityId) == LoadFlags::AssignRandomEntityId)
                {
                    entityIdMapper.SetEntityIdGenerationApproach(InstanceEntityIdMapper::EntityIdGenerationApproach::Random);
                }

                AZ::JsonDeserializerSettings settings;
                // The InstanceEntityIdMapper is registered twice because it's used in several places during deserialization where one is
                // specific for the InstanceEntityIdMapper and once for the generic JsonEntityIdMapper. Because the Json Serializer's meta
                // data has strict typing and doesn't look for inheritance both have to be explicitly added so they're found both locations.
                settings.m_metadata.Add(static_cast<AZ::JsonEntityIdSerializer::JsonEntityIdMapper*>(&entityIdMapper));
                settings.m_metadata.Add(&entityIdMapper);
                settings.m_metadata.Create<InstanceEntityScrubber>(newlyAddedEntities);

                AZ::JsonSerializationResult::ResultCode result = AZ::JsonSerialization::Load(instance, prefabDom, settings);

                AZ::Data::AssetManager::Instance().ResumeAssetRelease();

                if (result.GetProcessing() == AZ::JsonSerializationResult::Processing::Halted)
                {
                    AZ_Error(
                        "Prefab", false,
                        "Failed to de-serialize Prefab Instance from Prefab DOM. "
                        "Unable to proceed.");

                    return false;
                }

                return true;
            }

            void GetTemplateSourcePaths(const PrefabDomValue& prefabDom, AZStd::unordered_set<AZ::IO::Path>& templateSourcePaths)
            {
                PrefabDomValueConstReference findSourceResult = PrefabDomUtils::FindPrefabDomValue(prefabDom, PrefabDomUtils::SourceName);
                if (!findSourceResult.has_value() || !(findSourceResult->get().IsString()) ||
                    findSourceResult->get().GetStringLength() == 0)
                {
                    AZ_Assert(
                        false,
                        "PrefabDomUtils::GetDependentTemplatePath - Source value of prefab in the provided DOM is not a valid string.");
                    return;
                }

                templateSourcePaths.emplace(findSourceResult->get().GetString());
                PrefabDomValueConstReference instancesReference = GetInstancesValue(prefabDom);
                if (instancesReference.has_value())
                {
                    const PrefabDomValue& instances = instancesReference->get();

                    for (PrefabDomValue::ConstMemberIterator instanceIterator = instances.MemberBegin();
                         instanceIterator != instances.MemberEnd(); ++instanceIterator)
                    {
                        GetTemplateSourcePaths(instanceIterator->value, templateSourcePaths);
                    }
                }
            }

            PrefabDomValueConstReference GetInstancesValue(const PrefabDomValue& prefabDom)
            {
                PrefabDomValueConstReference findInstancesResult = FindPrefabDomValue(prefabDom, PrefabDomUtils::InstancesName);
                if (!findInstancesResult.has_value() || !(findInstancesResult->get().IsObject()))
                {
                    return AZStd::nullopt;
                }

                return findInstancesResult->get();
            }

            AZ::JsonSerializationResult::ResultCode ApplyPatches(
                PrefabDomValue& prefabDomToApplyPatchesOn, PrefabDom::AllocatorType& allocator, const PrefabDomValue& patches)
            {
                AZStd::string scratchBuffer;
                auto issueReportingCallback = [&scratchBuffer]
                (AZStd::string_view message, AZ::JsonSerializationResult::ResultCode result,
                    AZStd::string_view path) -> AZ::JsonSerializationResult::ResultCode
                {
                    return Internal::JsonIssueReporter(scratchBuffer, message, result, path);
                };

                AZ::JsonApplyPatchSettings applyPatchSettings;
                applyPatchSettings.m_reporting = AZStd::move(issueReportingCallback);
                return AZ::JsonSerialization::ApplyPatch(
                    prefabDomToApplyPatchesOn, allocator, patches, AZ::JsonMergeApproach::JsonPatch, applyPatchSettings);
            }

            void PrintPrefabDomValue(
                [[maybe_unused]] const AZStd::string_view printMessage,
                [[maybe_unused]] const PrefabDomValue& prefabDomValue)
            {
                rapidjson::StringBuffer prefabBuffer;
                rapidjson::PrettyWriter<rapidjson::StringBuffer> writer(prefabBuffer);
                prefabDomValue.Accept(writer);

                qDebug() << printMessage.data() << "\n" << prefabBuffer.GetString();
            }
        } // namespace PrefabDomUtils
    } // namespace Prefab
} // namespace AzToolsFramework<|MERGE_RESOLUTION|>--- conflicted
+++ resolved
@@ -88,13 +88,12 @@
                     settings.m_keepDefaults = true;
                 }
 
-<<<<<<< HEAD
-                if ((flags & StoreInstanceFlags::StoreLinkIds) != StoreInstanceFlags::None)
+                if ((flags & StoreFlags::StoreLinkIds) != StoreFlags::None)
                 {
                     LinkIdMetadata linkIdMetadata;
                     settings.m_metadata.Add(&linkIdMetadata);
                 }
-=======
+
                 AZStd::string scratchBuffer;
                 auto issueReportingCallback = [&scratchBuffer]
                 (AZStd::string_view message, AZ::JsonSerializationResult::ResultCode result,
@@ -104,7 +103,6 @@
                 };
 
                 settings.m_reporting = AZStd::move(issueReportingCallback);
->>>>>>> 11ac57d8
 
                 AZ::JsonSerializationResult::ResultCode result =
                     AZ::JsonSerialization::Store(prefabDom, prefabDom.GetAllocator(), instance, settings);
