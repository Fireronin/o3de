/*
 * Copyright (c) Contributors to the Open 3D Engine Project.
 * For complete copyright and license terms please see the LICENSE at the root of this distribution.
 *
 * SPDX-License-Identifier: Apache-2.0 OR MIT
 *
 */

#include "SurfaceManipulator.h"

#include <AzToolsFramework/Manipulators/ManipulatorSnapping.h>
#include <AzToolsFramework/Manipulators/ManipulatorView.h>
#include <AzToolsFramework/ViewportSelection/EditorSelectionUtil.h>

namespace AzToolsFramework
{
    SurfaceManipulator::StartInternal SurfaceManipulator::CalculateManipulationDataStart(
        const AZ::Transform& worldFromLocal,
        const AZ::Vector3& worldSurfacePosition,
        const AZ::Vector3& localStartPosition,
        [[maybe_unused]] const bool snapping,
        [[maybe_unused]] const float gridSize,
        [[maybe_unused]] const int viewportId)
    {
        const AZ::Transform localFromWorld = worldFromLocal.GetInverse();

        StartInternal startInternal;
        startInternal.m_snapOffset = AZ::Vector3::CreateZero();
        startInternal.m_localPosition = localStartPosition;
        startInternal.m_localHitPosition = localFromWorld.TransformPoint(worldSurfacePosition);
        return startInternal;
    }

    SurfaceManipulator::Action SurfaceManipulator::CalculateManipulationDataAction(
        const StartInternal& startInternal,
        const AZ::Transform& worldFromLocal,
        const AZ::Vector3& worldSurfacePosition,
        [[maybe_unused]] const bool snapping,
        [[maybe_unused]] const float gridSize,
        const ViewportInteraction::KeyboardModifiers keyboardModifiers,
        [[maybe_unused]] const int viewportId)
    {
        const AZ::Transform localFromWorld = worldFromLocal.GetInverse();
        const AZ::Vector3 localFinalSurfacePosition = localFromWorld.TransformPoint(worldSurfacePosition);

        Action action;
        action.m_start.m_localPosition = startInternal.m_localPosition;
        action.m_start.m_snapOffset = AZ::Vector3::CreateZero();
        action.m_current.m_localOffset = localFinalSurfacePosition - startInternal.m_localPosition;
        action.m_modifiers = keyboardModifiers; // record what modifier keys are held during this action
        return action;
    }

    AZStd::shared_ptr<SurfaceManipulator> SurfaceManipulator::MakeShared(const AZ::Transform& worldFromLocal)
    {
        return AZStd::shared_ptr<SurfaceManipulator>(aznew SurfaceManipulator(worldFromLocal));
    }

    SurfaceManipulator::SurfaceManipulator(const AZ::Transform& worldFromLocal)
    {
        // default handler for when no handler is installed via InstallEntityIdsToIgnoreFn
        m_entityIdsToIgnoreFn = [](const ViewportInteraction::MouseInteraction&)
        {
            return UniqueEntityIds{};
        };

        SetSpace(worldFromLocal);
        AttachLeftMouseDownImpl();

        // only cast rays against objects (entities/meshes etc.) we can actually see
        m_rayRequest.m_onlyVisible = true;
    }

    void SurfaceManipulator::InstallLeftMouseDownCallback(const MouseActionCallback& onMouseDownCallback)
    {
        m_onLeftMouseDownCallback = onMouseDownCallback;
    }

    void SurfaceManipulator::InstallLeftMouseUpCallback(const MouseActionCallback& onMouseUpCallback)
    {
        m_onLeftMouseUpCallback = onMouseUpCallback;
    }

    void SurfaceManipulator::InstallMouseMoveCallback(const MouseActionCallback& onMouseMoveCallback)
    {
        m_onMouseMoveCallback = onMouseMoveCallback;
    }

    void SurfaceManipulator::InstallEntityIdsToIgnoreFn(EntityIdsToIgnoreFn entityIdsToIgnoreCallback)
    {
        m_entityIdsToIgnoreFn = AZStd::move(entityIdsToIgnoreCallback);
    }

    void SurfaceManipulator::OnLeftMouseDownImpl(
        const ViewportInteraction::MouseInteraction& interaction, [[maybe_unused]] float rayIntersectionDistance)
    {
<<<<<<< HEAD
        const AZ::Transform worldFromLocal = GetSpace();

=======
        const AZ::Transform worldFromLocalUniformScale = TransformUniformScale(GetSpace());
>>>>>>> eb39d71a
        const AzFramework::ViewportId viewportId = interaction.m_interactionId.m_viewportId;

        m_rayRequest.m_entityFilter.m_ignoreEntities = m_entityIdsToIgnoreFn(interaction);

        // calculate the start and end of the ray
        RefreshRayRequest(
            m_rayRequest, ViewportInteraction::ViewportScreenToWorldRay(viewportId, interaction.m_mousePick.m_screenCoordinates),
            EditorPickRayLength);

        const GridSnapParameters gridSnapParams = GridSnapSettings(viewportId);
        const AZ::Vector3 worldSurfacePosition = FindClosestPickIntersection(m_rayRequest, GetDefaultEntityPlacementDistance());

        m_startInternal = CalculateManipulationDataStart(
            worldFromLocal, worldSurfacePosition, GetLocalPosition(), gridSnapParams.m_gridSnap, gridSnapParams.m_gridSize,
            interaction.m_interactionId.m_viewportId);

        if (m_onLeftMouseDownCallback)
        {
            m_onLeftMouseDownCallback(CalculateManipulationDataAction(
                m_startInternal, worldFromLocal, worldSurfacePosition, gridSnapParams.m_gridSnap, gridSnapParams.m_gridSize,
                interaction.m_keyboardModifiers, interaction.m_interactionId.m_viewportId));
        }
    }

    void SurfaceManipulator::OnLeftMouseUpImpl(const ViewportInteraction::MouseInteraction& interaction)
    {
        if (m_onLeftMouseUpCallback)
        {
            const AzFramework::ViewportId viewportId = interaction.m_interactionId.m_viewportId;

            const GridSnapParameters gridSnapParams = GridSnapSettings(viewportId);
            const AZ::Vector3 worldSurfacePosition = FindClosestPickIntersection(m_rayRequest, GetDefaultEntityPlacementDistance());

            m_onLeftMouseUpCallback(CalculateManipulationDataAction(
                m_startInternal, GetSpace(), worldSurfacePosition, gridSnapParams.m_gridSnap, gridSnapParams.m_gridSize,
                interaction.m_keyboardModifiers, viewportId));
        }
    }

    void SurfaceManipulator::OnMouseMoveImpl(const ViewportInteraction::MouseInteraction& interaction)
    {
        if (m_onMouseMoveCallback)
        {
            const AzFramework::ViewportId viewportId = interaction.m_interactionId.m_viewportId;

            m_rayRequest.m_entityFilter.m_ignoreEntities = m_entityIdsToIgnoreFn(interaction);

            // update the start and end of the ray
            RefreshRayRequest(
                m_rayRequest, ViewportInteraction::ViewportScreenToWorldRay(viewportId, interaction.m_mousePick.m_screenCoordinates),
                EditorPickRayLength);

            const GridSnapParameters gridSnapParams = GridSnapSettings(viewportId);
            const AZ::Vector3 worldSurfacePosition = FindClosestPickIntersection(m_rayRequest, GetDefaultEntityPlacementDistance());

            m_onMouseMoveCallback(CalculateManipulationDataAction(
                m_startInternal, GetSpace(), worldSurfacePosition, gridSnapParams.m_gridSnap, gridSnapParams.m_gridSize,
                interaction.m_keyboardModifiers, interaction.m_interactionId.m_viewportId));
        }
    }

    void SurfaceManipulator::SetBoundsDirtyImpl()
    {
        m_manipulatorView->SetBoundDirty(GetManipulatorManagerId());
    }

    void SurfaceManipulator::Draw(
        const ManipulatorManagerState& managerState,
        AzFramework::DebugDisplayRequests& debugDisplay,
        const AzFramework::CameraState& cameraState,
        const ViewportInteraction::MouseInteraction& interaction)
    {
        m_manipulatorView->Draw(
            GetManipulatorManagerId(), managerState, GetManipulatorId(),
<<<<<<< HEAD
            ManipulatorState{ GetSpace(), GetNonUniformScale(), GetLocalPosition(), MouseOver() }, debugDisplay, cameraState,
            mouseInteraction);
=======
            ManipulatorState{ TransformUniformScale(GetSpace()), GetNonUniformScale(), GetLocalPosition(), MouseOver() }, debugDisplay,
            cameraState, interaction);
>>>>>>> eb39d71a
    }

    void SurfaceManipulator::InvalidateImpl()
    {
        m_manipulatorView->Invalidate(GetManipulatorManagerId());
    }

    void SurfaceManipulator::SetView(AZStd::unique_ptr<ManipulatorView>&& view)
    {
        m_manipulatorView = AZStd::move(view);
    }
} // namespace AzToolsFramework<|MERGE_RESOLUTION|>--- conflicted
+++ resolved
@@ -94,12 +94,7 @@
     void SurfaceManipulator::OnLeftMouseDownImpl(
         const ViewportInteraction::MouseInteraction& interaction, [[maybe_unused]] float rayIntersectionDistance)
     {
-<<<<<<< HEAD
         const AZ::Transform worldFromLocal = GetSpace();
-
-=======
-        const AZ::Transform worldFromLocalUniformScale = TransformUniformScale(GetSpace());
->>>>>>> eb39d71a
         const AzFramework::ViewportId viewportId = interaction.m_interactionId.m_viewportId;
 
         m_rayRequest.m_entityFilter.m_ignoreEntities = m_entityIdsToIgnoreFn(interaction);
@@ -174,13 +169,8 @@
     {
         m_manipulatorView->Draw(
             GetManipulatorManagerId(), managerState, GetManipulatorId(),
-<<<<<<< HEAD
-            ManipulatorState{ GetSpace(), GetNonUniformScale(), GetLocalPosition(), MouseOver() }, debugDisplay, cameraState,
-            mouseInteraction);
-=======
-            ManipulatorState{ TransformUniformScale(GetSpace()), GetNonUniformScale(), GetLocalPosition(), MouseOver() }, debugDisplay,
+            ManipulatorState{ GetSpace(), GetNonUniformScale(), GetLocalPosition(), MouseOver() }, debugDisplay,
             cameraState, interaction);
->>>>>>> eb39d71a
     }
 
     void SurfaceManipulator::InvalidateImpl()
