--- conflicted
+++ resolved
@@ -172,16 +172,9 @@
             layout->addWidget(m_thumbnailViewWidget);
             setLayout(layout);
 
-<<<<<<< HEAD
-            if (AzToolsFramework::IsNewActionManagerEnabled())
-            {
-                AssignWidgetToActionContextHelper(EditorIdentifiers::EditorAssetBrowserActionContextIdentifier, this);
-            }
-
             setAcceptDrops(true);
-=======
+
             AssignWidgetToActionContextHelper(EditorIdentifiers::EditorAssetBrowserActionContextIdentifier, this);
->>>>>>> 18ce7e4a
         }
 
         AssetBrowserThumbnailView::~AssetBrowserThumbnailView()
