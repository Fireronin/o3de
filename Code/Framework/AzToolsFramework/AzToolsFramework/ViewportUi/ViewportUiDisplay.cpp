/*
 * Copyright (c) Contributors to the Open 3D Engine Project.
 * For complete copyright and license terms please see the LICENSE at the root of this distribution.
 *
 * SPDX-License-Identifier: Apache-2.0 OR MIT
 *
 */

#include <AzCore/std/smart_ptr/make_shared.h>
#include <AzFramework/Viewport/ViewportScreen.h>
#include <AzToolsFramework/Viewport/ViewportMessages.h>
#include <AzToolsFramework/ViewportSelection/EditorSelectionUtil.h>
#include <AzToolsFramework/ViewportUi/ViewportUiCluster.h>
#include <AzToolsFramework/ViewportUi/ViewportUiDisplay.h>
#include <AzToolsFramework/ViewportUi/ViewportUiDisplayLayout.h>
#include <AzToolsFramework/ViewportUi/ViewportUiSwitcher.h>
#include <AzToolsFramework/ViewportUi/ViewportUiTextField.h>
#include <QWidget>

namespace AzToolsFramework::ViewportUi::Internal
{
    const static int HighlightBorderSize = 5;
    const static char* HighlightBorderColor = "#4A90E2";
    const static int HighlightBorderBackButtonMargin = 5;
    const static int HighlightBorderBackButtonIconSize = 20;
    const static char* HighlightBorderBackButtonIconFile = "X_axis.svg";

    static void UnparentWidgets(ViewportUiElementIdInfoLookup& viewportUiElementIdInfoLookup)
    {
        for (auto& element : viewportUiElementIdInfoLookup)
        {
            if (element.second.m_widget)
            {
                element.second.m_widget->setParent(nullptr);
            }
        }
    }

    static Qt::Alignment GetQtAlignment(const Alignment alignment)
    {
        switch (alignment)
        {
        case Alignment::TopRight:
            return Qt::AlignTop | Qt::AlignRight;
        case Alignment::TopLeft:
            return Qt::AlignTop | Qt::AlignLeft;
        case Alignment::BottomRight:
            return Qt::AlignBottom | Qt::AlignRight;
        case Alignment::BottomLeft:
            return Qt::AlignBottom | Qt::AlignLeft;
        case Alignment::Top:
            return Qt::AlignTop;
        case Alignment::Bottom:
            return Qt::AlignBottom;
        }

        AZ_Assert(false, "ViewportUI", "Unhandled ViewportUI Alignment %d", static_cast<int>(alignment));
        return Qt::AlignTop;
    }

    ViewportUiDisplay::ViewportUiDisplay(QWidget* parent, QWidget* renderOverlay)
        : m_renderOverlay(renderOverlay)
        , m_uiMainWindow(parent)
        , m_uiOverlay(parent)
        , m_fullScreenLayout(&m_uiOverlay)
        , m_uiOverlayLayout()
        , m_viewportBorderText(&m_uiOverlay)
        , m_viewportBorderBackButton(&m_uiOverlay)
    {
    }

    ViewportUiDisplay::~ViewportUiDisplay()
    {
        UnparentWidgets(m_viewportUiElements);
    }

    void ViewportUiDisplay::AddCluster(AZStd::shared_ptr<ButtonGroup> buttonGroup, const Alignment alignment)
    {
        if (!buttonGroup.get())
        {
            return;
        }

        auto viewportUiCluster = AZStd::make_shared<ViewportUiCluster>(buttonGroup);
        auto id = AddViewportUiElement(viewportUiCluster);
        buttonGroup->SetViewportUiElementId(id);
        PositionViewportUiElementAnchored(id, GetQtAlignment(alignment));
    }

    void ViewportUiDisplay::AddClusterButton(const ViewportUiElementId clusterId, Button* button)
    {
        if (auto viewportUiCluster = qobject_cast<ViewportUiCluster*>(GetViewportUiElement(clusterId).get()))
        {
            viewportUiCluster->RegisterButton(button);
        }
    }

    void ViewportUiDisplay::SetClusterButtonLocked(const ViewportUiElementId clusterId, const ButtonId buttonId, const bool isLocked)
    {
        if (auto viewportUiCluster = qobject_cast<ViewportUiCluster*>(GetViewportUiElement(clusterId).get()))
        {
            viewportUiCluster->SetButtonLocked(buttonId, isLocked);
        }
    }

    void ViewportUiDisplay::SetClusterButtonTooltip(
        const ViewportUiElementId clusterId, const ButtonId buttonId, const AZStd::string& tooltip)
    {
        if (auto viewportUiCluster = qobject_cast<ViewportUiCluster*>(GetViewportUiElement(clusterId).get()))
        {
            viewportUiCluster->SetButtonTooltip(buttonId, tooltip);
        }
    }

    void ViewportUiDisplay::RemoveClusterButton(ViewportUiElementId clusterId, ButtonId buttonId)
    {
        if (auto cluster = qobject_cast<ViewportUiCluster*>(GetViewportUiElement(clusterId).get()))
        {
            cluster->RemoveButton(buttonId);
        }
    }

    void ViewportUiDisplay::UpdateCluster(ViewportUiElementId clusterId)
    {
        if (auto cluster = qobject_cast<ViewportUiCluster*>(GetViewportUiElement(clusterId).get()))
        {
            cluster->Update();
        }
    }

    void ViewportUiDisplay::AddSwitcher(AZStd::shared_ptr<ButtonGroup> buttonGroup, const Alignment alignment)
    {
        if (!buttonGroup.get())
        {
            return;
        }

        auto viewportUiSwitcher = AZStd::make_shared<ViewportUiSwitcher>(buttonGroup);
        auto id = AddViewportUiElement(viewportUiSwitcher);
        buttonGroup->SetViewportUiElementId(id);
        PositionViewportUiElementAnchored(id, GetQtAlignment(alignment));
    }

    void ViewportUiDisplay::AddSwitcherButton(const ViewportUiElementId clusterId, Button* button)
    {
        if (auto viewportUiSwitcher = qobject_cast<ViewportUiSwitcher*>(GetViewportUiElement(clusterId).get()))
        {
            viewportUiSwitcher->AddButton(button);
        }
    }

    void ViewportUiDisplay::RemoveSwitcherButton(ViewportUiElementId clusterId, ButtonId buttonId)
    {
        if (auto cluster = qobject_cast<ViewportUiSwitcher*>(GetViewportUiElement(clusterId).get()))
        {
            cluster->RemoveButton(buttonId);
        }
    }

    void ViewportUiDisplay::UpdateSwitcher(ViewportUiElementId clusterId)
    {
        if (auto cluster = qobject_cast<ViewportUiSwitcher*>(GetViewportUiElement(clusterId).get()))
        {
            cluster->Update();
        }
    }

    void ViewportUiDisplay::SetSwitcherActiveButton(ViewportUiElementId clusterId, ButtonId buttonId)
    {
        if (auto viewportUiSwitcher = qobject_cast<ViewportUiSwitcher*>(GetViewportUiElement(clusterId).get()))
        {
            viewportUiSwitcher->SetActiveButton(buttonId);
        }
    }

    void ViewportUiDisplay::AddTextField(AZStd::shared_ptr<TextField> textField)
    {
        if (!textField.get())
        {
            return;
        }

        auto viewportUiTextField = AZStd::make_shared<ViewportUiTextField>(textField);
        auto id = AddViewportUiElement(viewportUiTextField);
        textField->m_viewportId = id;
        PositionViewportUiElementAnchored(id, Qt::AlignTop | Qt::AlignLeft);
    }

    void ViewportUiDisplay::UpdateTextField(const ViewportUiElementId textFieldId)
    {
        if (auto textField = qobject_cast<ViewportUiTextField*>(GetViewportUiElement(textFieldId).get()))
        {
            textField->Update();
        }
    }

    void ViewportUiDisplay::Update()
    {
        for (const auto& element : m_viewportUiElements)
        {
            const ViewportUiElementInfo& elementInfo = element.second;
            if (!elementInfo.m_anchored)
            {
                const auto screenPoint =
                    AzFramework::WorldToScreen(elementInfo.m_worldPosition, AzToolsFramework::GetCameraState(m_viewportId));
                elementInfo.m_widget->move(screenPoint.m_x, screenPoint.m_y);
            }
        }

        PositionUiOverlayOverRenderViewport();
    }

    ViewportUiElementId ViewportUiDisplay::AddViewportUiElement(AZStd::shared_ptr<QWidget> widget)
    {
        if (!widget)
        {
            return InvalidViewportUiElementId;
        }

        ViewportUiElementId newId = ViewportUiElementId(++m_numViewportElements);
        ViewportUiElementInfo newElement{ widget, newId, true };
        m_viewportUiElements.insert({ newId, newElement });
        return newId;
    }

    AZStd::shared_ptr<QWidget> ViewportUiDisplay::GetViewportUiElement(ViewportUiElementId elementId)
    {
        if (auto element = m_viewportUiElements.find(elementId); element != m_viewportUiElements.end())
        {
            return element->second.m_widget;
        }

        return nullptr;
    }

    ViewportUiElementId ViewportUiDisplay::GetViewportUiElementId(QPointer<QWidget> widget)
    {
        if (auto element = AZStd::find_if(
                m_viewportUiElements.begin(), m_viewportUiElements.end(),
                [widget](const auto& it)
                {
                    return it.second.m_widget.get() == widget;
                });
            element != m_viewportUiElements.end())
        {
            return element->second.m_viewportUiElementId;
        }

        return InvalidViewportUiElementId;
    }

    void ViewportUiDisplay::RemoveViewportUiElement(ViewportUiElementId elementId)
    {
        AZ_Assert(
            elementId != AzToolsFramework::ViewportUi::InvalidViewportUiElementId,
            "Tried to remove a Viewport UI element using an invalid or removed ViewportUiElementId.");

        auto viewportUiMapElement = m_viewportUiElements.find(elementId);
        if (viewportUiMapElement != m_viewportUiElements.end())
        {
            viewportUiMapElement->second.m_widget->setVisible(false);
            viewportUiMapElement->second.m_widget->setParent(nullptr);
            m_viewportUiElements.erase(viewportUiMapElement);
        }
    }

    bool ViewportUiDisplay::UiDisplayEnabled() const
    {
        return m_renderOverlay && m_renderOverlay->isVisible();
    }

    void ViewportUiDisplay::ShowViewportUiElement(ViewportUiElementId elementId)
    {
        if (ViewportUiElementInfo element = GetViewportUiElementInfo(elementId); element.m_widget)
        {
            element.m_widget->setVisible(true);
        }
    }

    void ViewportUiDisplay::HideViewportUiElement(ViewportUiElementId elementId)
    {
        if (ViewportUiElementInfo element = GetViewportUiElementInfo(elementId); element.m_widget)
        {
            element.m_widget->setVisible(false);
        }
    }

    bool ViewportUiDisplay::IsViewportUiElementVisible(ViewportUiElementId elementId)
    {
        if (ViewportUiElementInfo element = GetViewportUiElementInfo(elementId); element.m_widget)
        {
            return element.IsValid() && element.m_widget->isVisible();
        }

        return false;
    }

    void ViewportUiDisplay::CreateViewportBorder(
        const AZStd::string& borderTitle, AZStd::optional<ViewportUiBackButtonCallback> backButtonCallback)
    {
        const AZStd::string styleSheet = AZStd::string::format(
            "border: %dpx solid %s; border-top: %dpx solid %s;", HighlightBorderSize, HighlightBorderColor, ViewportUiTopBorderSize,
            HighlightBorderColor);
        m_uiOverlay.setStyleSheet(styleSheet.c_str());
        m_uiOverlayLayout.setContentsMargins(
            HighlightBorderSize + ViewportUiOverlayMargin, ViewportUiTopBorderSize + ViewportUiOverlayMargin,
            HighlightBorderSize + ViewportUiOverlayMargin, HighlightBorderSize + ViewportUiOverlayMargin);
        m_viewportBorderText.setVisible(true);
        m_viewportBorderText.setText(borderTitle.c_str());
<<<<<<< HEAD
        UpdateUiOverlayGeometry();
=======

        // only display the back button if a callback was provided
        m_viewportBorderBackButtonCallback = backButtonCallback;
        m_viewportBorderBackButton.setVisible(m_viewportBorderBackButtonCallback.has_value());
>>>>>>> a1cf76ec
    }

    void ViewportUiDisplay::RemoveViewportBorder()
    {
        m_viewportBorderText.setVisible(false);
        m_uiOverlay.setStyleSheet("border: none;");
        m_uiOverlayLayout.setContentsMargins(
            ViewportUiOverlayMargin, ViewportUiOverlayMargin + ViewportUiOverlayTopMarginPadding, ViewportUiOverlayMargin,
            ViewportUiOverlayMargin);
        m_viewportBorderBackButtonCallback.reset();
        m_viewportBorderBackButton.setVisible(false);
    }

    void ViewportUiDisplay::PositionViewportUiElementFromWorldSpace(ViewportUiElementId elementId, const AZ::Vector3& pos)
    {
        auto viewportUiMapElement = m_viewportUiElements.find(elementId);

        if (viewportUiMapElement != m_viewportUiElements.end() && viewportUiMapElement->second.m_widget)
        {
            viewportUiMapElement->second.m_anchored = false;
            viewportUiMapElement->second.m_worldPosition = pos;

            SetUiOverlayContents(viewportUiMapElement->second.m_widget.get());
        }
    }

    void ViewportUiDisplay::PositionViewportUiElementAnchored(ViewportUiElementId elementId, const Qt::Alignment alignment)
    {
        auto viewportUiMapElement = m_viewportUiElements.find(elementId);

        if (viewportUiMapElement != m_viewportUiElements.end() && viewportUiMapElement->second.m_widget)
        {
            viewportUiMapElement->second.m_anchored = true;
            SetUiOverlayContentsAnchored(viewportUiMapElement->second.m_widget.get(), alignment);
        }
    }

    // disables system background for widget and gives a transparent background
    static void ConfigureWindowForViewportUi(QPointer<QMainWindow> mainWindow)
    {
        // no background for the widget else each set of buttons/text-fields/etc would have a black box around them
        SetTransparentBackground(mainWindow);
        mainWindow->setWindowFlags(Qt::Tool | Qt::FramelessWindowHint | Qt::WindowDoesNotAcceptFocus);
    }

    void ViewportUiDisplay::InitializeUiOverlay()
    {
        AZStd::string styleSheet;

        m_uiMainWindow.setObjectName(QString("ViewportUiWindow"));
        ConfigureWindowForViewportUi(&m_uiMainWindow);
        m_uiMainWindow.setVisible(false);

        m_uiOverlay.setObjectName(QString("ViewportUiOverlay"));
        m_uiMainWindow.setCentralWidget(&m_uiOverlay);
        m_uiOverlay.setVisible(false);

        // remove any spacing and margins from the UI Overlay Layout
        m_fullScreenLayout.setSpacing(0);
        m_fullScreenLayout.setContentsMargins(0, 0, 0, 0);
        m_fullScreenLayout.addLayout(&m_uiOverlayLayout, 0, 0, 1, 1);

        // format the label which will appear on top of the highlight border
        styleSheet = AZStd::string::format("background-color: %s; border: none;", HighlightBorderColor);
        m_viewportBorderText.setStyleSheet(styleSheet.c_str());
        m_viewportBorderText.setFixedHeight(ViewportUiTopBorderSize);
        m_viewportBorderText.setVisible(false);
        m_fullScreenLayout.addWidget(&m_viewportBorderText, 0, 0, Qt::AlignTop | Qt::AlignHCenter);

        // format the back button which will appear in the top right of the highlight border
        styleSheet = AZStd::string::format(
            "border: 0px; padding-left: %dpx; padding-right: %dpx", HighlightBorderBackButtonMargin, HighlightBorderBackButtonMargin);
        m_viewportBorderBackButton.setStyleSheet(styleSheet.c_str());
        m_viewportBorderBackButton.setVisible(false);
        QIcon backButtonIcon(QString(AZStd::string::format(":/stylesheet/img/UI20/toolbar/%s", HighlightBorderBackButtonIconFile).c_str()));
        m_viewportBorderBackButton.setIcon(backButtonIcon);
        m_viewportBorderBackButton.setIconSize(QSize(HighlightBorderBackButtonIconSize, HighlightBorderBackButtonIconSize));

        // setup the handler for the back button to call the user provided callback (if any)
        QObject::connect(
            &m_viewportBorderBackButton, &QPushButton::clicked,
            [this]()
            {
                if (m_viewportBorderBackButtonCallback.has_value())
                {
                    // we need to swap out the existing back button callback because it will be reset in RemoveViewportBorder()
                    // so preserve the lifetime with this temporary callback until after the call to RemoveViewportBorder()
                    AZStd::optional<ViewportUiBackButtonCallback> backButtonCallback;
                    m_viewportBorderBackButtonCallback.swap(backButtonCallback);
                    RemoveViewportBorder();
                    (*backButtonCallback)();
                }
            });
        m_fullScreenLayout.addWidget(&m_viewportBorderBackButton, 0, 0, Qt::AlignTop | Qt::AlignRight);
    }

    void ViewportUiDisplay::PrepareWidgetForViewportUi(QPointer<QWidget> widget)
    {
        widget->setAttribute(Qt::WA_ShowWithoutActivating);
        widget->setParent(&m_uiOverlay);
        widget->setStyleSheet("border: none;");
    }

    void ViewportUiDisplay::SetUiOverlayContents(QPointer<QWidget> widget)
    {
        if (!widget)
        {
            return;
        }

        PrepareWidgetForViewportUi(widget);
    }

    void ViewportUiDisplay::SetUiOverlayContentsAnchored(QPointer<QWidget> widget, const Qt::Alignment alignment)
    {
        if (!widget)
        {
            return;
        }

        PrepareWidgetForViewportUi(widget);
        m_uiOverlayLayout.AddAnchoredWidget(widget, alignment);
    }

    void ViewportUiDisplay::UpdateUiOverlayGeometry()
    {
        // add the viewport border region if visible
        QRegion region;
        if (m_viewportBorderText.isVisible())
        {
            // get the border region by taking the entire region and subtracting the non-border area
            region += m_uiOverlay.rect();
            region -= QRect(
                QPoint(m_uiOverlay.rect().left() + HighlightBorderSize, m_uiOverlay.rect().top() + ViewportUiTopBorderSize),
                QPoint(m_uiOverlay.rect().right() - HighlightBorderSize, m_uiOverlay.rect().bottom() - HighlightBorderSize));
        }

        // add all children widget regions
        region += m_uiOverlay.childrenRegion();

        // set viewport ui visibility depending on if elements are present
        if (region.isEmpty() || !UiDisplayEnabled())
        {
            m_uiMainWindow.setVisible(false);
            m_uiOverlay.setVisible(false);
        }
        else
        {
            m_uiMainWindow.setVisible(true);
            m_uiOverlay.setVisible(true);
        }

        m_uiMainWindow.setMask(region);
    }

    void ViewportUiDisplay::PositionUiOverlayOverRenderViewport()
    {
        QPoint offset = m_renderOverlay->mapToGlobal(QPoint());
        m_uiMainWindow.setGeometry(offset.x(), offset.y(), m_renderOverlay->width(), m_renderOverlay->height());
        m_uiOverlay.setGeometry(m_uiMainWindow.rect());
        UpdateUiOverlayGeometry();
    }

    ViewportUiElementInfo ViewportUiDisplay::GetViewportUiElementInfo(const ViewportUiElementId elementId)
    {
        if (auto element = m_viewportUiElements.find(elementId); element != m_viewportUiElements.end())
        {
            return element->second;
        }

        return ViewportUiElementInfo{ nullptr, InvalidViewportUiElementId, false };
    }

    const QMainWindow* ViewportUiDisplay::GetUiMainWindow() const
    {
        return &m_uiMainWindow;
    }

    const QWidget* ViewportUiDisplay::GetUiOverlay() const
    {
        return &m_uiOverlay;
    }

    const QGridLayout* ViewportUiDisplay::GetUiOverlayLayout() const
    {
        return &m_uiOverlayLayout;
    }

    void SetTransparentBackground(QWidget* widget)
    {
        widget->setAttribute(Qt::WA_TranslucentBackground);
        widget->setAutoFillBackground(false);
    }
} // namespace AzToolsFramework::ViewportUi::Internal<|MERGE_RESOLUTION|>--- conflicted
+++ resolved
@@ -307,14 +307,11 @@
             HighlightBorderSize + ViewportUiOverlayMargin, HighlightBorderSize + ViewportUiOverlayMargin);
         m_viewportBorderText.setVisible(true);
         m_viewportBorderText.setText(borderTitle.c_str());
-<<<<<<< HEAD
         UpdateUiOverlayGeometry();
-=======
-
+		
         // only display the back button if a callback was provided
         m_viewportBorderBackButtonCallback = backButtonCallback;
         m_viewportBorderBackButton.setVisible(m_viewportBorderBackButtonCallback.has_value());
->>>>>>> a1cf76ec
     }
 
     void ViewportUiDisplay::RemoveViewportBorder()
