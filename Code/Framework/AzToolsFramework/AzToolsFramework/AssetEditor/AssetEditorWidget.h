--- conflicted
+++ resolved
@@ -131,11 +131,7 @@
             void OnSystemTick() override;
             void CloseOnNextTick();
 
-<<<<<<< HEAD
-            AZStd::vector<AZ::Data::AssetType> m_genericAssetTypes;
-            AZ::SerializeContext* m_serializeContext = nullptr;
             AzQtComponents::TabWidget* m_tabs;
-=======
             AZStd::vector<AZ::Data::AssetType>  m_genericAssetTypes;
             AZ::Data::AssetId                    m_sourceAssetId;
             AZ::Data::Asset<AZ::Data::AssetData> m_inMemoryAsset;
@@ -156,7 +152,6 @@
             bool m_useDPE = false;
             
             QString m_currentAsset;
->>>>>>> e5f42f22
 
             QAction* m_saveAssetAction;
             QAction* m_saveAsAssetAction;
