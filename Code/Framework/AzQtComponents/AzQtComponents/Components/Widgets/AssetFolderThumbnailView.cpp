--- conflicted
+++ resolved
@@ -790,9 +790,6 @@
         auto idx = indexAtPos(p);
         if (idx.isValid())
         {
-<<<<<<< HEAD
-            selectionModel()->select(idx, QItemSelectionModel::SelectionFlag::ClearAndSelect);
-=======
             if (selectionMode() == ExtendedSelection && QGuiApplication::queryKeyboardModifiers() == Qt::ControlModifier)
             {
                 selectionModel()->select(idx, QItemSelectionModel::SelectionFlag::Toggle);
@@ -827,7 +824,6 @@
             }
             emit clicked(idx);
             update();
->>>>>>> 73ea5cae
             // Pass event to base class to enable drag/drop selections.
             QAbstractItemView::mousePressEvent(event);
             return;
