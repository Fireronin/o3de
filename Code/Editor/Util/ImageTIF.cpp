--- conflicted
+++ resolved
@@ -472,13 +472,8 @@
             libtiffDummyWriteProc, libtiffDummySeekProc,
             libtiffDummyCloseProc, libtiffDummySizeProc, libtiffDummyMapFileProc, libtiffDummyUnmapFileProc);
 
-<<<<<<< HEAD
     AZStd::string strReturn;
-    char* preset = NULL;
-=======
-    string strReturn;
     char* preset = nullptr;
->>>>>>> 9e0b8c56
     int size;
     if (tif)
     {
