/*
 * Copyright (c) Contributors to the Open 3D Engine Project.
 * For complete copyright and license terms please see the LICENSE at the root of this distribution.
 *
 * SPDX-License-Identifier: Apache-2.0 OR MIT
 *
 */


#include "EditorDefs.h"

#include "FileUtil.h"
#include "FileUtil_Common.h"

// Qt
#include <QMenu>
#include <QMessageBox>
#include <QApplication>
#include <QClipboard>
#include <QDesktopServices>
#include <QEvent>
#include <QProcess>
#include <QThread>

// AzCore
#include <AzCore/Component/TickBus.h>
#include <AzCore/Settings/SettingsRegistryMergeUtils.h>
#include <AzCore/Utils/Utils.h>

// AzFramework

// AzQtComponents
#include <AzQtComponents/Utilities/DesktopUtilities.h>

// AzToolsFramework
#include <AzToolsFramework/UI/UICore/WidgetHelpers.h>
#include <AzToolsFramework/UI/UICore/ProgressShield.hxx>
#include <AzToolsFramework/API/EditorAssetSystemAPI.h>
#include <AzToolsFramework/Thumbnails/SourceControlThumbnailBus.h>

// Editor
#include "Settings.h"
#include "MainWindow.h"
#include "CheckOutDialog.h"
#include "ISourceControl.h"
#include "Dialogs/Generic/UserOptions.h"
#include "Include/IObjectManager.h"
#include "UsedResources.h"
#include "Objects/BaseObject.h"
#include "StringHelpers.h"
#include "AutoDirectoryRestoreFileDialog.h"
#include "EditorPreferencesDialog.h"

namespace Platform
{
    // Forward declare platform specific functions
    bool RunEditorWithArg(const QString editor, const QString arg);
    QString GetDefaultEditor(const Common::EditFileType fileType);
    QString MakePlatformFileEditString(QString pathToEdit, int lineToEdit);
    bool CreatePath(const QString& strPath);
    const char* GetLuaCompilerName();
} // namespace Platform

bool CFileUtil::s_singleFileDlgPref[IFileUtil::EFILE_TYPE_LAST] = { true, true, true, true };
bool CFileUtil::s_multiFileDlgPref[IFileUtil::EFILE_TYPE_LAST] = { true, true, true, true };

CAutoRestorePrimaryCDRoot::~CAutoRestorePrimaryCDRoot()
{
    QDir::setCurrent(GetIEditor()->GetPrimaryCDFolder());
}

<<<<<<< HEAD
bool CFileUtil::CompileLuaFile(const char* luaFilename)
{
    QString luaFile = luaFilename;

    if (luaFile.isEmpty())
    {
        return false;
    }

    // Check if this file is in Archive.
    {
        CCryFile file;
        if (file.Open(luaFilename, "rb"))
        {
            // Check if in pack.
            if (file.IsInPak())
            {
                return true;
            }
        }
    }

    luaFile = Path::GamePathToFullPath(luaFilename);

    // First try compiling script and see if it have any errors.
    QString LuaCompiler;
    QString CompilerOutput;

    // Create the filepath of the lua compiler
    QString szExeFileName = qApp->applicationFilePath();
    QString exePath = Path::GetPath(szExeFileName);

    const char* luaCompiler = Platform::GetLuaCompilerName();
    LuaCompiler = Path::AddPathSlash(exePath) + luaCompiler + " ";

    AZStd::string path = luaFile.toUtf8().data();
    EBUS_EVENT(AzFramework::ApplicationRequests::Bus, NormalizePath, path);

    QString finalPath = path.c_str();
    finalPath = "\"" + finalPath + "\"";

    // Add the name of the Lua file
    QString cmdLine = LuaCompiler + finalPath;

    // Execute the compiler and capture the output
    if (!GetIEditor()->ExecuteConsoleApp(cmdLine, CompilerOutput))
    {
        QMessageBox::critical(QApplication::activeWindow(), QString(), QObject::tr("Error while executing '%1', make sure the file is in" \
            " your Primary CD folder !").arg(luaCompiler));
        return false;
    }

    // Check return string
    if (!CompilerOutput.isEmpty())
    {
        // Errors while compiling file.

        // Show output from Lua compiler
        if (QMessageBox::critical(QApplication::activeWindow(), QObject::tr("Lua Compiler"),
            QObject::tr("Error output from Lua compiler:\r\n%1\r\nDo you want to edit the file ?").arg(CompilerOutput), QMessageBox::Yes | QMessageBox::No) == QMessageBox::Yes)
        {
            int line = 0;
            int index = CompilerOutput.indexOf("at line");
            if (index >= 0)
            {
                azsscanf(CompilerOutput.mid(index).toUtf8().data(), "at line %d", &line);
            }
            // Open the Lua file for editing
            EditTextFile(luaFile.toUtf8().data(), line);
        }
        return false;
    }
    return true;
}
=======
>>>>>>> 049db2e9
//////////////////////////////////////////////////////////////////////////
bool CFileUtil::ExtractFile(QString& file, bool bMsgBoxAskForExtraction, const char* pDestinationFilename)
{
    CCryFile cryfile;
    if (cryfile.Open(file.toUtf8().data(), "rb"))
    {
        // Check if in pack.
        if (cryfile.IsInPak())
        {
            if (bMsgBoxAskForExtraction)
            {
                AZ::IO::FixedMaxPath sPakName{ cryfile.GetPakPath() };
                // Cannot edit file in pack, suggest to extract it for editing.
                if (QMessageBox::critical(QApplication::activeWindow(), QString(),
                    QObject::tr("File %1 is inside a PAK file %2\r\nDo you want it to be extracted for editing ?").arg(file, sPakName.c_str()),
                    QMessageBox::Yes | QMessageBox::No) == QMessageBox::No)
                {
                    return false;
                }
            }

            if (pDestinationFilename)
            {
                file = pDestinationFilename;
            }

            CFileUtil::CreatePath(Path::GetPath(file));

            // Extract it from Pak file.
            QFile diskFile(file);

            if (diskFile.open(QFile::WriteOnly))
            {
                // Copy data from packed file to disk file.
                auto data = AZStd::make_unique<char[]>(cryfile.GetLength());
                cryfile.ReadRaw(data.get(), cryfile.GetLength());
                diskFile.write(data.get(), cryfile.GetLength());
            }
            else
            {
                Warning("Failed to create file %s on disk", file.toUtf8().data());
            }
        }
        else
        {

            if (auto fileIoBase = AZ::IO::FileIOBase::GetInstance(); fileIoBase != nullptr)
            {
                if (AZ::IO::FixedMaxPath resolvedFilePath; fileIoBase->ResolvePath(resolvedFilePath, cryfile.GetFilename()))
                {
                    file = QString::fromUtf8(resolvedFilePath.c_str(), static_cast<int>(resolvedFilePath.Native().size()));
                }
            }
        }

        return true;
    }

    return false;
}

//////////////////////////////////////////////////////////////////////////
QString CFileUtil::GetEditorForFileTypeFromPreferences(const Common::EditFileType fileType)
{
    QString textEditor;

    switch (fileType)
    {
    case Common::EditFileType::FILE_TYPE_SHADER:
        return gSettings.textEditorForShaders;
    case Common::EditFileType::FILE_TYPE_BSPACE:
        return gSettings.textEditorForBspaces;
    case Common::EditFileType::FILE_TYPE_SCRIPT:
        return gSettings.textEditorForScript;
    case Common::EditFileType::FILE_TYPE_TEXTURE:
        return gSettings.textureEditor;
    case Common::EditFileType::FILE_TYPE_ANIMATION:
        return gSettings.animEditor;
    default:
        AZ_Assert(false, "Unknown file type.");
        return "";
    }
}

<<<<<<< HEAD
void CFileUtil::HandlePrefsDialogForFileType(const Common::EditFileType fileType)
{
    // Open the preferences dialog.
    EditorPreferencesDialog dlg(MainWindow::instance());
    dlg.open();

    // Assign a filter string so that only the appropriate option shows up.
    switch (fileType)
=======
    QString fullPathName = Path::GamePathToFullPath(file);
    ExtractFile(fullPathName);
    QString cmd(fullPathName);
#if defined (AZ_PLATFORM_WINDOWS)
    cmd.replace('/', '\\');
    if (line != 0)
>>>>>>> 049db2e9
    {
    case Common::EditFileType::FILE_TYPE_SHADER:
        dlg.SetFilterText("Shaders Editor");
        break;
    case Common::EditFileType::FILE_TYPE_BSPACE:
        dlg.SetFilterText("BSpace Editor");
        break;
    case Common::EditFileType::FILE_TYPE_SCRIPT:
        dlg.SetFilterText("Scripts Editor");
        break;
    case Common::EditFileType::FILE_TYPE_TEXTURE:
        dlg.SetFilterText("Texture Editor");
        break;
    case Common::EditFileType::FILE_TYPE_ANIMATION:
        dlg.SetFilterText("Animation Editor");
        break;
    default:
        AZ_Assert(false, "Unknown file type.");
        break;
    }

    // Wait for the dialog to complete.
    dlg.exec();
}

AZStd::string CFileUtil::GetSettingsKeyForFileType(const Common::EditFileType fileType)
{
    switch (fileType)
    {
    case Common::EditFileType::FILE_TYPE_BSPACE:
        return "Settings|TextEditorBSpaces";
    case Common::EditFileType::FILE_TYPE_SHADER:
        return "Settings|TextEditorShaders";
    case Common::EditFileType::FILE_TYPE_SCRIPT:
        return "Settings|TextEditorScript";
    case Common::EditFileType::FILE_TYPE_TEXTURE:
        return "Settings|TextureEditor";
    case Common::EditFileType::FILE_TYPE_ANIMATION:
        return "Settings|AnimationEditor";
    default:
        AZ_Assert(false, "Unknown file type.");
    }

    return "";
}

QString CFileUtil::HandleNoEditorAssigned(const Common::EditFileType fileType)
{
    QMessageBox dialog(AzToolsFramework::GetActiveWindow());
    dialog.setWindowTitle(QString());

    QAbstractButton* defaultButton = nullptr;
    QAbstractButton* assignButton = nullptr;
    QAbstractButton* cancelButton = nullptr;

    QString defaultEditor = Platform::GetDefaultEditor(fileType);
    if (defaultEditor.isEmpty())
    {
        dialog.setText(QObject::tr("No editor is set for opening this file type. Would you like to go to update the default program?"));
        assignButton = (QAbstractButton*)dialog.addButton(QObject::tr("Settings"), QMessageBox::YesRole);
        cancelButton = (QAbstractButton*)dialog.addButton(QObject::tr("Cancel"), QMessageBox::RejectRole);
    }
    else
    {
        QString editorCapitalized = defaultEditor;
        editorCapitalized[0] = editorCapitalized[0].toUpper();
        dialog.setText(
            QObject::tr(
                "No editor is set for opening this file type. Would you like to open the file using %1 or update the default program?")
                .arg(editorCapitalized));
        defaultButton = (QAbstractButton*)dialog.addButton(editorCapitalized, QMessageBox::YesRole);
        assignButton = (QAbstractButton*)dialog.addButton(QObject::tr("Settings"), QMessageBox::YesRole);
        cancelButton = (QAbstractButton*)dialog.addButton(QObject::tr("Cancel"), QMessageBox::RejectRole);
    }

    dialog.exec();
    if (dialog.clickedButton() == defaultButton)
    {
        // Save the new default editor to settings.
        AZStd::string editorName = defaultEditor.toUtf8().data();
        AZStd::any editorAny = AZStd::make_any<AZStd::string>(defaultEditor.toUtf8().data());
        gSettings.SetValue(GetSettingsKeyForFileType(fileType), editorAny);

        return defaultEditor;
    }
    else if (dialog.clickedButton() == assignButton)
    {
        HandlePrefsDialogForFileType(fileType);

        return GetEditorForFileTypeFromPreferences(fileType);
    }
    else
    {
        return "";
    }
}

QString CFileUtil::HandleEditorOpenFailure(const Common::EditFileType fileType, const QString& currentEditor)
{
    QMessageBox dialog(AzToolsFramework::GetActiveWindow());
    dialog.setWindowTitle(QString());

    QAbstractButton* defaultButton = nullptr;
    QAbstractButton* assignButton = nullptr;
    QAbstractButton* cancelButton = nullptr;

    QString defaultEditor = Platform::GetDefaultEditor(fileType);
    if (defaultEditor == currentEditor)
    {
        dialog.setText(
            QObject::tr("Failed to run %1. Would you like to go to the settings and update the default program?").arg(currentEditor));
        assignButton = (QAbstractButton*)dialog.addButton(QObject::tr("Settings"), QMessageBox::YesRole);
        cancelButton = (QAbstractButton*)dialog.addButton(QObject::tr("Cancel"), QMessageBox::RejectRole);
    }
    else
    {
        QString editorCapitalized = defaultEditor;
        editorCapitalized[0] = editorCapitalized[0].toUpper();
        dialog.setText(QObject::tr("Failed to run %1. Would you like to use %2, or go to the settings and update the default program?")
                           .arg(currentEditor)
                           .arg(editorCapitalized));
        defaultButton = (QAbstractButton*)dialog.addButton(editorCapitalized, QMessageBox::YesRole);
        assignButton = (QAbstractButton*)dialog.addButton(QObject::tr("Settings"), QMessageBox::YesRole);
        cancelButton = (QAbstractButton*)dialog.addButton(QObject::tr("Cancel"), QMessageBox::RejectRole);
    }

    dialog.exec();
    if (dialog.clickedButton() == defaultButton)
    {
        return defaultEditor;
    }
    else if (dialog.clickedButton() == assignButton)
    {
        HandlePrefsDialogForFileType(fileType);

        return GetEditorForFileTypeFromPreferences(fileType);
    }
    else
    {
        return "";
    }
}

//////////////////////////////////////////////////////////////////////////
void CFileUtil::EditTextFile(const char* txtFile, int line, IFileUtil::ETextFileType fileType)
{
    QString file = txtFile;

    QString fullPathName = Path::GamePathToFullPath(file);
    ExtractFile(fullPathName);
    QString cmd = Platform::MakePlatformFileEditString(fullPathName, line);

    Common::EditFileType editFileType = Common::EditFileType::FILE_TYPE_SCRIPT;

    switch (fileType)
    {
    case IFileUtil::ETextFileType::FILE_TYPE_BSPACE:
        editFileType = Common::EditFileType::FILE_TYPE_BSPACE;
        break;
    case IFileUtil::ETextFileType::FILE_TYPE_SCRIPT:
        editFileType = Common::EditFileType::FILE_TYPE_SCRIPT;
        break;
    case IFileUtil::ETextFileType::FILE_TYPE_SHADER:
        editFileType = Common::EditFileType::FILE_TYPE_SHADER;
        break;
    default:
        // Ensure nothing's been added to the ETextFileType enum we don't know about.
        AZ_Assert(false, "Unknown IFileUtil::ETextFileType value.");
        break;
    }

    EditFile(cmd, editFileType);
}

//////////////////////////////////////////////////////////////////////////
void CFileUtil::EditTextureFile(const char* textureFile, [[maybe_unused]] bool bUseGameFolder)
{
    using namespace AzToolsFramework;
    using namespace AzToolsFramework::AssetSystem;

    AZStd::string fullTexturePath;
    bool fullTexturePathFound = false;
    AZStd::string relativePath = textureFile;

    // First check if we have been given an empty path
    QString warningTitle = QObject::tr("Cannot open file!");
    if (relativePath.empty())
    {
        QString messageString = QObject::tr("Texture path is empty. You need to assign a texture first.");
        QMessageBox::warning(AzToolsFramework::GetActiveWindow(), warningTitle, messageString);
        return;
    }

    AssetSystemRequestBus::BroadcastResult(
        fullTexturePathFound, &AssetSystemRequest::GetFullSourcePathFromRelativeProductPath, relativePath, fullTexturePath);
    if (!fullTexturePathFound)
    {
        QString messageString = QObject::tr("Failed to find absolute path to %1 - could not open texture editor.").arg(textureFile);
        QMessageBox::warning(AzToolsFramework::GetActiveWindow(), warningTitle, messageString);
        return;
    }

    EditFile(fullTexturePath.c_str(), Common::EditFileType::FILE_TYPE_TEXTURE);
}

//////////////////////////////////////////////////////////////////////////
<<<<<<< HEAD
bool CFileUtil::EditMayaFile(const char* filepath, const bool bExtractFromPak, const bool bUseGameFolder)
{
    QString dosFilepath = PathUtil::ToDosPath(filepath).c_str();
    if (bExtractFromPak)
    {
        ExtractFile(dosFilepath);
    }

    if (bUseGameFolder)
    {
        const QString sGameFolder = Path::GetEditingGameDataFolder().c_str();
        int nLength = sGameFolder.toUtf8().count();
        if (azstrnicmp(filepath, sGameFolder.toUtf8().data(), nLength) != 0)
        {
            dosFilepath = sGameFolder + '\\' + filepath;
        }

        dosFilepath = PathUtil::ToDosPath(dosFilepath.toUtf8().data()).c_str();
    }

    const char* engineRoot;
    EBUS_EVENT_RESULT(engineRoot, AzFramework::ApplicationRequests::Bus, GetEngineRoot);

    const QString fullPath = QString(engineRoot) + '\\' + dosFilepath;

    if (gSettings.animEditor.isEmpty())
    {
        AzQtComponents::ShowFileOnDesktop(fullPath);
    }
    else
    {
        if (!QProcess::startDetached(gSettings.animEditor, { fullPath }))
        {
            CryMessageBox("Can't open the file. You can specify a source editor in Sandbox Preferences or create an association in Windows.", "Cannot open file!", MB_OK | MB_ICONERROR);
        }
    }
    return true;
}

//////////////////////////////////////////////////////////////////////////
void CFileUtil::EditFile(const QString& filename, const Common::EditFileType fileType)
{
    QString textEditor = GetEditorForFileTypeFromPreferences(fileType);

    if (textEditor.isEmpty())
    {
        textEditor = HandleNoEditorAssigned(fileType);
    }

    // If editor is still not set, just drop out.
    if (textEditor.isEmpty())
    {
        return;
    }

    // Keep trying to open the file if the user changes the editor. If not, just drop out.
    while (!Platform::RunEditorWithArg(textEditor, filename))
    {
        textEditor = HandleEditorOpenFailure(fileType, textEditor);
        if (textEditor.isEmpty())
        {
            return;
        }
    }
}

//////////////////////////////////////////////////////////////////////////
bool CFileUtil::EditFile(const char* filePath, const bool bExtrackFromPak, const bool bUseGameFolder)
{
    QString extension = filePath;
    extension.remove(0, extension.lastIndexOf('.'));

    if (extension.compare(".ma") == 0)
    {
        return EditMayaFile(filePath, bExtrackFromPak, bUseGameFolder);
    }
    else if ((extension.compare(".bspace") == 0) || (extension.compare(".comb") == 0))
    {
        EditTextFile(filePath, 0, IFileUtil::FILE_TYPE_BSPACE);
        return true;
    }

    return false;
}

//////////////////////////////////////////////////////////////////////////
bool CFileUtil::CalculateDccFilename(const QString& assetFilename, QString& dccFilename)
{
    if (ExtractDccFilenameFromAssetDatabase(assetFilename, dccFilename))
    {
        return true;
    }

    if (ExtractDccFilenameUsingNamingConventions(assetFilename, dccFilename))
    {
        return true;
    }

    GetIEditor()->GetEnv()->pLog->LogError("Failed to find psd file for texture: '%s'", assetFilename.toUtf8().data());
    return false;
}

//////////////////////////////////////////////////////////////////////////
bool CFileUtil::ExtractDccFilenameFromAssetDatabase(const QString& assetFilename, QString& dccFilename)
{
    IAssetItemDatabase* pCurrentDatabaseInterface = nullptr;
    std::vector<IClassDesc*> assetDatabasePlugins;
    IEditorClassFactory* pClassFactory = GetIEditor()->GetClassFactory();
    pClassFactory->GetClassesByCategory("Asset Item DB", assetDatabasePlugins);

    for (size_t i = 0; i < assetDatabasePlugins.size(); ++i)
    {
        if (assetDatabasePlugins[i]->QueryInterface(__uuidof(IAssetItemDatabase), (void**)&pCurrentDatabaseInterface) == S_OK)
        {
            if (!pCurrentDatabaseInterface)
            {
                continue;
            }

            QString assetDatabaseDccFilename;
            IAssetItem* pAssetItem = pCurrentDatabaseInterface->GetAsset(assetFilename.toUtf8().data());
            if (pAssetItem)
            {
                if ((pAssetItem->GetFlags() & IAssetItem::eFlag_Cached))
                {
                    QVariant v = pAssetItem->GetAssetFieldValue("dccfilename");
                    assetDatabaseDccFilename = v.toString();
                    if (!v.isNull())
                    {
                        dccFilename = assetDatabaseDccFilename;
                        dccFilename = Path::GetRelativePath(dccFilename, false);

                        uint32 attr = CFileUtil::GetAttributes(dccFilename.toUtf8().data());

                        if (CFileUtil::FileExists(dccFilename))
                        {
                            return true;
                        }
                        else if (GetIEditor()->IsSourceControlAvailable() && (attr & SCC_FILE_ATTRIBUTE_MANAGED))
                        {
                            return CFileUtil::GetLatestFromSourceControl(dccFilename.toUtf8().data());
                        }
                    }
                }
            }
        }
    }
    return false;
}

//////////////////////////////////////////////////////////////////////////
bool CFileUtil::ExtractDccFilenameUsingNamingConventions(const QString& assetFilename, QString& dccFilename)
{
    //else to try find it by naming conventions
    QString tempStr = assetFilename;
    int foundSplit = -1;
    if ((foundSplit = tempStr.lastIndexOf('.')) > 0)
    {
        QString first = tempStr.mid(0, foundSplit);
        tempStr = first + ".psd";
    }
    if (CFileUtil::FileExists(tempStr))
    {
        dccFilename = tempStr;
        return true;
    }

    //else try to find it by replacing post fix _<description> with .psd
    tempStr = assetFilename;
    foundSplit = -1;
    if ((foundSplit = tempStr.lastIndexOf('_')) > 0)
    {
        QString first = tempStr.mid(0, foundSplit);
        tempStr = first + ".psd";
    }
    if (CFileUtil::FileExists(tempStr))
    {
        dccFilename = tempStr;
        return true;
    }

    return false;
}

//////////////////////////////////////////////////////////////////////////
=======
>>>>>>> 049db2e9
void CFileUtil::FormatFilterString(QString& filter)
{
    const int numPipeChars = static_cast<int>(std::count(filter.begin(), filter.end(), '|'));
    if (numPipeChars == 1)
    {
        filter = QStringLiteral("%1||").arg(filter);
    }
    else if (numPipeChars > 1)
    {
        assert(numPipeChars % 2 != 0);
        if (!filter.contains("||"))
        {
            filter = QStringLiteral("%1||").arg(filter);
        }
    }
    else if (!filter.isEmpty())
    {
        filter = QStringLiteral("%1|%2||").arg(filter, filter);
    }
}

//////////////////////////////////////////////////////////////////////////
bool CFileUtil::SelectFile(const QString& fileSpec, const QString& searchFolder, QString& fullFileName)
{
    QtUtil::QtMFCScopedHWNDCapture cap;
    CAutoDirectoryRestoreFileDialog dlg(QFileDialog::AcceptOpen, QFileDialog::ExistingFile, {}, searchFolder, fileSpec, {}, {}, cap);

    if (dlg.exec())
    {
        fullFileName = dlg.selectedFiles().first();
        return true;
        /*
        if (!fileName.IsEmpty())
        {
            relativeFileName = Path::GetRelativePath( fileName );
            if (!relativeFileName.IsEmpty())
            {
                return true;
            }
            else
            {
                Warning( "You must select files from %s folder",(const char*)GetIEditor()->GetPrimaryCDFolder(); );
            }
        }
        */
    }

    //  CSelectFileDlg cDialog;
    //  bool res = cDialog.SelectFileName( &fileName,&relativeFileName,fileSpec,searchFolder );
    return false;
}

bool CFileUtil::SelectFiles(const QString& fileSpec, const QString& searchFolder, QStringList& files)
{
    QtUtil::QtMFCScopedHWNDCapture cap;
    CAutoDirectoryRestoreFileDialog dlg(QFileDialog::AcceptOpen, QFileDialog::ExistingFiles, {}, searchFolder, fileSpec, {}, {}, cap);

    if (dlg.exec())
    {
        const QStringList selected = dlg.selectedFiles();
        foreach(const QString&file, selected)
        {
            files.push_back(file);
        }
    }

    if (!files.empty())
    {
        return true;
    }

    return false;
}

bool CFileUtil::SelectSaveFile(const QString& fileFilter, const QString& defaulExtension, const QString& startFolder, QString& fileName)
{
    QtUtil::QtMFCScopedHWNDCapture cap;
    CAutoDirectoryRestoreFileDialog dlg(QFileDialog::AcceptSave, {}, defaulExtension, startFolder, fileFilter, {}, {}, cap);

    if (dlg.exec())
    {
        fileName = dlg.selectedFiles().first();
        return true;
    }

    return false;
}

//////////////////////////////////////////////////////////////////////////
// Get directory contents.
//////////////////////////////////////////////////////////////////////////
inline bool ScanDirectoryFiles(const QString& root, const QString& path, const QString& fileSpec, IFileUtil::FileArray& files, bool bSkipPaks)
{
    bool anyFound = false;
    QString dir = Path::AddPathSlash(root + path);

    QString findFilter = Path::Make(dir, fileSpec);
    auto pIPak = GetIEditor()->GetSystem()->GetIPak();

    // Add all directories.

    AZ::IO::ArchiveFileIterator fhandle = pIPak->FindFirst(findFilter.toUtf8().data());
    if (fhandle)
    {
        do
        {
            // Skip back folders.
            if (fhandle.m_filename.front() == '.')
            {
                continue;
            }
            if ((fhandle.m_fileDesc.nAttrib & AZ::IO::FileDesc::Attribute::Subdirectory) == AZ::IO::FileDesc::Attribute::Subdirectory) // skip sub directories.
            {
                continue;
            }

            if (bSkipPaks && (fhandle.m_fileDesc.nAttrib & AZ::IO::FileDesc::Attribute::Archive) == AZ::IO::FileDesc::Attribute::Archive)
            {
                continue;
            }

            anyFound = true;

            IFileUtil::FileDesc file;
            file.filename = path + fhandle.m_filename.data();
            file.attrib = static_cast<unsigned int>(fhandle.m_fileDesc.nAttrib);
            file.size = fhandle.m_fileDesc.nSize;
            file.time_access = fhandle.m_fileDesc.tAccess;
            file.time_create = fhandle.m_fileDesc.tCreate;
            file.time_write = fhandle.m_fileDesc.tWrite;

            files.push_back(file);
        } while (fhandle = pIPak->FindNext(fhandle));
        pIPak->FindClose(fhandle);
    }

    /*
    CFileFind finder;
    bool bWorking = finder.FindFile( Path::Make(dir,fileSpec) );
    while (bWorking)
    {
        bWorking = finder.FindNextFile();

        if (finder.IsDots())
            continue;

        if (!finder.IsDirectory())
        {
            anyFound = true;

            IFileUtil::FileDesc fd;
            fd.filename = dir + finder.GetFileName();
            fd.nFileSize = finder.GetLength();

            finder.GetCreationTime( &fd.ftCreationTime );
            finder.GetLastAccessTime( &fd.ftLastAccessTime );
            finder.GetLastWriteTime( &fd.ftLastWriteTime );

            fd.dwFileAttributes = 0;
            if (finder.IsArchived())
                fd.dwFileAttributes |= FILE_ATTRIBUTE_ARCHIVE;
            if (finder.IsCompressed())
                fd.dwFileAttributes |= FILE_ATTRIBUTE_COMPRESSED;
            if (finder.IsNormal())
                fd.dwFileAttributes = FILE_ATTRIBUTE_NORMAL;
            if (finder.IsHidden())
                fd.dwFileAttributes = FILE_ATTRIBUTE_HIDDEN;
            if (finder.IsReadOnly())
                fd.dwFileAttributes = FILE_ATTRIBUTE_READONLY;
            if (finder.IsSystem())
                fd.dwFileAttributes = FILE_ATTRIBUTE_SYSTEM;
            if (finder.IsTemporary())
                fd.dwFileAttributes = FILE_ATTRIBUTE_TEMPORARY;

            files.push_back(fd);
        }
    }
    */

    return anyFound;
}

//////////////////////////////////////////////////////////////////////////
// Get directory contents.
//////////////////////////////////////////////////////////////////////////
inline int ScanDirectoryRecursive(const QString& root, const QString& path, const QString& fileSpec, IFileUtil::FileArray& files, bool recursive, bool addDirAlso,
    IFileUtil::ScanDirectoryUpdateCallBack updateCB, bool bSkipPaks)
{
    bool anyFound = false;
    QString dir = Path::AddPathSlash(root + path);

    if (updateCB)
    {
        QString msg = QObject::tr("Scanning %1...").arg(dir);
        if (updateCB(msg) == false)
        {
            return -1;
        }
    }

    if (ScanDirectoryFiles(root, Path::AddPathSlash(path), fileSpec, files, bSkipPaks))
    {
        anyFound = true;
    }

    if (recursive)
    {
        /*
        CFileFind finder;
        bool bWorking = finder.FindFile( Path::Make(dir,"*.*") );
        while (bWorking)
        {
            bWorking = finder.FindNextFile();

            if (finder.IsDots())
                continue;

            if (finder.IsDirectory())
            {
                // Scan directory.
                if (ScanDirectoryRecursive( root,Path::AddBackslash(path+finder.GetFileName()),fileSpec,files,recursive ))
                    anyFound = true;
            }
        }
        */

        auto pIPak = GetIEditor()->GetSystem()->GetIPak();

        // Add all directories.

        AZ::IO::ArchiveFileIterator fhandle = pIPak->FindFirst(Path::Make(dir, "*").toUtf8().data());
        if (fhandle)
        {
            do
            {
                // Skip back folders.
                if (fhandle.m_filename.front() == '.')
                {
                    continue;
                }

                if ((fhandle.m_fileDesc.nAttrib & AZ::IO::FileDesc::Attribute::Subdirectory) != AZ::IO::FileDesc::Attribute::Subdirectory) // skip not directories.
                {
                    continue;
                }

                if (bSkipPaks && (fhandle.m_fileDesc.nAttrib & AZ::IO::FileDesc::Attribute::Archive) == AZ::IO::FileDesc::Attribute::Archive)
                {
                    continue;
                }

                if (addDirAlso)
                {
                    IFileUtil::FileDesc Dir;
                    Dir.filename = path + QString::fromUtf8(fhandle.m_filename.data(), aznumeric_cast<int>(fhandle.m_filename.size()));
                    Dir.attrib = static_cast<unsigned int>(fhandle.m_fileDesc.nAttrib);
                    Dir.size = fhandle.m_fileDesc.nSize;
                    Dir.time_access = fhandle.m_fileDesc.tAccess;
                    Dir.time_create = fhandle.m_fileDesc.tCreate;
                    Dir.time_write = fhandle.m_fileDesc.tWrite;
                    files.push_back(Dir);
                }

                // Scan directory.
                int result = ScanDirectoryRecursive(root, Path::AddPathSlash(path + fhandle.m_filename.data()), fileSpec, files, recursive, addDirAlso, updateCB, bSkipPaks);
                if (result == -1)
                // Cancel the scan immediately.
                {
                    pIPak->FindClose(fhandle);
                    return -1;
                }
                else if (result == 1)
                {
                    anyFound = true;
                }
            } while (fhandle = pIPak->FindNext(fhandle));
            pIPak->FindClose(fhandle);
        }
    }

    return anyFound ? 1 : 0;
}

//////////////////////////////////////////////////////////////////////////
bool CFileUtil::ScanDirectory(const QString& path, const QString& file, IFileUtil::FileArray& files, bool recursive,
    bool addDirAlso, IFileUtil::ScanDirectoryUpdateCallBack updateCB, bool bSkipPaks)
{
    QString fileSpec = Path::GetFile(file);
    QString localPath = Path::GetPath(file);
    return ScanDirectoryRecursive(Path::AddPathSlash(path), localPath, fileSpec, files, recursive, addDirAlso, updateCB, bSkipPaks) > 0;
}

void CFileUtil::ShowInExplorer([[maybe_unused]] const QString& path)
{
    AZStd::string assetRoot;
    if (auto settingsRegistry = AZ::SettingsRegistry::Get(); settingsRegistry != nullptr)
    {
        settingsRegistry->Get(assetRoot, AZ::SettingsRegistryMergeUtils::FilePathKey_CacheRootFolder);
    }

    auto fullpath = QString::fromUtf8(assetRoot.c_str(), aznumeric_cast<int>(assetRoot.size()));
    AzQtComponents::ShowFileOnDesktop(fullpath);
}

/*
bool CFileUtil::ScanDirectory( const QString &startDirectory,const QString &searchPath,const QString &fileSpec,FileArray &files, bool recursive=true )
{
    return ScanDirectoryRecursive(startDirectory,SearchPath,file,files,recursive );
}
*/

//////////////////////////////////////////////////////////////////////////
bool CFileUtil::OverwriteFile(const QString& filename)
{
    AZ::IO::FileIOBase* fileIO = AZ::IO::FileIOBase::GetInstance();
    AZ_Assert(fileIO, "FileIO is not initialized.");

    QString adjFileName = Path::GamePathToFullPath(filename);

    AZStd::string filePath = adjFileName.toUtf8().data();
    if (!fileIO->IsReadOnly(filePath.c_str()))
    {
        // if its already writable, we can just RequestEdit async and return immediately
        // RequestEdit will mark it for "add" if it needs to be added.
        using namespace AzToolsFramework;
        SourceControlCommandBus::Broadcast(&SourceControlCommandBus::Events::RequestEdit, filePath.c_str(), true, [](bool, const SourceControlFileInfo&) {});
        return true;
    }

    // Otherwise, show the checkout dialog
    if (!CCheckOutDialog::IsForAll())
    {
        QtUtil::QtMFCScopedHWNDCapture cap;
        CCheckOutDialog dlg(adjFileName, cap);
        dlg.exec();
    }

    bool opSuccess = false;
    switch (CCheckOutDialog::LastResult())
    {
    case CCheckOutDialog::CANCEL:
        break;
    case CCheckOutDialog::CHECKOUT:
        opSuccess = CheckoutFile(filePath.c_str());
        break;
    case CCheckOutDialog::OVERWRITE:
        opSuccess = AZ::IO::SystemFile::SetWritable(filePath.c_str(), true);
        break;
    default:
        AZ_Assert(false, "Unsupported result returned from CCheckoutDialog");
    }

    return opSuccess;
}

//////////////////////////////////////////////////////////////////////////
void BlockAndWait(const bool& opComplete, QWidget* parent, const char* message)
{
    bool useProgressShield = false;
    bool isGUIThread = false;
    if (QApplication::instance()->thread() == QThread::currentThread())
    {
        isGUIThread = true;
        if (!parent)
        {
            parent = QApplication::activeWindow() ? QApplication::activeWindow() : MainWindow::instance();
        }

        useProgressShield = parent ? true : false;
    }

    if (useProgressShield)
    {
        // ProgressShield will internally pump the Qt Event Pump and the AZ::TickBus.
        AzToolsFramework::ProgressShield::LegacyShowAndWait(parent, parent->tr(message),
            [&opComplete](int& current, int& max)
            {
                current = 0;
                max = 0;
                return opComplete;
            },
            500);
    }
    else
    {
        // either we are not on the main thread or we are not using the progress shield.
        while (!opComplete)
        {
            // we can ONLY interact with the application event loop or the AZ::TickBus from the GUI thread.
            if (isGUIThread)
            {
                // note that 16ms below is not the amount of time to wait, its the maximum time that
                // processEvents is allowed to keep processing them if they just keep being emitted.
                // adding a maximum time here means that we get an opportunity to pump the TickBus
                // periodically even during a flood of events.
                QCoreApplication::processEvents(QEventLoop::ExcludeUserInputEvents, 16);
                AZ::TickBus::ExecuteQueuedEvents();
            }

            // if we are not the main thread then the above will be done by the main thread, and we can just wait for it to happen.
            // its fairly important we don't sleep for really long because this legacy code is often invoked in a blocking loop
            // for many items, and in the worst case, any time we spend sleeping here will be added to each item.
            AZStd::this_thread::yield();
        }
    }
}

//////////////////////////////////////////////////////////////////////////
bool CFileUtil::CheckoutFile(const char* filename, QWidget* parentWindow)
{
    using namespace AzToolsFramework;

    bool scOpSuccess = false;
    bool scOpComplete = false;
    SourceControlCommandBus::Broadcast(&SourceControlCommandBus::Events::RequestEdit, filename, true,
        [&scOpSuccess, &scOpComplete, filename](bool success, const SourceControlFileInfo& /*info*/)
        {
            scOpSuccess = success;
            scOpComplete = true;
            Thumbnailer::SourceControlThumbnailRequestBus::Broadcast(&Thumbnailer::SourceControlThumbnailRequests::FileStatusChanged, filename);
        }
    );

    BlockAndWait(scOpComplete, parentWindow, "Checking out for edit...");
    return scOpSuccess;
}

//////////////////////////////////////////////////////////////////////////
bool CFileUtil::RevertFile(const char* filename, QWidget* parentWindow)
{
    using namespace AzToolsFramework;

    bool scOpSuccess = false;
    bool scOpComplete = false;
    SourceControlCommandBus::Broadcast(&SourceControlCommandBus::Events::RequestRevert, filename,
        [&scOpSuccess, &scOpComplete, filename](bool success, const SourceControlFileInfo& /*info*/)
        {
            scOpSuccess = success;
            scOpComplete = true;
            Thumbnailer::SourceControlThumbnailRequestBus::Broadcast(&Thumbnailer::SourceControlThumbnailRequests::FileStatusChanged, filename);
        }
    );

    BlockAndWait(scOpComplete, parentWindow, "Discarding Changes...");
    return scOpSuccess;
}

//////////////////////////////////////////////////////////////////////////
bool CFileUtil::RenameFile(const char* sourceFile, const char* targetFile, QWidget* parentWindow)
{
    using namespace AzToolsFramework;

    bool scOpSuccess = false;
    bool scOpComplete = false;
    SourceControlCommandBus::Broadcast(&SourceControlCommandBus::Events::RequestRename, sourceFile, targetFile,
        [&scOpSuccess, &scOpComplete](bool success, const SourceControlFileInfo& /*info*/)
        {
            scOpSuccess = success;
            scOpComplete = true;
        }
    );

    BlockAndWait(scOpComplete, parentWindow, "Renaming file...");
    return scOpSuccess;
}

bool  override;

//////////////////////////////////////////////////////////////////////////
bool CFileUtil::DeleteFromSourceControl(const char* filename, QWidget* parentWindow)
{
    using namespace AzToolsFramework;

    bool scOpSuccess = false;
    bool scOpComplete = false;
    SourceControlCommandBus::Broadcast(&SourceControlCommandBus::Events::RequestDelete, filename,
        [&scOpSuccess, &scOpComplete, filename](bool success, const SourceControlFileInfo& /*info*/)
        {
            scOpSuccess = success;
            scOpComplete = true;
            Thumbnailer::SourceControlThumbnailRequestBus::Broadcast(&Thumbnailer::SourceControlThumbnailRequests::FileStatusChanged, filename);
        }
    );

    BlockAndWait(scOpComplete, parentWindow, "Marking for deletion...");
    return scOpSuccess;
}

//////////////////////////////////////////////////////////////////////////
bool CFileUtil::GetLatestFromSourceControl(const char* filename, QWidget* parentWindow)
{
    using namespace AzToolsFramework;

    bool scOpSuccess = false;
    bool scOpComplete = false;
    SourceControlCommandBus::Broadcast(&SourceControlCommandBus::Events::RequestLatest, filename,
        [&scOpSuccess, &scOpComplete, filename](bool success, const SourceControlFileInfo& /*info*/)
        {
            scOpSuccess = success;
            scOpComplete = true;
            Thumbnailer::SourceControlThumbnailRequestBus::Broadcast(&Thumbnailer::SourceControlThumbnailRequests::FileStatusChanged, filename);
        }
    );

    BlockAndWait(scOpComplete, parentWindow, "Requesting latest verison of file...");
    return scOpSuccess;
}

//////////////////////////////////////////////////////////////////////////
bool CFileUtil::GetFileInfoFromSourceControl(const char* filename, AzToolsFramework::SourceControlFileInfo& fileInfo, QWidget* parentWindow)
{
    using namespace AzToolsFramework;

    bool scOpSuccess = false;
    bool scOpComplete = false;
    SourceControlCommandBus::Broadcast(&SourceControlCommandBus::Events::GetFileInfo, filename,
        [&fileInfo, &scOpSuccess, &scOpComplete](bool success, const SourceControlFileInfo& info)
        {
            fileInfo = info;
            scOpSuccess = success;
            scOpComplete = true;
        }
    );

    BlockAndWait(scOpComplete, parentWindow, "Getting file status...");
    return scOpSuccess;
}

// Create new directory, check if directory already exist.
static bool CheckAndCreateDirectory(const QString& path)
{
    // QFileInfo does not handle mixed separators (/ and \) gracefully, so cleaning up path
    const QString cleanPath = QDir::cleanPath(path).replace('\\', '/');
    QFileInfo fileInfo(cleanPath);
    if (fileInfo.isDir())
    {
        return true;
    }
    else if (!fileInfo.exists())
    {
        return QDir().mkpath(cleanPath);
    }
    return false;
}

static bool MoveFileReplaceExisting(const QString& existingFileName, const QString& newFileName)
{
    bool moveSuccessful = false;

    // Delete the new file if it already exists
    QFile newFile(newFileName);
    if (newFile.exists())
    {
        newFile.setPermissions(newFile.permissions() | QFile::ReadOther | QFile::WriteOther);
        newFile.remove();
    }

    // Rename the existing file if it exists
    QFile existingFile(existingFileName);
    if (existingFile.exists())
    {
        existingFile.setPermissions(existingFile.permissions() | QFile::ReadOther | QFile::WriteOther);
        moveSuccessful = existingFile.rename(newFileName);
    }

    return moveSuccessful;
}
//////////////////////////////////////////////////////////////////////////
bool CFileUtil::CreateDirectory(const char* directory)
{
    QString path = directory;
    if (GetIEditor()->GetConsoleVar("ed_lowercasepaths"))
    {
        path = path.toLower();
    }

    return CheckAndCreateDirectory(path);
}

//////////////////////////////////////////////////////////////////////////
void CFileUtil::BackupFile(const char* filename)
{
    // Make a backup of previous file.
    bool makeBackup = true;

    QString bakFilename = Path::ReplaceExtension(filename, "bak");

    // Check if backup needed.
    QFile bak(filename);
    if (bak.open(QFile::ReadOnly))
    {
        if (bak.size() <= 0)
        {
            makeBackup = false;
        }
    }
    else
    {
        makeBackup = false;
    }
    bak.close();

    if (makeBackup)
    {
        QString bakFilename2 = Path::ReplaceExtension(bakFilename, "bak2");
        MoveFileReplaceExisting(bakFilename, bakFilename2);
        MoveFileReplaceExisting(filename, bakFilename);
    }
}

//////////////////////////////////////////////////////////////////////////
void CFileUtil::BackupFileDated(const char* filename, bool bUseBackupSubDirectory /*=false*/)
{
    bool makeBackup = true;
    {
        // Check if backup needed.
        QFile bak(filename);
        if (bak.open(QFile::ReadOnly))
        {
            if (bak.size() <= 0)
            {
                makeBackup = false;
            }
        }
        else
        {
            makeBackup = false;
        }
    }

    if (makeBackup)
    {
        // Generate new filename
        time_t ltime;
        time(&ltime);
        tm today;
#if AZ_TRAIT_USE_SECURE_CRT_FUNCTIONS
        localtime_s(&today, &ltime);
#else
        today = *localtime(&ltime);
#endif

        char sTemp[128];
        strftime(sTemp, sizeof(sTemp), ".%Y%m%d.%H%M%S.", &today);
        QString bakFilename = Path::RemoveExtension(filename) + sTemp + Path::GetExt(filename);

        if (bUseBackupSubDirectory)
        {
            QString sBackupPath = Path::ToUnixPath(Path::GetPath(filename)) + QString("/backups");
            CFileUtil::CreateDirectory(sBackupPath.toUtf8().data());
            bakFilename = sBackupPath + QString("/") + Path::GetFile(bakFilename);
        }

        // Do the backup
        MoveFileReplaceExisting(filename, bakFilename);
    }
}

//////////////////////////////////////////////////////////////////////////
bool CFileUtil::Deltree(const char* szFolder, [[maybe_unused]] bool bRecurse)
{
    return QDir(szFolder).removeRecursively();
}

//////////////////////////////////////////////////////////////////////////
bool   CFileUtil::Exists(const QString& strPath, bool boDirectory, IFileUtil::FileDesc* pDesc)
{
    auto pIPak = GetIEditor()->GetSystem()->GetIPak();
    bool                        boIsDirectory(false);

    AZ::IO::ArchiveFileIterator nFindHandle = pIPak->FindFirst(strPath.toUtf8().data());
    // If it found nothing, no matter if it is a file or directory, it was not found.
    if (!nFindHandle)
    {
        return false;
    }
    pIPak->FindClose(nFindHandle);

    if ((nFindHandle.m_fileDesc.nAttrib & AZ::IO::FileDesc::Attribute::Subdirectory) == AZ::IO::FileDesc::Attribute::Subdirectory)
    {
        boIsDirectory = true;
    }
    else if (pDesc)
    {
        pDesc->filename = strPath;
        pDesc->attrib = static_cast<unsigned int>(nFindHandle.m_fileDesc.nAttrib);
        pDesc->size = nFindHandle.m_fileDesc.nSize;
        pDesc->time_access = nFindHandle.m_fileDesc.tAccess;
        pDesc->time_create = nFindHandle.m_fileDesc.tCreate;
        pDesc->time_write = nFindHandle.m_fileDesc.tWrite;
    }

    // If we are seeking directories...
    if (boDirectory)
    {
        // The return value will tell us if the found element is a directory.
        return boIsDirectory;
    }
    else
    {
        // If we are not seeking directories...
        // We return true if the found element is not a directory.
        return !boIsDirectory;
    }
}

//////////////////////////////////////////////////////////////////////////
bool CFileUtil::FileExists(const QString& strFilePath, IFileUtil::FileDesc* pDesc)
{
    return Exists(strFilePath, false, pDesc);
}

//////////////////////////////////////////////////////////////////////////
bool CFileUtil::PathExists(const QString& strPath)
{
    return Exists(strPath, true);
}

bool CFileUtil::GetDiskFileSize(const char* pFilePath, uint64& rOutSize)
{
    const QFileInfo fi(pFilePath);
    rOutSize = fi.size();
    return fi.exists();
}

//////////////////////////////////////////////////////////////////////////
bool   CFileUtil::IsFileExclusivelyAccessable(const QString& strFilePath)
{
    // this was simply trying to open the file before, so keep it like that
    QFile f(strFilePath);
    return f.open(QFile::ReadOnly);
}
//////////////////////////////////////////////////////////////////////////
bool   CFileUtil::CreatePath(const QString& strPath)
{
#if !AZ_TRAIT_OS_USE_WINDOWS_FILE_PATHS
    bool pathCreated = true;

    QString cleanPath = QDir::cleanPath(strPath);
    QDir path(cleanPath);
    if (!path.exists())
    {
        pathCreated = path.mkpath(cleanPath);
    }

    return pathCreated;
#else
    QString                                 strDriveLetter;
    QString                                 strDirectory;
    QString                                 strFilename;
    QString                                 strExtension;
    QString                                 strCurrentDirectoryPath;
    QStringList                             cstrDirectoryQueue;
    size_t                                  nCurrentPathQueue(0);
    size_t                                  nTotalPathQueueElements(0);
    bool                                    bnLastDirectoryWasCreated(false);

    if (PathExists(strPath))
    {
        return true;
    }

    Path::SplitPath(strPath, strDriveLetter, strDirectory, strFilename, strExtension);
    Path::GetDirectoryQueue(strDirectory, cstrDirectoryQueue);

    if (!strDriveLetter.isEmpty())
    {
        strCurrentDirectoryPath = strDriveLetter;
        strCurrentDirectoryPath += AZ_CORRECT_FILESYSTEM_SEPARATOR_STRING;
    }

    nTotalPathQueueElements = cstrDirectoryQueue.size();
    for (nCurrentPathQueue = 0; nCurrentPathQueue < nTotalPathQueueElements; ++nCurrentPathQueue)
    {
        strCurrentDirectoryPath += cstrDirectoryQueue[static_cast<int>(nCurrentPathQueue)];
        strCurrentDirectoryPath += AZ_CORRECT_FILESYSTEM_SEPARATOR_STRING;
        // The value which will go out of this loop is the result of the attempt to create the
        // last directory, only.

        strCurrentDirectoryPath = Path::CaselessPaths(strCurrentDirectoryPath);
        bnLastDirectoryWasCreated = QDir().mkpath(strCurrentDirectoryPath);
    }

    if (!bnLastDirectoryWasCreated)
    {
        if (!QDir(strCurrentDirectoryPath).exists())
        {
            return false;
        }
    }

    return true;
#endif // !AZ_TRAIT_OS_USE_WINDOWS_FILE_PATHS
}

//////////////////////////////////////////////////////////////////////////
bool   CFileUtil::DeleteFile(const QString& strPath)
{
    QFile(strPath).setPermissions(QFile::ReadOther | QFile::WriteOther);
    return QFile::remove(strPath);
}
//////////////////////////////////////////////////////////////////////////
bool CFileUtil::RemoveDirectory(const QString& strPath)
{
    return Deltree(strPath.toUtf8().data(), true);
}

void CFileUtil::ForEach(const QString& path, std::function<void(const QString&)> predicate, bool recurse)
{
    bool trailingSlash = path.endsWith('/') || path.endsWith('\\');
    const QString dirName = trailingSlash ? path.left(path.length() - 1) : path;
    QDirIterator::IteratorFlags flags = QDirIterator::NoIteratorFlags;

    if (recurse)
    {
        flags = QDirIterator::Subdirectories;
    }

    QDirIterator dirIterator(path, QDir::Files | QDir::Dirs | QDir::NoDotAndDotDot, flags);
    while (dirIterator.hasNext())
    {
        dirIterator.next();
        QString filePath = Path::ToUnixPath(dirIterator.filePath());
        predicate(filePath);
    }
}

//////////////////////////////////////////////////////////////////////////
IFileUtil::ECopyTreeResult CFileUtil::CopyTree(const QString& strSourceDirectory, const QString& strTargetDirectory, bool boRecurse, bool boConfirmOverwrite, const char* const ignoreFilesAndFolders)
{
    static CUserOptions             oFileOptions;
    static CUserOptions             oDirectoryOptions;

    CUserOptions::CUserOptionsReferenceCountHelper  oFileOptionsHelper(oFileOptions);
    CUserOptions::CUserOptionsReferenceCountHelper  oDirectoryOptionsHelper(oDirectoryOptions);

    IFileUtil::ECopyTreeResult                      eCopyResult(IFileUtil::ETREECOPYOK);

    QStringList            cFiles;
    QStringList            cDirectories;

    size_t                                      nCurrent(0);
    size_t                                      nTotal(0);

    // For this function to work properly, it has to first process all files in the directory AND JUST AFTER IT
    // work on the sub-folders...this is NOT OBVIOUS, but imagine the case where you have a hierarchy of folders,
    // all with the same names and all with the same files names inside. If you would make a depth-first search
    // you could end up with the files from the deepest folder in ALL your folders.

    std::vector<AZStd::string> ignoredPatterns;
    StringHelpers::Split(ignoreFilesAndFolders, "|", false, ignoredPatterns);

    QDirIterator::IteratorFlags flags = QDirIterator::NoIteratorFlags;

    if (boRecurse)
    {
        flags = QDirIterator::Subdirectories;
    }

    QDir sourceDir(strSourceDirectory);
    QDir targetDir(strTargetDirectory);

    QDirIterator dirIterator(strSourceDirectory, {"*.*"}, QDir::Files, flags);

    if (!dirIterator.hasNext())
    {
        return IFileUtil::ETREECOPYOK;
    }

    while (dirIterator.hasNext())
    {
        const QString filePath = dirIterator.next();
        const QString fileName = QFileInfo(filePath).fileName();

        bool ignored = false;
        for (const AZStd::string& ignoredFile : ignoredPatterns)
        {
            if (StringHelpers::CompareIgnoreCase(fileName.toStdString().c_str(), ignoredFile.c_str()) == 0)
            {
                ignored = true;
                break;
            }
        }
        if (ignored)
        {
            continue;
        }

        QFileInfo fileInfo(filePath);
        if (fileInfo.isDir())
        {
            if (boRecurse)
            {
                cDirectories.push_back(fileName);
            }
        }
        else
        {
            cFiles.push_back(fileName);
        }
    }

    // First we copy all files (maybe not all, depending on the user options...)
    nTotal = cFiles.size();
    for (nCurrent = 0; nCurrent < nTotal; ++nCurrent)
    {
        bool        bnLastFileWasCopied(false);


        if (eCopyResult == IFileUtil::ETREECOPYUSERCANCELED)
        {
            return eCopyResult;
        }

        QString sourceName = sourceDir.absoluteFilePath(cFiles[static_cast<int>(nCurrent)]);
        QString targetName = targetDir.absoluteFilePath(cFiles[static_cast<int>(nCurrent)]);

        if (boConfirmOverwrite)
        {
            if (QFileInfo::exists(targetName))
            {
                // If the directory already exists...
                // we must warn our user about the possible actions.
                int             nUserOption(0);

                if (boConfirmOverwrite)
                {
                    // If the option is not valid to all folder, we must ask anyway again the user option.
                    if (!oFileOptions.IsOptionToAll())
                    {
                        const int ret = QMessageBox::question(AzToolsFramework::GetActiveWindow(),
                            QObject::tr("Confirm file overwrite?"),
                            QObject::tr("There is already a file named \"%1\" in the target folder. Do you want to move this file anyway replacing the old one?")
                                .arg(cFiles[static_cast<int>(nCurrent)]),
                            QMessageBox::YesToAll | QMessageBox::Yes | QMessageBox::No | QMessageBox::Cancel);

                        switch (ret) {
                        case QMessageBox::YesToAll: /* fall-through */
                        case QMessageBox::Yes:    nUserOption = IDYES; break;
                        case QMessageBox::No:     nUserOption = IDNO; break;
                        case QMessageBox::Cancel: nUserOption = IDCANCEL; break;
                        }

                        oFileOptions.SetOption(nUserOption, ret == QMessageBox::YesToAll);
                    }
                    else
                    {
                        nUserOption = oFileOptions.GetOption();
                    }
                }

                switch (nUserOption)
                {
                case IDYES:
                {
                    // Actually, we need to do nothing in this case.
                }
                break;

                case IDNO:
                {
                    eCopyResult = IFileUtil::ETREECOPYUSERDIDNTCOPYSOMEITEMS;
                    continue;
                }
                break;

                // This IS ALWAYS for all... so it's easy to deal with.
                case IDCANCEL:
                {
                    return IFileUtil::ETREECOPYUSERCANCELED;
                }
                break;
                }
            }
        }

        bnLastFileWasCopied = QFile::copy(sourceName, targetName);
        if (!bnLastFileWasCopied)
        {
            eCopyResult = IFileUtil::ETREECOPYFAIL;
        }
    }

    // Now we can recurse into the directories, if needed.
    nTotal = cDirectories.size();
    for (nCurrent = 0; nCurrent < nTotal; ++nCurrent)
    {
        if (eCopyResult == IFileUtil::ETREECOPYUSERCANCELED)
        {
            return eCopyResult;
        }

        bool        bnLastDirectoryWasCreated(false);

        QString sourceName = sourceDir.absoluteFilePath(cDirectories[static_cast<int>(nCurrent)]);
        QString targetName = targetDir.absoluteFilePath(cDirectories[static_cast<int>(nCurrent)]);

        bnLastDirectoryWasCreated = QDir().mkpath(targetName);

        if (!bnLastDirectoryWasCreated)
        {
            if (!QDir(targetName).exists())
            {
                return IFileUtil::ETREECOPYFAIL;
            }
            else
            {
                // If the directory already exists...
                // we must warn our user about the possible actions.
                int             nUserOption(0);

                if (boConfirmOverwrite)
                {
                    // If the option is not valid to all folder, we must ask anyway again the user option.
                    if (!oDirectoryOptions.IsOptionToAll())
                    {
                        const int ret = QMessageBox::question(AzToolsFramework::GetActiveWindow(),
                            QObject::tr("Confirm directory overwrite?"),
                            QObject::tr("There is already a folder named \"%1\" in the target folder. Do you want to move this folder anyway?")
                                .arg(cDirectories[static_cast<int>(nCurrent)]),
                            QMessageBox::YesToAll | QMessageBox::Yes | QMessageBox::No | QMessageBox::Cancel);

                        switch (ret) {
                            case QMessageBox::YesToAll: /* fall-through */
                            case QMessageBox::Yes:    nUserOption = IDYES; break;
                            case QMessageBox::No:     nUserOption = IDNO; break;
                            case QMessageBox::Cancel: nUserOption = IDCANCEL; break;
                        }

                        oDirectoryOptions.SetOption(nUserOption, ret == QMessageBox::YesToAll);
                    }
                    else
                    {
                        nUserOption = oDirectoryOptions.GetOption();
                    }
                }

                switch (nUserOption)
                {
                case IDYES:
                {
                    // Actually, we need to do nothing in this case.
                }
                break;

                case IDNO:
                {
                    // If no, we just need to go to the next item.
                    eCopyResult = IFileUtil::ETREECOPYUSERDIDNTCOPYSOMEITEMS;
                    continue;
                }
                break;

                // This IS ALWAYS for all... so it's easy to deal with.
                case IDCANCEL:
                {
                    return IFileUtil::ETREECOPYUSERCANCELED;
                }
                break;
                }
            }
        }

        eCopyResult = CopyTree(sourceName, targetName, boRecurse, boConfirmOverwrite, ignoreFilesAndFolders);
    }

    return eCopyResult;
}
//////////////////////////////////////////////////////////////////////////
IFileUtil::ECopyTreeResult   CFileUtil::CopyFile(const QString& strSourceFile, const QString& strTargetFile, bool boConfirmOverwrite, ProgressRoutine pfnProgress, bool* pbCancel)
{
    CUserOptions                            oFileOptions;
    IFileUtil::ECopyTreeResult                      eCopyResult(IFileUtil::ETREECOPYOK);

    bool                                        bnLastFileWasCopied(false);
    QString                                     name(strSourceFile);
    QString                                     strQueryFilename;
    QString                                     strFullStargetName;

    QString strTargetName(strTargetFile);
    if (GetIEditor()->GetConsoleVar("ed_lowercasepaths"))
    {
        strTargetName = strTargetName.toLower();
    }

    QString strDriveLetter, strDirectory, strFilename, strExtension;
    Path::SplitPath(strTargetName, strDriveLetter, strDirectory, strFilename, strExtension);
    strFullStargetName = strDriveLetter;
    strFullStargetName += strDirectory;

    if (strFilename.isEmpty())
    {
        strFullStargetName += Path::GetFileName(strSourceFile);
        strFullStargetName += ".";
        strFullStargetName += Path::GetExt(strSourceFile);
    }
    else
    {
        strFullStargetName += strFilename;
        strFullStargetName += strExtension;
    }


    if (boConfirmOverwrite)
    {
        if (QFileInfo::exists(strFullStargetName))
        {
            strQueryFilename = strFilename;
            if (strFilename.isEmpty())
            {
                strQueryFilename = Path::GetFileName(strSourceFile);
                strQueryFilename += ".";
                strQueryFilename += Path::GetExt(strSourceFile);
            }
            else
            {
                strQueryFilename += strExtension;
            }

            // If the directory already exists...
            // we must warn our user about the possible actions.
            int             nUserOption(0);

            if (boConfirmOverwrite)
            {
                // If the option is not valid to all folder, we must ask anyway again the user option.
                if (!oFileOptions.IsOptionToAll())
                {
                    const int ret = QMessageBox::question(AzToolsFramework::GetActiveWindow(),
                        QObject::tr("Confirm file overwrite?"),
                        QObject::tr("There is already a file named \"%1\" in the target folder. Do you want to move this file anyway replacing the old one?")
                            .arg(strQueryFilename),
                        QMessageBox::Yes | QMessageBox::No | QMessageBox::Cancel);

                    switch (ret) {
                    case QMessageBox::Yes:    nUserOption = IDYES; break;
                    case QMessageBox::No:     nUserOption = IDNO; break;
                    case QMessageBox::Cancel: nUserOption = IDCANCEL; break;
                    }

                    oFileOptions.SetOption(nUserOption, false);
                }
                else
                {
                    nUserOption = oFileOptions.GetOption();
                }
            }

            switch (nUserOption)
            {
            case IDYES:
            {
                // Actually, we need to do nothing in this case.
            }
            break;

            case IDNO:
            {
                return eCopyResult = IFileUtil::ETREECOPYUSERCANCELED;
            }
            break;

            // This IS ALWAYS for all... so it's easy to deal with.
            case IDCANCEL:
            {
                return IFileUtil::ETREECOPYUSERCANCELED;
            }
            break;
            }
        }
    }

    bnLastFileWasCopied = false;

    QFile source(name);
    if (source.open(QFile::ReadOnly))
    {
        QFile out(strFullStargetName);
        if (out.open(QFile::ReadWrite))
        {
            bnLastFileWasCopied = true;
            char block[4096];
            qint64 totalRead = 0;
            while (!source.atEnd())
            {
                qint64 in = source.read(block, sizeof(block));
                if (in <= 0)
                {
                    break;
                }
                totalRead += in;
                if (in != out.write(block, in))
                {
                    bnLastFileWasCopied = false;
                    break;
                }
                if (pbCancel && *pbCancel == true)
                {
                    bnLastFileWasCopied = false;
                    break;
                }
                if (pfnProgress)
                {
                    pfnProgress(source.size(), totalRead, 0, 0, 0, 0, nullptr, nullptr, nullptr);
                }
            }
            if (totalRead != source.size())
            {
                bnLastFileWasCopied = false;
            }
        }
    }

    if (!bnLastFileWasCopied)
    {
        eCopyResult = IFileUtil::ETREECOPYFAIL;
    }

    return eCopyResult;
}
//////////////////////////////////////////////////////////////////////////
IFileUtil::ECopyTreeResult   CFileUtil::MoveTree(const QString& strSourceDirectory, const QString& strTargetDirectory, bool boRecurse, bool boConfirmOverwrite)
{
    static CUserOptions             oFileOptions;
    static CUserOptions             oDirectoryOptions;

    CUserOptions::CUserOptionsReferenceCountHelper  oFileOptionsHelper(oFileOptions);
    CUserOptions::CUserOptionsReferenceCountHelper  oDirectoryOptionsHelper(oDirectoryOptions);

    IFileUtil::ECopyTreeResult                  eCopyResult(IFileUtil::ETREECOPYOK);

    QStringList            cFiles;
    QStringList            cDirectories;

    size_t                                      nCurrent(0);
    size_t                                      nTotal(0);

    // For this function to work properly, it has to first process all files in the directory AND JUST AFTER IT
    // work on the sub-folders...this is NOT OBVIOUS, but imagine the case where you have a hierarchy of folders,
    // all with the same names and all with the same files names inside. If you would make a depth-first search
    // you could end up with the files from the deepest folder in ALL your folders.

    QDirIterator::IteratorFlags flags = QDirIterator::NoIteratorFlags;

    if (boRecurse)
    {
        flags = QDirIterator::Subdirectories;
    }

    QDirIterator dirIterator(strSourceDirectory, {"*.*"}, QDir::Files, flags);

    if (!dirIterator.hasNext())
    {
        return IFileUtil::ETREECOPYOK;
    }

    QDir sourceDir(strSourceDirectory);
    QDir targetDir(strTargetDirectory);

    while (dirIterator.hasNext())
    {
        const QString filePath = dirIterator.next();
        const QString fileName = QFileInfo(filePath).fileName();

        QFileInfo fileInfo(filePath);
        if (fileInfo.isDir())
        {
            if (boRecurse)
            {
                cDirectories.push_back(fileName);
            }
        }
        else
        {
            cFiles.push_back(fileName);
        }
    }

    // First we copy all files (maybe not all, depending on the user options...)
    nTotal = cFiles.size();
    for (nCurrent = 0; nCurrent < nTotal; ++nCurrent)
    {
        if (eCopyResult == IFileUtil::ETREECOPYUSERCANCELED)
        {
            return eCopyResult;
        }

        bool    bnLastFileWasCopied(false);
        QString sourceName(sourceDir.absoluteFilePath(cFiles[static_cast<int>(nCurrent)]));
        QString targetName(targetDir.absoluteFilePath(cFiles[static_cast<int>(nCurrent)]));

        if (boConfirmOverwrite)
        {
            if (QFileInfo::exists(targetName))
            {
                // If the directory already exists...
                // we must warn our user about the possible actions.
                int             nUserOption(0);

                if (boConfirmOverwrite)
                {
                    // If the option is not valid to all folder, we must ask anyway again the user option.
                    if (!oFileOptions.IsOptionToAll())
                    {
                        const int ret = QMessageBox::question(AzToolsFramework::GetActiveWindow(),
                            QObject::tr("Confirm file overwrite?"),
                            QObject::tr("There is already a file named \"%1\" in the target folder. Do you want to move this file anyway replacing the old one?")
                                .arg(cFiles[static_cast<int>(nCurrent)]),
                            QMessageBox::YesToAll | QMessageBox::Yes | QMessageBox::No | QMessageBox::Cancel);

                        switch (ret) {
                        case QMessageBox::YesToAll: /* fall-through */
                        case QMessageBox::Yes:    nUserOption = IDYES; break;
                        case QMessageBox::No:     nUserOption = IDNO; break;
                        case QMessageBox::Cancel: nUserOption = IDCANCEL; break;
                        }

                        oFileOptions.SetOption(nUserOption, ret == QMessageBox::YesToAll);
                    }
                    else
                    {
                        nUserOption = oFileOptions.GetOption();
                    }
                }

                switch (nUserOption)
                {
                case IDYES:
                {
                    // Actually, we need to do nothing in this case.
                }
                break;

                case IDNO:
                {
                    eCopyResult = IFileUtil::ETREECOPYUSERDIDNTCOPYSOMEITEMS;
                    continue;
                }
                break;

                // This IS ALWAYS for all... so it's easy to deal with.
                case IDCANCEL:
                {
                    return IFileUtil::ETREECOPYUSERCANCELED;
                }
                break;
                }
            }
        }
        bnLastFileWasCopied = MoveFileReplaceExisting(sourceName, targetName);

        if (!bnLastFileWasCopied)
        {
            eCopyResult = IFileUtil::ETREECOPYFAIL;
        }
    }

    // Now we can recurse into the directories, if needed.
    nTotal = cDirectories.size();
    for (nCurrent = 0; nCurrent < nTotal; ++nCurrent)
    {
        bool        bnLastDirectoryWasCreated(false);

        if (eCopyResult == IFileUtil::ETREECOPYUSERCANCELED)
        {
            return eCopyResult;
        }

        QString sourceName(sourceDir.absoluteFilePath(cDirectories[static_cast<int>(nCurrent)]));
        QString targetName(targetDir.absoluteFilePath(cDirectories[static_cast<int>(nCurrent)]));

        bnLastDirectoryWasCreated = QDir().mkdir(targetName);

        if (!bnLastDirectoryWasCreated)
        {
            if (!QDir(targetName).exists())
            {
                return IFileUtil::ETREECOPYFAIL;
            }
            else
            {
                // If the directory already exists...
                // we must warn our user about the possible actions.
                int             nUserOption(0);

                if (boConfirmOverwrite)
                {
                    // If the option is not valid to all folder, we must ask anyway again the user option.
                    if (!oDirectoryOptions.IsOptionToAll())
                    {
                        const int ret = QMessageBox::question(AzToolsFramework::GetActiveWindow(),
                            QObject::tr("Confirm directory overwrite?"),
                            QObject::tr("There is already a folder named \"%1\" in the target folder. Do you want to move this folder anyway?")
                                .arg(cDirectories[static_cast<int>(nCurrent)]),
                            QMessageBox::YesToAll | QMessageBox::Yes | QMessageBox::No | QMessageBox::Cancel);

                        switch (ret) {
                        case QMessageBox::YesToAll: /* fall-through */
                        case QMessageBox::Yes:    nUserOption = IDYES; break;
                        case QMessageBox::No:     nUserOption = IDNO; break;
                        case QMessageBox::Cancel: nUserOption = IDCANCEL; break;
                        }

                        oDirectoryOptions.SetOption(nUserOption, ret == QMessageBox::YesToAll);
                    }
                    else
                    {
                        nUserOption = oDirectoryOptions.GetOption();
                    }
                }

                switch (nUserOption)
                {
                case IDYES:
                {
                    // Actually, we need to do nothing in this case.
                }
                break;

                case IDNO:
                {
                    // If no, we just need to go to the next item.
                    eCopyResult = IFileUtil::ETREECOPYUSERDIDNTCOPYSOMEITEMS;
                    continue;
                }
                break;

                // This IS ALWAYS for all... so it's easy to deal with.
                case IDCANCEL:
                {
                    return IFileUtil::ETREECOPYUSERCANCELED;
                }
                break;
                }
            }
        }

        eCopyResult = MoveTree(sourceName, targetName, boRecurse, boConfirmOverwrite);
    }

    CFileUtil::RemoveDirectory(strSourceDirectory);

    return eCopyResult;
}

void CFileUtil::PopulateQMenu(QWidget* caller, QMenu* menu, AZStd::string_view fullGamePath)
{
    PopulateQMenu(caller, menu, fullGamePath, nullptr);
}

void CFileUtil::PopulateQMenu(QWidget* caller, QMenu* menu, AZStd::string_view fullGamePath, bool* isSelected)
{
    // Normalize the full path so we get consistent separators
    AZStd::string fullFilePath(fullGamePath);
    AzFramework::StringFunc::Path::Normalize(fullFilePath);

    QString fullPath(fullFilePath.c_str());
    QFileInfo fileInfo(fullPath);

    if (isSelected)
    {
        *isSelected = false;
    }

    uint32 nFileAttr = CFileUtil::GetAttributes(fullPath.toUtf8().data());

    QAction* action;

    // NOTE: isSelected being passed in implies that the menu filled from this call must have exec() called on it, and not show.
    if (isSelected)
    {
        action = new QAction(QObject::tr("Select"), nullptr);
        QObject::connect(action, &QAction::triggered, action, [isSelected]() { *isSelected = true; });
        if (menu->isEmpty())
        {
            menu->addAction(action);
        }
        else
        {
            menu->insertAction(menu->actions()[0], action);
        }
    }

    action = menu->addAction(AzQtComponents::fileBrowserActionName(), [=]()
    {
        if (nFileAttr & SCC_FILE_ATTRIBUTE_INPAK)
        {
            QString path = QDir::toNativeSeparators(Path::GetPath(fullPath));
            QDesktopServices::openUrl(QUrl::fromLocalFile(path));
        }
        else
        {
            AzQtComponents::ShowFileOnDesktop(fullPath);
        }
    });
    action->setDisabled(nFileAttr & SCC_FILE_ATTRIBUTE_INPAK);

    action = menu->addAction(QObject::tr("Copy Name To Clipboard"), [=]()
    {
        QString fileName = fileInfo.completeBaseName();
        QApplication::clipboard()->setText(fileName);
    });

    action = menu->addAction(QObject::tr("Copy Path To Clipboard"), [fullPath]() { QApplication::clipboard()->setText(fullPath); });

    if (fileInfo.isFile() && GetIEditor()->IsSourceControlAvailable() && nFileAttr != SCC_FILE_ATTRIBUTE_INVALID)
    {
        bool isEnableSC = nFileAttr & SCC_FILE_ATTRIBUTE_MANAGED;
        bool isInPak = nFileAttr & SCC_FILE_ATTRIBUTE_INPAK;
        menu->addSeparator();
        if (isInPak && !isEnableSC)
        {
            menu->addAction(QObject::tr("File In Pak (Read Only)"));
            menu->setDisabled(true);
        }
        else
        {
            action = menu->addAction(QObject::tr("Check Out"), [fullPath, caller]()
            {
                if (!CheckoutFile(fullPath.toUtf8().data(), caller))
                {
                    QMessageBox::warning(caller, QObject::tr("Error"),
                        QObject::tr("Source Control Check Out Failed.\r\nCheck if Source Control Provider is correctly setup and working directory is correct."));
                }
            });
            action->setEnabled(isEnableSC && !isInPak && (nFileAttr & SCC_FILE_ATTRIBUTE_READONLY));

            action = menu->addAction(QObject::tr("Undo Check Out"), [fullPath, caller]()
            {
                if (!RevertFile(fullPath.toUtf8().data(), caller))
                {
                    QMessageBox::warning(caller, QObject::tr("Error"),
                        QObject::tr("Source Control Undo Check Out Failed.\r\nCheck if Source Control Provider is correctly setup and working directory is correct."));
                }
            });
            action->setEnabled(isEnableSC && !isInPak && (nFileAttr & SCC_FILE_ATTRIBUTE_CHECKEDOUT));

            action = menu->addAction(QObject::tr("Get Latest Version"), [fullPath, caller]()
            {
                if (GetIEditor()->IsSourceControlAvailable())
                {
                    if (!CFileUtil::GetLatestFromSourceControl(fullPath.toUtf8().data(), caller))
                    {
                        QMessageBox::warning(caller, QObject::tr("Error"),
                            QObject::tr("Source Control failed to get latest version of file.\r\nCheck if Source Control Provider is setup correctly."
                            "\r\n\r\nAdditionally, this operation will fail on files that have local changes\r\nthat are not currently checked out, in order to prevent data loss."
                            "\r\nIn this case, please reconcile offline work directly from Source Control Provider."));
                    }
                }
            });
            action->setEnabled(isEnableSC);

            action = menu->addAction(QObject::tr("Add To Source Control"), [fullPath, caller]()
            {
                if (!CheckoutFile(fullPath.toUtf8().data(), caller))
                {
                    QMessageBox::warning(caller, QObject::tr("Error"),
                        QObject::tr("Source Control Add Failed.\r\nCheck if Source Control Provider is correctly setup and working directory is correct."));
                }
            });
            action->setDisabled(isEnableSC);
        }
    }
}

void CFileUtil::GatherAssetFilenamesFromLevel(std::set<QString>& rOutFilenames, bool bMakeLowerCase, bool bMakeUnixPath)
{
    rOutFilenames.clear();
    CBaseObjectsArray objArr;
    CUsedResources usedRes;

    GetIEditor()->GetObjectManager()->GetObjects(objArr);

    for (size_t i = 0, iCount = objArr.size(); i < iCount; ++i)
    {
        CBaseObject* pObj = objArr[i];

        usedRes.files.clear();
        pObj->GatherUsedResources(usedRes);

        for (CUsedResources::TResourceFiles::iterator iter = usedRes.files.begin(); iter != usedRes.files.end(); ++iter)
        {
            QString tmpStr = (*iter);

            if (bMakeLowerCase)
            {
                tmpStr = tmpStr.toLower();
            }

            if (bMakeUnixPath)
            {
                tmpStr = Path::ToUnixPath(tmpStr);
            }

            rOutFilenames.insert(tmpStr);
        }
    }
}

uint32 CFileUtil::GetAttributes(const char* filename, bool bUseSourceControl /*= true*/)
{
    using namespace AzToolsFramework;

    bool scOpSuccess = false;
    SourceControlFileInfo fileInfo;

    if (bUseSourceControl)
    {
        using SCRequest = SourceControlConnectionRequestBus;

        SourceControlState state = SourceControlState::Disabled;
        SCRequest::BroadcastResult(state, &SCRequest::Events::GetSourceControlState);

        if (state == SourceControlState::ConfigurationInvalid)
        {
            return SCC_FILE_ATTRIBUTE_INVALID;
        }

        if (state == SourceControlState::Active)
        {
            using SCCommand = SourceControlCommandBus;

            bool scOpComplete = false;
            SCCommand::Broadcast(&SCCommand::Events::GetFileInfo, filename,
                [&fileInfo, &scOpSuccess, &scOpComplete](bool success, const SourceControlFileInfo& info)
                {
                    fileInfo = info;
                    scOpSuccess = success;
                    scOpComplete = true;
                }
            );

            BlockAndWait(scOpComplete, nullptr, "Getting file status...");

            // we intended to use source control, but the operation failed.
            // do not fall through to checking as if bUseSourceControl was false
            if (!scOpSuccess)
            {
                return SCC_FILE_ATTRIBUTE_INVALID;
            }
        }
    }

    CCryFile file;
    bool isCryFile = file.Open(filename, "rb");

    // Using source control and our fstat succeeded.
    // Translate SourceControlStatus to (legacy) ESccFileAttributes
    if (scOpSuccess)
    {
        uint32 sccFileAttr = AZ::IO::SystemFile::Exists(filename) ? SCC_FILE_ATTRIBUTE_NORMAL : SCC_FILE_ATTRIBUTE_INVALID;

        if (fileInfo.HasFlag(SourceControlFlags::SCF_Tracked))
        {
            sccFileAttr |= SCC_FILE_ATTRIBUTE_MANAGED;
        }

        if (fileInfo.HasFlag(SourceControlFlags::SCF_OpenByUser))
        {
            sccFileAttr |= SCC_FILE_ATTRIBUTE_MANAGED | SCC_FILE_ATTRIBUTE_CHECKEDOUT;
        }

        if ((sccFileAttr & SCC_FILE_ATTRIBUTE_MANAGED) == SCC_FILE_ATTRIBUTE_MANAGED)
        {
            if (fileInfo.HasFlag(SourceControlFlags::SCF_OutOfDate))
            {
                sccFileAttr |= SCC_FILE_ATTRIBUTE_NOTATHEAD;
            }

            if (fileInfo.HasFlag(SourceControlFlags::SCF_OtherOpen))
            {
                sccFileAttr |= SCC_FILE_ATTRIBUTE_CHECKEDOUT | SCC_FILE_ATTRIBUTE_BYANOTHER;
            }

            if (fileInfo.HasFlag(SourceControlFlags::SCF_PendingAdd))
            {
                sccFileAttr |= SCC_FILE_ATTRIBUTE_ADD;
            }
        }

        if (fileInfo.IsReadOnly())
        {
            sccFileAttr |= SCC_FILE_ATTRIBUTE_READONLY;
        }

        if (file.IsInPak())
        {
            sccFileAttr |= SCC_FILE_ATTRIBUTE_READONLY | SCC_FILE_ATTRIBUTE_INPAK;
        }

        return sccFileAttr;
    }

    // We've asked not to use source control OR we disabled source control
    if (!isCryFile)
    {
        return SCC_FILE_ATTRIBUTE_INVALID;
    }

    if (file.IsInPak())
    {
        return SCC_FILE_ATTRIBUTE_READONLY | SCC_FILE_ATTRIBUTE_INPAK;
    }

    auto fileIoBase = AZ::IO::FileIOBase::GetInstance();
    if (!fileIoBase->Exists(file.GetFilename()))
    {
        return SCC_FILE_ATTRIBUTE_INVALID;
    }

    if (fileIoBase->IsReadOnly(file.GetFilename()))
    {
        return SCC_FILE_ATTRIBUTE_NORMAL | SCC_FILE_ATTRIBUTE_READONLY;
    }

    return SCC_FILE_ATTRIBUTE_NORMAL;
}

bool CFileUtil::CompareFiles(const QString& strFilePath1, const QString& strFilePath2)
{
    // Get the size of both files.  If either fails we say they are different (most likely one doesn't exist)
    uint64 size1 = 0;
    uint64 size2 = 0;
    if (!GetDiskFileSize(strFilePath1.toUtf8().data(), size1) || !GetDiskFileSize(strFilePath2.toUtf8().data(), size2))
    {
        return false;
    }

    // If the files are different sizes return false
    if (size1 != size2)
    {
        return false;
    }

    // Sizes are the same, we need to compare the bytes.  Try to open both files for read.
    CCryFile file1, file2;
    if (!file1.Open(strFilePath1.toUtf8().data(), "rb") || !file2.Open(strFilePath2.toUtf8().data(), "rb"))
    {
        return false;
    }

    const uint64 bufSize = 4096;

    char buf1[bufSize], buf2[bufSize];

    for (uint64 i = 0; i < size1; i += bufSize)
    {
        size_t amtRead1 = file1.ReadRaw(buf1, bufSize);
        size_t amtRead2 = file2.ReadRaw(buf2, bufSize);

        // Not a match if we didn't read the same amount from each file
        if (amtRead1 != amtRead2)
        {
            return false;
        }

        // Not a match if we didn't read the amount of data we expected
        if (amtRead1 != bufSize && i + amtRead1 != size1)
        {
            return false;
        }

        // Not a match if the buffers aren't the same
        if (memcmp(buf1, buf2, amtRead1) != 0)
        {
            return false;
        }
    }

    return true;
}

bool CFileUtil::SortAscendingFileNames(const IFileUtil::FileDesc& desc1, const IFileUtil::FileDesc& desc2)
{
    return desc1.filename.compare(desc2.filename) == -1 ? true : false;
}

bool CFileUtil::SortDescendingFileNames(const IFileUtil::FileDesc& desc1, const IFileUtil::FileDesc& desc2)
{
    return desc1.filename.compare(desc2.filename) == 1 ? true : false;
}

bool CFileUtil::SortAscendingDates(const IFileUtil::FileDesc& desc1, const IFileUtil::FileDesc& desc2)
{
    return desc1.time_write < desc2.time_write;
}

bool CFileUtil::SortDescendingDates(const IFileUtil::FileDesc& desc1, const IFileUtil::FileDesc& desc2)
{
    return desc1.time_write > desc2.time_write;
}

bool CFileUtil::SortAscendingSizes(const IFileUtil::FileDesc& desc1, const IFileUtil::FileDesc& desc2)
{
    return desc1.size > desc2.size;
}

bool CFileUtil::SortDescendingSizes(const IFileUtil::FileDesc& desc1, const IFileUtil::FileDesc& desc2)
{
    return desc1.size < desc2.size;
}


bool CFileUtil::IsAbsPath(const QString& filepath)
{
    return (!filepath.isEmpty() && ((filepath[1] == ':' && (filepath[2] == '\\' || filepath[2] == '/')
                          || (filepath[0] == '\\' || filepath[0] == '/'))));
}

CTempFileHelper::CTempFileHelper(const char* pFileName)
{
    char resolvedPath[AZ_MAX_PATH_LEN] = { 0 };
    AZ::IO::FileIOBase::GetDirectInstance()->ResolvePath(pFileName, resolvedPath, AZ_MAX_PATH_LEN);
    m_fileName = QString::fromUtf8(resolvedPath);

    // the official pattern for temp files in the editor is /$tmp[0-9]*_"
    // so we'll follow this pattern to make sure its ignored by asset processor.
    // the _h_ is added to be unique (helper) in case someone else is also making temp files.
    Path::ReplaceFilename(m_fileName, "$tmp_h_" + Path::GetFileName(QString::fromUtf8(pFileName)), m_tempFileName);
    CFileUtil::DeleteFile(m_tempFileName);
}

CTempFileHelper::~CTempFileHelper()
{
    CFileUtil::DeleteFile(m_tempFileName);
}

bool CTempFileHelper::UpdateFile(bool bBackup)
{
    // First, check if the files are actually different
    if (!CFileUtil::CompareFiles(m_tempFileName, m_fileName))
    {
        // If the file changed, make sure the destination file is writable
        if (!CFileUtil::OverwriteFile(m_fileName))
        {
            CFileUtil::DeleteFile(m_tempFileName);
            return false;
        }

        // Back up the current file if requested
        if (bBackup)
        {
            CFileUtil::BackupFile(m_fileName.toUtf8().data());
        }

        // Move the temp file over the top of the destination file
        return MoveFileReplaceExisting(m_tempFileName, m_fileName);
    }
    // If the files are the same, just delete the temp file and return.
    else
    {
        CFileUtil::DeleteFile(m_tempFileName);
        return true;
    }
}
<|MERGE_RESOLUTION|>--- conflicted
+++ resolved
@@ -69,84 +69,6 @@
     QDir::setCurrent(GetIEditor()->GetPrimaryCDFolder());
 }
 
-<<<<<<< HEAD
-bool CFileUtil::CompileLuaFile(const char* luaFilename)
-{
-    QString luaFile = luaFilename;
-
-    if (luaFile.isEmpty())
-    {
-        return false;
-    }
-
-    // Check if this file is in Archive.
-    {
-        CCryFile file;
-        if (file.Open(luaFilename, "rb"))
-        {
-            // Check if in pack.
-            if (file.IsInPak())
-            {
-                return true;
-            }
-        }
-    }
-
-    luaFile = Path::GamePathToFullPath(luaFilename);
-
-    // First try compiling script and see if it have any errors.
-    QString LuaCompiler;
-    QString CompilerOutput;
-
-    // Create the filepath of the lua compiler
-    QString szExeFileName = qApp->applicationFilePath();
-    QString exePath = Path::GetPath(szExeFileName);
-
-    const char* luaCompiler = Platform::GetLuaCompilerName();
-    LuaCompiler = Path::AddPathSlash(exePath) + luaCompiler + " ";
-
-    AZStd::string path = luaFile.toUtf8().data();
-    EBUS_EVENT(AzFramework::ApplicationRequests::Bus, NormalizePath, path);
-
-    QString finalPath = path.c_str();
-    finalPath = "\"" + finalPath + "\"";
-
-    // Add the name of the Lua file
-    QString cmdLine = LuaCompiler + finalPath;
-
-    // Execute the compiler and capture the output
-    if (!GetIEditor()->ExecuteConsoleApp(cmdLine, CompilerOutput))
-    {
-        QMessageBox::critical(QApplication::activeWindow(), QString(), QObject::tr("Error while executing '%1', make sure the file is in" \
-            " your Primary CD folder !").arg(luaCompiler));
-        return false;
-    }
-
-    // Check return string
-    if (!CompilerOutput.isEmpty())
-    {
-        // Errors while compiling file.
-
-        // Show output from Lua compiler
-        if (QMessageBox::critical(QApplication::activeWindow(), QObject::tr("Lua Compiler"),
-            QObject::tr("Error output from Lua compiler:\r\n%1\r\nDo you want to edit the file ?").arg(CompilerOutput), QMessageBox::Yes | QMessageBox::No) == QMessageBox::Yes)
-        {
-            int line = 0;
-            int index = CompilerOutput.indexOf("at line");
-            if (index >= 0)
-            {
-                azsscanf(CompilerOutput.mid(index).toUtf8().data(), "at line %d", &line);
-            }
-            // Open the Lua file for editing
-            EditTextFile(luaFile.toUtf8().data(), line);
-        }
-        return false;
-    }
-    return true;
-}
-=======
->>>>>>> 049db2e9
-//////////////////////////////////////////////////////////////////////////
 bool CFileUtil::ExtractFile(QString& file, bool bMsgBoxAskForExtraction, const char* pDestinationFilename)
 {
     CCryFile cryfile;
@@ -230,7 +152,6 @@
     }
 }
 
-<<<<<<< HEAD
 void CFileUtil::HandlePrefsDialogForFileType(const Common::EditFileType fileType)
 {
     // Open the preferences dialog.
@@ -239,14 +160,6 @@
 
     // Assign a filter string so that only the appropriate option shows up.
     switch (fileType)
-=======
-    QString fullPathName = Path::GamePathToFullPath(file);
-    ExtractFile(fullPathName);
-    QString cmd(fullPathName);
-#if defined (AZ_PLATFORM_WINDOWS)
-    cmd.replace('/', '\\');
-    if (line != 0)
->>>>>>> 049db2e9
     {
     case Common::EditFileType::FILE_TYPE_SHADER:
         dlg.SetFilterText("Shaders Editor");
@@ -453,194 +366,7 @@
 }
 
 //////////////////////////////////////////////////////////////////////////
-<<<<<<< HEAD
-bool CFileUtil::EditMayaFile(const char* filepath, const bool bExtractFromPak, const bool bUseGameFolder)
-{
-    QString dosFilepath = PathUtil::ToDosPath(filepath).c_str();
-    if (bExtractFromPak)
-    {
-        ExtractFile(dosFilepath);
-    }
-
-    if (bUseGameFolder)
-    {
-        const QString sGameFolder = Path::GetEditingGameDataFolder().c_str();
-        int nLength = sGameFolder.toUtf8().count();
-        if (azstrnicmp(filepath, sGameFolder.toUtf8().data(), nLength) != 0)
-        {
-            dosFilepath = sGameFolder + '\\' + filepath;
-        }
-
-        dosFilepath = PathUtil::ToDosPath(dosFilepath.toUtf8().data()).c_str();
-    }
-
-    const char* engineRoot;
-    EBUS_EVENT_RESULT(engineRoot, AzFramework::ApplicationRequests::Bus, GetEngineRoot);
-
-    const QString fullPath = QString(engineRoot) + '\\' + dosFilepath;
-
-    if (gSettings.animEditor.isEmpty())
-    {
-        AzQtComponents::ShowFileOnDesktop(fullPath);
-    }
-    else
-    {
-        if (!QProcess::startDetached(gSettings.animEditor, { fullPath }))
-        {
-            CryMessageBox("Can't open the file. You can specify a source editor in Sandbox Preferences or create an association in Windows.", "Cannot open file!", MB_OK | MB_ICONERROR);
-        }
-    }
-    return true;
-}
-
-//////////////////////////////////////////////////////////////////////////
-void CFileUtil::EditFile(const QString& filename, const Common::EditFileType fileType)
-{
-    QString textEditor = GetEditorForFileTypeFromPreferences(fileType);
-
-    if (textEditor.isEmpty())
-    {
-        textEditor = HandleNoEditorAssigned(fileType);
-    }
-
-    // If editor is still not set, just drop out.
-    if (textEditor.isEmpty())
-    {
-        return;
-    }
-
-    // Keep trying to open the file if the user changes the editor. If not, just drop out.
-    while (!Platform::RunEditorWithArg(textEditor, filename))
-    {
-        textEditor = HandleEditorOpenFailure(fileType, textEditor);
-        if (textEditor.isEmpty())
-        {
-            return;
-        }
-    }
-}
-
-//////////////////////////////////////////////////////////////////////////
-bool CFileUtil::EditFile(const char* filePath, const bool bExtrackFromPak, const bool bUseGameFolder)
-{
-    QString extension = filePath;
-    extension.remove(0, extension.lastIndexOf('.'));
-
-    if (extension.compare(".ma") == 0)
-    {
-        return EditMayaFile(filePath, bExtrackFromPak, bUseGameFolder);
-    }
-    else if ((extension.compare(".bspace") == 0) || (extension.compare(".comb") == 0))
-    {
-        EditTextFile(filePath, 0, IFileUtil::FILE_TYPE_BSPACE);
-        return true;
-    }
-
-    return false;
-}
-
-//////////////////////////////////////////////////////////////////////////
-bool CFileUtil::CalculateDccFilename(const QString& assetFilename, QString& dccFilename)
-{
-    if (ExtractDccFilenameFromAssetDatabase(assetFilename, dccFilename))
-    {
-        return true;
-    }
-
-    if (ExtractDccFilenameUsingNamingConventions(assetFilename, dccFilename))
-    {
-        return true;
-    }
-
-    GetIEditor()->GetEnv()->pLog->LogError("Failed to find psd file for texture: '%s'", assetFilename.toUtf8().data());
-    return false;
-}
-
-//////////////////////////////////////////////////////////////////////////
-bool CFileUtil::ExtractDccFilenameFromAssetDatabase(const QString& assetFilename, QString& dccFilename)
-{
-    IAssetItemDatabase* pCurrentDatabaseInterface = nullptr;
-    std::vector<IClassDesc*> assetDatabasePlugins;
-    IEditorClassFactory* pClassFactory = GetIEditor()->GetClassFactory();
-    pClassFactory->GetClassesByCategory("Asset Item DB", assetDatabasePlugins);
-
-    for (size_t i = 0; i < assetDatabasePlugins.size(); ++i)
-    {
-        if (assetDatabasePlugins[i]->QueryInterface(__uuidof(IAssetItemDatabase), (void**)&pCurrentDatabaseInterface) == S_OK)
-        {
-            if (!pCurrentDatabaseInterface)
-            {
-                continue;
-            }
-
-            QString assetDatabaseDccFilename;
-            IAssetItem* pAssetItem = pCurrentDatabaseInterface->GetAsset(assetFilename.toUtf8().data());
-            if (pAssetItem)
-            {
-                if ((pAssetItem->GetFlags() & IAssetItem::eFlag_Cached))
-                {
-                    QVariant v = pAssetItem->GetAssetFieldValue("dccfilename");
-                    assetDatabaseDccFilename = v.toString();
-                    if (!v.isNull())
-                    {
-                        dccFilename = assetDatabaseDccFilename;
-                        dccFilename = Path::GetRelativePath(dccFilename, false);
-
-                        uint32 attr = CFileUtil::GetAttributes(dccFilename.toUtf8().data());
-
-                        if (CFileUtil::FileExists(dccFilename))
-                        {
-                            return true;
-                        }
-                        else if (GetIEditor()->IsSourceControlAvailable() && (attr & SCC_FILE_ATTRIBUTE_MANAGED))
-                        {
-                            return CFileUtil::GetLatestFromSourceControl(dccFilename.toUtf8().data());
-                        }
-                    }
-                }
-            }
-        }
-    }
-    return false;
-}
-
-//////////////////////////////////////////////////////////////////////////
-bool CFileUtil::ExtractDccFilenameUsingNamingConventions(const QString& assetFilename, QString& dccFilename)
-{
-    //else to try find it by naming conventions
-    QString tempStr = assetFilename;
-    int foundSplit = -1;
-    if ((foundSplit = tempStr.lastIndexOf('.')) > 0)
-    {
-        QString first = tempStr.mid(0, foundSplit);
-        tempStr = first + ".psd";
-    }
-    if (CFileUtil::FileExists(tempStr))
-    {
-        dccFilename = tempStr;
-        return true;
-    }
-
-    //else try to find it by replacing post fix _<description> with .psd
-    tempStr = assetFilename;
-    foundSplit = -1;
-    if ((foundSplit = tempStr.lastIndexOf('_')) > 0)
-    {
-        QString first = tempStr.mid(0, foundSplit);
-        tempStr = first + ".psd";
-    }
-    if (CFileUtil::FileExists(tempStr))
-    {
-        dccFilename = tempStr;
-        return true;
-    }
-
-    return false;
-}
-
-//////////////////////////////////////////////////////////////////////////
-=======
->>>>>>> 049db2e9
+
 void CFileUtil::FormatFilterString(QString& filter)
 {
     const int numPipeChars = static_cast<int>(std::count(filter.begin(), filter.end(), '|'));
