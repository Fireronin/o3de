/*
 * Copyright (c) Contributors to the Open 3D Engine Project.
 * For complete copyright and license terms please see the LICENSE at the root of this distribution.
 *
 * SPDX-License-Identifier: Apache-2.0 OR MIT
 *
 */
#pragma once

#include "Include/IPreferencesPage.h"
#include <AzCore/RTTI/TypeInfoSimple.h>
#include <AzCore/RTTI/RTTIMacros.h>
#include <AzCore/Math/Vector3.h>
#include <AzQtComponents/Components/Widgets/ToolBar.h>
#include <AzToolsFramework/Editor/EditorSettingsAPIBus.h>
#include <AzToolsFramework/Prefab/PrefabLoaderInterface.h>
#include <QIcon>

#include "Settings.h"

namespace AZ
{
    class SerializeContext;
}

class CEditorPreferencesPage_General
    : public IPreferencesPage
{
public:
    AZ_RTTI(CEditorPreferencesPage_General, "{9CFBBE85-560D-4720-A830-50EF25D06ED5}", IPreferencesPage)

    static void Reflect(AZ::SerializeContext& serialize);

    CEditorPreferencesPage_General();
    virtual ~CEditorPreferencesPage_General() = default;

    virtual const char* GetCategory() override { return "General Settings"; }
    virtual const char* GetTitle() override;
    virtual QIcon& GetIcon() override;
    virtual void OnApply() override;
    virtual void OnCancel() override {}
    virtual bool OnQueryCancel() override { return true; }

private:
    void InitializeSettings();

    struct GeneralSettings
    {
        AZ_TYPE_INFO(GeneralSettings, "{C2AE8F6D-7AA6-499E-A3E8-ECCD0AC6F3D2}")

        bool m_previewPanel;
        bool m_enableSourceControl = false;
        bool m_clearConsoleOnGameModeStart;
        AzToolsFramework::ConsoleColorTheme m_consoleBackgroundColorTheme;
        bool m_autoLoadLastLevel;
        bool m_bShowTimeInConsole;
        AzQtComponents::ToolBar::ToolBarIconSize m_toolbarIconSize;
        bool m_stylusMode;
        bool m_restoreViewportCamera;
        bool m_bShowNews;
        bool m_enableSceneInspector;
    };

    struct LevelSaveSettings
    {
        AZ_TYPE_INFO(LevelSaveSettings, "{E297DAE3-3985-4BC2-8B43-45F3B1522F6B}");
        AzToolsFramework::Prefab::SaveAllPrefabsPreference m_saveAllPrefabsPreference;
    };

    struct Messaging
    {
        AZ_TYPE_INFO(Messaging, "{A6AD87CB-E905-409B-A2BF-C43CDCE63B0C}")

        bool m_showDashboard;
    };

    struct Undo
    {
        AZ_TYPE_INFO(Undo, "{A3AC0728-F132-4BF2-B122-8A631B636E81}")

        int m_undoLevels;
    };

<<<<<<< HEAD
    struct DeepSelection
    {
        AZ_TYPE_INFO(DeepSelection, "{225616BF-66DE-41EC-9FDD-F5A104112547}")

        float m_deepSelectionRange;
        bool m_stickDuplicate;
=======
    struct SliceSettings
    {
        AZ_TYPE_INFO(SliceSettings, "{8505CCC1-874C-4389-B51A-B9E5FF70CFDA}")

        bool m_slicesDynamicByDefault;
>>>>>>> ae195721
    };

    GeneralSettings m_generalSettings;
    LevelSaveSettings m_levelSaveSettings;
    Messaging m_messaging;
    Undo m_undo;
<<<<<<< HEAD
    DeepSelection m_deepSelection;
=======
    SliceSettings m_sliceSettings;
>>>>>>> ae195721
    QIcon m_icon;
};

static constexpr const char* EditorPreferencesGeneralRestoreViewportCameraSettingName = "Restore Viewport Camera on Game Mode Exit";<|MERGE_RESOLUTION|>--- conflicted
+++ resolved
@@ -81,31 +81,10 @@
         int m_undoLevels;
     };
 
-<<<<<<< HEAD
-    struct DeepSelection
-    {
-        AZ_TYPE_INFO(DeepSelection, "{225616BF-66DE-41EC-9FDD-F5A104112547}")
-
-        float m_deepSelectionRange;
-        bool m_stickDuplicate;
-=======
-    struct SliceSettings
-    {
-        AZ_TYPE_INFO(SliceSettings, "{8505CCC1-874C-4389-B51A-B9E5FF70CFDA}")
-
-        bool m_slicesDynamicByDefault;
->>>>>>> ae195721
-    };
-
     GeneralSettings m_generalSettings;
     LevelSaveSettings m_levelSaveSettings;
     Messaging m_messaging;
     Undo m_undo;
-<<<<<<< HEAD
-    DeepSelection m_deepSelection;
-=======
-    SliceSettings m_sliceSettings;
->>>>>>> ae195721
     QIcon m_icon;
 };
 
