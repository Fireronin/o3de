/*
 * Copyright (c) Contributors to the Open 3D Engine Project.
 * For complete copyright and license terms please see the LICENSE at the root of this distribution.
 *
 * SPDX-License-Identifier: Apache-2.0 OR MIT
 *
 */


#include "EditorDefs.h"

#include "CryEditDoc.h"

// Qt
#include <QDateTime>

// AzCore
#include <AzCore/Component/TransformBus.h>
#include <AzCore/Asset/AssetManager.h>
#include <AzCore/Interface/Interface.h>
#include <AzCore/Utils/Utils.h>

// AzFramework
#include <AzFramework/Archive/IArchive.h>
#include <AzFramework/API/ApplicationAPI.h>

// AzToolsFramework
#include <AzToolsFramework/Slice/SliceUtilities.h>
#include <AzToolsFramework/UI/UICore/WidgetHelpers.h>
#include <AzToolsFramework/UI/Layer/NameConflictWarning.hxx>
#include <AzToolsFramework/API/EditorLevelNotificationBus.h>
#include <AzToolsFramework/Entity/PrefabEditorEntityOwnershipInterface.h>

// CryCommon
#include <CryCommon/IAudioSystem.h>

// Editor
#include "Settings.h"

#include "PluginManager.h"
#include "ViewManager.h"
#include "DisplaySettings.h"
#include "GameEngine.h"

#include "CryEdit.h"
#include "ActionManager.h"
#include "Include/IObjectManager.h"
#include "ErrorReportDialog.h"
#include "SurfaceTypeValidator.h"
#include "Util/AutoLogTime.h"
#include "CheckOutDialog.h"
#include "GameExporter.h"
#include "MainWindow.h"
#include "LevelFileDialog.h"
#include "StatObjBus.h"

#include <Atom/RPI.Public/ViewportContext.h>
#include <Atom/RPI.Public/ViewportContextBus.h>

// LmbrCentral
#include <LmbrCentral/Rendering/EditorLightComponentBus.h> // for LmbrCentral::EditorLightComponentRequestBus

//#define PROFILE_LOADING_WITH_VTUNE

// profilers api.
//#include "pure.h"
#ifdef PROFILE_LOADING_WITH_VTUNE
#include "C:\Program Files\Intel\Vtune\Analyzer\Include\VTuneApi.h"
#pragma comment(lib,"C:\\Program Files\\Intel\\Vtune\\Analyzer\\Lib\\VTuneApi.lib")
#endif

static const char* kAutoBackupFolder = "_autobackup";
static const char* kHoldFolder = "$tmp_hold"; // conform to the ignored file types $tmp[0-9]*_ regex
static const char* kSaveBackupFolder = "_savebackup";
static const char* kResizeTempFolder = "$tmp_resize"; // conform to the ignored file types $tmp[0-9]*_ regex

static const char* kBackupOrTempFolders[] =
{
    kAutoBackupFolder,
    kHoldFolder,
    kSaveBackupFolder,
    kResizeTempFolder,
    "_hold", // legacy name
    "_tmpresize", // legacy name
};

static const char* kLevelPathForSliceEditing = "EngineAssets/LevelForSliceEditing/LevelForSliceEditing.ly";

static bool IsSliceFile(const QString& filePath)
{
    return filePath.endsWith(AzToolsFramework::SliceUtilities::GetSliceFileExtension().c_str(), Qt::CaseInsensitive);
}

namespace Internal
{
    bool SaveLevel()
    {
        if (!GetIEditor()->GetDocument()->DoSave(GetIEditor()->GetDocument()->GetActivePathName(), TRUE))
        {
            return false;
        }

        return true;
    }
}

/////////////////////////////////////////////////////////////////////////////
// CCryEditDoc construction/destruction

CCryEditDoc::CCryEditDoc()
    : doc_validate_surface_types(nullptr)
    , m_modifiedModuleFlags(eModifiedNothing)
{
    ////////////////////////////////////////////////////////////////////////
    // Set member variables to initial values
    ////////////////////////////////////////////////////////////////////////

    m_fogTemplate = GetIEditor()->FindTemplate("Fog");
    m_environmentTemplate = GetIEditor()->FindTemplate("Environment");

    if (m_environmentTemplate)
    {
        m_fogTemplate = m_environmentTemplate->findChild("Fog");
    }
    else
    {
        m_environmentTemplate = XmlHelpers::CreateXmlNode("Environment");
    }

    GetIEditor()->SetDocument(this);
    CLogFile::WriteLine("Document created");
    RegisterConsoleVariables();

    MainWindow::instance()->GetActionManager()->RegisterActionHandler(ID_FILE_SAVE_AS, this, &CCryEditDoc::OnFileSaveAs);
}

CCryEditDoc::~CCryEditDoc()
{
    GetIEditor()->SetDocument(nullptr);

    CLogFile::WriteLine("Document destroyed");

    AzToolsFramework::SliceEditorEntityOwnershipServiceNotificationBus::Handler::BusDisconnect();
}

bool CCryEditDoc::IsModified() const
{
    return m_modified;
}

void CCryEditDoc::SetModifiedFlag(bool modified)
{
    m_modified = modified;
}

QString CCryEditDoc::GetLevelPathName() const
{
    return m_pathName;
}

void CCryEditDoc::SetPathName(const QString& pathName)
{
    if (IsSliceFile(pathName))
    {
        m_pathName = kLevelPathForSliceEditing;
        m_slicePathName = pathName;
    }
    else
    {
        m_pathName = pathName;
        m_slicePathName.clear();
    }
    SetTitle(pathName.isEmpty() ? tr("Untitled") : PathUtil::GetFileName(pathName.toUtf8().data()).c_str());
}

QString CCryEditDoc::GetSlicePathName() const
{
    return m_slicePathName;
}

CCryEditDoc::DocumentEditingMode CCryEditDoc::GetEditMode() const
{
    return m_slicePathName.isEmpty() ? CCryEditDoc::DocumentEditingMode::LevelEdit : CCryEditDoc::DocumentEditingMode::SliceEdit;
}

QString CCryEditDoc::GetActivePathName() const
{
    return GetEditMode() == CCryEditDoc::DocumentEditingMode::SliceEdit ? GetSlicePathName() : GetLevelPathName();
}

QString CCryEditDoc::GetTitle() const
{
    return m_title;
}

void CCryEditDoc::SetTitle(const QString& title)
{
    m_title = title;
}

bool CCryEditDoc::IsBackupOrTempLevelSubdirectory(const QString& folderName)
{
    for (const char* backupOrTempFolderName : kBackupOrTempFolders)
    {
        if (!folderName.compare(backupOrTempFolderName, Qt::CaseInsensitive))
        {
            return true;
        }
    }

    return false;
}

bool CCryEditDoc::DoSave(const QString& pathName, bool replace)
{
    if (!OnSaveDocument(pathName.isEmpty() ? GetActivePathName() : pathName))
    {
        return false;
    }

    if (replace)
    {
        SetPathName(pathName);
    }

    return true;
}

bool CCryEditDoc::Save()
{
    return OnSaveDocument(GetActivePathName());
}

void CCryEditDoc::DeleteContents()
{
    m_hasErrors = false;
    SetDocumentReady(false);

    GetIEditor()->Notify(eNotify_OnCloseScene);
    CrySystemEventBus::Broadcast(&CrySystemEventBus::Events::OnCryEditorCloseScene);

    EBUS_EVENT(AzToolsFramework::EditorEntityContextRequestBus, ResetEditorContext);

    // [LY-90904] move this to the EditorVegetationManager component
    InstanceStatObjEventBus::Broadcast(&InstanceStatObjEventBus::Events::ReleaseData);

    //////////////////////////////////////////////////////////////////////////
    // Clear all undo info.
    //////////////////////////////////////////////////////////////////////////
    GetIEditor()->FlushUndo();

    // Notify listeners.
    for (IDocListener* listener : m_listeners)
    {
        listener->OnCloseDocument();
    }

    GetIEditor()->ResetViews();

    // Delete all objects from Object Manager.
    GetIEditor()->GetObjectManager()->DeleteAllObjects();

    // Load scripts data
    SetModifiedFlag(FALSE);
    SetModifiedModules(eModifiedNothing);
    // Clear error reports if open.
    CErrorReportDialog::Clear();

    // Unload level specific audio binary data.
    Audio::SAudioManagerRequestData<Audio::eAMRT_UNLOAD_AFCM_DATA_BY_SCOPE> oAMData(Audio::eADS_LEVEL_SPECIFIC);
    Audio::SAudioRequest oAudioRequestData;
    oAudioRequestData.nFlags = (Audio::eARF_PRIORITY_HIGH | Audio::eARF_EXECUTE_BLOCKING);
    oAudioRequestData.pData = &oAMData;
    Audio::AudioSystemRequestBus::Broadcast(&Audio::AudioSystemRequestBus::Events::PushRequestBlocking, oAudioRequestData);

    // Now unload level specific audio config data.
    Audio::SAudioManagerRequestData<Audio::eAMRT_CLEAR_CONTROLS_DATA> oAMData2(Audio::eADS_LEVEL_SPECIFIC);
    oAudioRequestData.pData = &oAMData2;
    Audio::AudioSystemRequestBus::Broadcast(&Audio::AudioSystemRequestBus::Events::PushRequestBlocking, oAudioRequestData);

    Audio::SAudioManagerRequestData<Audio::eAMRT_CLEAR_PRELOADS_DATA> oAMData3(Audio::eADS_LEVEL_SPECIFIC);
    oAudioRequestData.pData = &oAMData3;
    Audio::AudioSystemRequestBus::Broadcast(&Audio::AudioSystemRequestBus::Events::PushRequestBlocking, oAudioRequestData);

    GetIEditor()->Notify(eNotify_OnSceneClosed);
    CrySystemEventBus::Broadcast(&CrySystemEventBus::Events::OnCryEditorSceneClosed);
}


void CCryEditDoc::Save(CXmlArchive& xmlAr)
{
    TDocMultiArchive arrXmlAr;
    FillXmlArArray(arrXmlAr, &xmlAr);
    Save(arrXmlAr);
}

void CCryEditDoc::Save(TDocMultiArchive& arrXmlAr)
{
    bool isPrefabEnabled = false;
    AzFramework::ApplicationRequests::Bus::BroadcastResult(isPrefabEnabled, &AzFramework::ApplicationRequests::IsPrefabSystemEnabled);

    if (!isPrefabEnabled)
    {
        CAutoDocNotReady autoDocNotReady;

        if (arrXmlAr[DMAS_GENERAL] != NULL)
        {
            (*arrXmlAr[DMAS_GENERAL]).root = XmlHelpers::CreateXmlNode("Level");
            (*arrXmlAr[DMAS_GENERAL]).root->setAttr("WaterColor", m_waterColor);

            char version[50];
            GetIEditor()->GetFileVersion().ToString(version, AZ_ARRAY_SIZE(version));
            (*arrXmlAr[DMAS_GENERAL]).root->setAttr("SandboxVersion", version);

            SerializeViewSettings((*arrXmlAr[DMAS_GENERAL]));

            // Fog settings  ///////////////////////////////////////////////////////
            SerializeFogSettings((*arrXmlAr[DMAS_GENERAL]));

            SerializeNameSelection((*arrXmlAr[DMAS_GENERAL]));
        }
    }
    AfterSave();
}


void CCryEditDoc::Load(CXmlArchive& xmlAr, const QString& szFilename)
{
    TDocMultiArchive arrXmlAr;
    FillXmlArArray(arrXmlAr, &xmlAr);
    CCryEditDoc::Load(arrXmlAr, szFilename);
}

//////////////////////////////////////////////////////////////////////////
void CCryEditDoc::Load(TDocMultiArchive& arrXmlAr, const QString& szFilename)
{
    bool isPrefabEnabled = false;
    AzFramework::ApplicationRequests::Bus::BroadcastResult(isPrefabEnabled, &AzFramework::ApplicationRequests::IsPrefabSystemEnabled);

    m_hasErrors = false;

    // Register a unique load event
    QString fileName = Path::GetFileName(szFilename);
    QString levelHash;
    if (!isPrefabEnabled)
    {
        levelHash = GetIEditor()->GetSettingsManager()->GenerateContentHash(arrXmlAr[DMAS_GENERAL]->root, fileName);
    }
    else
    {
        levelHash = szFilename;
    }
    SEventLog loadEvent("Level_" + Path::GetFileName(fileName), "", levelHash);

    // Register this level and its content hash as version
    GetIEditor()->GetSettingsManager()->AddToolVersion(fileName, levelHash);
    GetIEditor()->GetSettingsManager()->RegisterEvent(loadEvent);
    LOADING_TIME_PROFILE_SECTION(gEnv->pSystem);
    CAutoDocNotReady autoDocNotReady;

    HEAP_CHECK

    CLogFile::FormatLine("Loading from %s...", szFilename.toUtf8().data());
    QString szLevelPath = Path::GetPath(szFilename);

    {
        // Set game g_levelname variable to the name of current level.
        QString szGameLevelName = Path::GetFileName(szFilename);
        ICVar* sv_map = gEnv->pConsole->GetCVar("sv_map");
        if (sv_map)
        {
            sv_map->Set(szGameLevelName.toUtf8().data());
        }
    }

    // Starts recording the opening of files using the level category
    if (auto archive = AZ::Interface<AZ::IO::IArchive>::Get(); archive && archive->GetRecordFileOpenList() == AZ::IO::IArchive::RFOM_EngineStartup)
    {
        archive->RecordFileOpen(AZ::IO::IArchive::RFOM_Level);
    }

    GetIEditor()->Notify(eNotify_OnBeginSceneOpen);
    GetIEditor()->GetMovieSystem()->RemoveAllSequences();

    {
        // Start recording errors
        const ICVar* pShowErrorDialogOnLoad = gEnv->pConsole->GetCVar("ed_showErrorDialogOnLoad");
        CErrorsRecorder errorsRecorder(pShowErrorDialogOnLoad && (pShowErrorDialogOnLoad->GetIVal() != 0));

        bool usePrefabSystemForLevels = false;
        AzFramework::ApplicationRequests::Bus::BroadcastResult(
            usePrefabSystemForLevels, &AzFramework::ApplicationRequests::IsPrefabSystemForLevelsEnabled);

        if (!usePrefabSystemForLevels)
        {
            AZStd::string levelPakPath;
            if (AzFramework::StringFunc::Path::ConstructFull(szLevelPath.toUtf8().data(), "level", "pak", levelPakPath, true))
            {
                // Check whether level.pak is present
                if (!gEnv->pFileIO->Exists(levelPakPath.c_str()))
                {
                    CryWarning(
                        VALIDATOR_MODULE_EDITOR, VALIDATOR_WARNING,
                        "level.pak is missing.  This will cause other errors.  To fix this, re-export the level.");
                }
            }
        }

        int t0 = GetTickCount();

#ifdef PROFILE_LOADING_WITH_VTUNE
        VTResume();
#endif
        // Parse level specific config data.
        const char* controlsPath = nullptr;
        Audio::AudioSystemRequestBus::BroadcastResult(controlsPath, &Audio::AudioSystemRequestBus::Events::GetControlsPath);
        QString sAudioLevelPath(controlsPath);
        sAudioLevelPath += "levels/";
        AZStd::string const sLevelNameOnly = PathUtil::GetFileName(fileName.toUtf8().data());
        sAudioLevelPath += sLevelNameOnly.c_str();
        QByteArray path = sAudioLevelPath.toUtf8();
        Audio::SAudioManagerRequestData<Audio::eAMRT_PARSE_CONTROLS_DATA> oAMData(path, Audio::eADS_LEVEL_SPECIFIC);
        Audio::SAudioRequest oAudioRequestData;
        oAudioRequestData.nFlags = (Audio::eARF_PRIORITY_HIGH | Audio::eARF_EXECUTE_BLOCKING); // Needs to be blocking so data is available for next preloading request!
        oAudioRequestData.pData = &oAMData;
        Audio::AudioSystemRequestBus::Broadcast(&Audio::AudioSystemRequestBus::Events::PushRequestBlocking, oAudioRequestData);

        Audio::SAudioManagerRequestData<Audio::eAMRT_PARSE_PRELOADS_DATA> oAMData2(path, Audio::eADS_LEVEL_SPECIFIC);
        oAudioRequestData.pData = &oAMData2;
        Audio::AudioSystemRequestBus::Broadcast(&Audio::AudioSystemRequestBus::Events::PushRequestBlocking, oAudioRequestData);

        Audio::TAudioPreloadRequestID nPreloadRequestID = INVALID_AUDIO_PRELOAD_REQUEST_ID;
        Audio::AudioSystemRequestBus::BroadcastResult(nPreloadRequestID, &Audio::AudioSystemRequestBus::Events::GetAudioPreloadRequestID, sLevelNameOnly.c_str());
        if (nPreloadRequestID != INVALID_AUDIO_PRELOAD_REQUEST_ID)
        {
            Audio::SAudioManagerRequestData<Audio::eAMRT_PRELOAD_SINGLE_REQUEST> oAMData3(nPreloadRequestID);
            oAudioRequestData.pData = &oAMData3;
            Audio::AudioSystemRequestBus::Broadcast(&Audio::AudioSystemRequestBus::Events::PushRequestBlocking, oAudioRequestData);
        }

        {
            CAutoLogTime logtime("Game Engine level load");
            GetIEditor()->GetGameEngine()->LoadLevel(true, true);
        }

        if (!isPrefabEnabled)
        {
            //////////////////////////////////////////////////////////////////////////
            // Load water color.
            //////////////////////////////////////////////////////////////////////////
            (*arrXmlAr[DMAS_GENERAL]).root->getAttr("WaterColor", m_waterColor);

            //////////////////////////////////////////////////////////////////////////
            // Load View Settings
            //////////////////////////////////////////////////////////////////////////
            SerializeViewSettings((*arrXmlAr[DMAS_GENERAL]));

            //////////////////////////////////////////////////////////////////////////
            // Fog settings
            //////////////////////////////////////////////////////////////////////////
            SerializeFogSettings((*arrXmlAr[DMAS_GENERAL]));
        }

        if (!isPrefabEnabled)
        {
            // Serialize Shader Cache.
            CAutoLogTime logtime("Load Level Shader Cache");
        }

        {
            // support old version of sequences
            IMovieSystem* pMs = GetIEditor()->GetMovieSystem();

            if (pMs)
            {
                for (int k = 0; k < pMs->GetNumSequences(); ++k)
                {
                    IAnimSequence* seq = pMs->GetSequence(k);
                    QString fullname = seq->GetName();
                    CBaseObject* pObj = GetIEditor()->GetObjectManager()->FindObject(fullname);

                    if (!pObj)
                    {
                        pObj = GetIEditor()->GetObjectManager()->NewObject("SequenceObject", 0, fullname);
                    }
                }
            }
        }

        if (!isPrefabEnabled)
        {
            // Name Selection groups
            SerializeNameSelection((*arrXmlAr[DMAS_GENERAL]));
        }

        {
            CAutoLogTime logtime("Post Load");

            // Notify listeners.
            for (IDocListener* listener : m_listeners)
            {
                listener->OnLoadDocument();
            }
        }

        CSurfaceTypeValidator().Validate();

#ifdef PROFILE_LOADING_WITH_VTUNE
        VTPause();
#endif

        LogLoadTime(GetTickCount() - t0);
        // Loaded with success, remove event from log file
        GetIEditor()->GetSettingsManager()->UnregisterEvent(loadEvent);
    }

    GetIEditor()->Notify(eNotify_OnEndSceneOpen);
}

void CCryEditDoc::AfterSave()
{
    // When saving level also save editor settings
    // Save settings
    gSettings.Save();
    GetIEditor()->GetDisplaySettings()->SaveRegistry();
    MainWindow::instance()->SaveConfig();
}

void CCryEditDoc::SerializeViewSettings(CXmlArchive& xmlAr)
{
    // Load or restore the viewer settings from an XML
    if (xmlAr.bLoading)
    {
        bool useOldViewFormat = false;
        // Loading
        CLogFile::WriteLine("Loading View settings...");

        int numberOfGameViewports = GetIEditor()->GetViewManager()->GetNumberOfGameViewports();

        for (int i = 0; i < numberOfGameViewports; i++)
        {
            XmlNodeRef view;
            Vec3 vp(0.0f, 0.0f, 256.0f);
            Ang3 va(ZERO);

            auto viewName = QString("View%1").arg(i);
            view = xmlAr.root->findChild(viewName.toUtf8().constData());

            if (!view)
            {
                view = xmlAr.root->findChild("View");
                if (view)
                {
                    useOldViewFormat = true;
                }
            }

            if (view)
            {
                auto viewerPosName = QString("ViewerPos%1").arg(useOldViewFormat ? "" : QString::number(i));
                view->getAttr(viewerPosName.toUtf8().constData(), vp);
                auto viewerAnglesName = QString("ViewerAngles%1").arg(useOldViewFormat ? "" : QString::number(i));
                view->getAttr(viewerAnglesName.toUtf8().constData(), va);
            }

            Matrix34 tm = Matrix34::CreateRotationXYZ(va);
            tm.SetTranslation(vp);

            auto viewportContextManager = AZ::Interface<AZ::RPI::ViewportContextRequestsInterface>::Get();
            if (auto viewportContext = viewportContextManager->GetViewportContextById(i))
            {
                viewportContext->SetCameraTransform(LYTransformToAZTransform(tm));
            }
        }
    }
    else
    {
        // Storing
        CLogFile::WriteLine("Storing View settings...");

        int numberOfGameViewports = GetIEditor()->GetViewManager()->GetNumberOfGameViewports();

        for (int i = 0; i < numberOfGameViewports; i++)
        {
            auto viewName = QString("View%1").arg(i);
            XmlNodeRef view = xmlAr.root->newChild(viewName.toUtf8().constData());

            CViewport* pVP = GetIEditor()->GetViewManager()->GetView(i);

            if (pVP)
            {
                Vec3 pos = pVP->GetViewTM().GetTranslation();
                Ang3 angles = Ang3::GetAnglesXYZ(Matrix33(pVP->GetViewTM()));
                auto viewerPosName = QString("ViewerPos%1").arg(i);
                view->setAttr(viewerPosName.toUtf8().constData(), pos);
                auto viewerAnglesName = QString("ViewerAngles%1").arg(i);
                view->setAttr(viewerAnglesName.toUtf8().constData(), angles);
            }
        }
    }
}

void CCryEditDoc::SerializeFogSettings(CXmlArchive& xmlAr)
{
    if (xmlAr.bLoading)
    {
        CLogFile::WriteLine("Loading Fog settings...");

        XmlNodeRef fog = xmlAr.root->findChild("Fog");

        if (!fog)
        {
            return;
        }

        if (m_fogTemplate)
        {
            CXmlTemplate::GetValues(m_fogTemplate, fog);
        }
    }
    else
    {
        CLogFile::WriteLine("Storing Fog settings...");

        XmlNodeRef fog = xmlAr.root->newChild("Fog");

        if (m_fogTemplate)
        {
            CXmlTemplate::SetValues(m_fogTemplate, fog);
        }
    }
}

void CCryEditDoc::SerializeNameSelection(CXmlArchive& xmlAr)
{
    IObjectManager* pObjManager = GetIEditor()->GetObjectManager();

    if (pObjManager)
    {
        pObjManager->SerializeNameSelection(xmlAr.root, xmlAr.bLoading);
    }
}

void CCryEditDoc::SetModifiedModules(EModifiedModule eModifiedModule, bool boSet)
{
    if (!boSet)
    {
        m_modifiedModuleFlags &= ~eModifiedModule;
    }
    else
    {
        if (eModifiedModule == eModifiedNothing)
        {
            m_modifiedModuleFlags = eModifiedNothing;
        }
        else
        {
            m_modifiedModuleFlags |= eModifiedModule;
        }
    }
}

int CCryEditDoc::GetModifiedModule()
{
    return m_modifiedModuleFlags;
}

BOOL CCryEditDoc::CanCloseFrame()
{
    // Ask the base class to ask for saving, which also includes the save
    // status of the plugins. Additionaly we query if all the plugins can exit
    // now. A reason for a failure might be that one of the plugins isn't
    // currently processing data or has other unsaved information which
    // are not serialized in the project file
    if (!SaveModified())
    {
        return FALSE;
    }

    if (!GetIEditor()->GetPluginManager()->CanAllPluginsExitNow())
    {
        return FALSE;
    }

    // If there is an export in process, exiting will corrupt it
    if (CGameExporter::GetCurrentExporter() != nullptr)
    {
        return FALSE;
    }

    return TRUE;
}

bool CCryEditDoc::SaveModified()
{
    if (!IsModified())
    {
        return true;
    }

    auto button = QMessageBox::question(AzToolsFramework::GetActiveWindow(), QString(), tr("Save changes to %1?").arg(GetTitle()),
        QMessageBox::Yes | QMessageBox::No | QMessageBox::Cancel);
    switch (button)
    {
    case QMessageBox::Cancel:
        return false;
    case QMessageBox::Yes:
        return DoFileSave();
    case QMessageBox::No:
        SetModifiedFlag(false);
        return true;
    }
    Q_UNREACHABLE();
}

void CCryEditDoc::OnFileSaveAs()
{
    CLevelFileDialog levelFileDialog(false);
    levelFileDialog.show();
    levelFileDialog.adjustSize();

    if (levelFileDialog.exec() == QDialog::Accepted)
    {
        if (OnSaveDocument(levelFileDialog.GetFileName()))
        {
            CCryEditApp::instance()->AddToRecentFileList(levelFileDialog.GetFileName());
        }
    }
}

bool CCryEditDoc::OnOpenDocument(const QString& lpszPathName)
{
    TOpenDocContext context;
    if (!BeforeOpenDocument(lpszPathName, context))
    {
        return FALSE;
    }
    return DoOpenDocument(context);
}

bool CCryEditDoc::BeforeOpenDocument(const QString& lpszPathName, TOpenDocContext& context)
{
    CTimeValue loading_start_time = gEnv->pTimer->GetAsyncTime();

    bool usePrefabSystemForLevels = false;
    AzFramework::ApplicationRequests::Bus::BroadcastResult(
        usePrefabSystemForLevels, &AzFramework::ApplicationRequests::IsPrefabSystemForLevelsEnabled);

    if (!usePrefabSystemForLevels)
    {
        // ensure we close any open packs
        if (!GetIEditor()->GetLevelFolder().isEmpty())
        {
            GetIEditor()->GetSystem()->GetIPak()->ClosePack((GetIEditor()->GetLevelFolder() + "\\level.pak").toUtf8().data());
        }
    }

    // restore directory to root.
    QDir::setCurrent(GetIEditor()->GetPrimaryCDFolder());

    QString absolutePath = lpszPathName;
    QFileInfo fileInfo(absolutePath);
    QString friendlyDisplayName = Path::GetRelativePath(absolutePath, true);
    CLogFile::FormatLine("Opening level %s", friendlyDisplayName.toUtf8().data());

    // normalize the file path.
    absolutePath = Path::ToUnixPath(QFileInfo(absolutePath).canonicalFilePath());
    context.loading_start_time = loading_start_time;
    if (IsSliceFile(absolutePath))
    {
        context.absoluteLevelPath = Path::GamePathToFullPath(kLevelPathForSliceEditing);
        context.absoluteSlicePath = absolutePath;
    }
    else
    {
        context.absoluteLevelPath = absolutePath;
        context.absoluteSlicePath = "";
    }
    return TRUE;
}

bool CCryEditDoc::DoOpenDocument(TOpenDocContext& context)
{
    CTimeValue& loading_start_time = context.loading_start_time;

    bool isPrefabEnabled = false;
    AzFramework::ApplicationRequests::Bus::BroadcastResult(isPrefabEnabled, &AzFramework::ApplicationRequests::IsPrefabSystemEnabled);

    // normalize the path so that its the same in all following calls:
    QString levelFilePath = QFileInfo(context.absoluteLevelPath).absoluteFilePath();
    context.absoluteLevelPath = levelFilePath;

    m_bLoadFailed = false;

    auto pIPak = GetIEditor()->GetSystem()->GetIPak();

    QString levelFolderAbsolutePath = QFileInfo(context.absoluteLevelPath).absolutePath();


    if (!isPrefabEnabled)
    {
        // if the level pack exists, open that, too:
        QString levelPackFileAbsolutePath = QDir(levelFolderAbsolutePath).absoluteFilePath("level.pak");

        // we mount the pack (level.pak) using the folder its sitting in as the mountpoint (first parameter)
        pIPak->OpenPack(levelFolderAbsolutePath.toUtf8().constData(), levelPackFileAbsolutePath.toUtf8().constData());
    }

    TDocMultiArchive arrXmlAr = {};

    if (!isPrefabEnabled)
    {
        if (!LoadXmlArchiveArray(arrXmlAr, levelFilePath, levelFolderAbsolutePath))
        {
            m_bLoadFailed = true;
            return FALSE;
        }
    }
    if (!LoadLevel(arrXmlAr, context.absoluteLevelPath))
    {
        m_bLoadFailed = true;
    }

    ReleaseXmlArchiveArray(arrXmlAr);

    if (m_bLoadFailed)
    {
        return FALSE;
    }

    // Load AZ entities for the editor.
    if (context.absoluteSlicePath.isEmpty())
    {
        if (!LoadEntitiesFromLevel(context.absoluteLevelPath))
        {
            m_bLoadFailed = true;
        }
    }
    else
    {
        if (!LoadEntitiesFromSlice(context.absoluteSlicePath))
        {
            m_bLoadFailed = true;
        }
    }

    if (m_bLoadFailed)
    {
        return FALSE;
    }

    StartStreamingLoad();

    CTimeValue loading_end_time = gEnv->pTimer->GetAsyncTime();

    CLogFile::FormatLine("-----------------------------------------------------------");
    CLogFile::FormatLine("Successfully opened document %s", context.absoluteLevelPath.toUtf8().data());
    CLogFile::FormatLine("Level loading time: %.2f seconds", (loading_end_time - loading_start_time).GetSeconds());
    CLogFile::FormatLine("-----------------------------------------------------------");

    // It assumes loaded levels have already been exported. Can be a big fat lie, though.
    // The right way would require us to save to the level folder the export status of the
    // level.
    SetLevelExported(true);

    return TRUE;
}

bool CCryEditDoc::OnNewDocument()
{
    DeleteContents();
    m_pathName.clear();
    m_slicePathName.clear();
    SetModifiedFlag(false);
    return true;
}

bool CCryEditDoc::OnSaveDocument(const QString& lpszPathName)
{
    bool saveSuccess = false;
    bool shouldSaveLevel = true;
    if (gEnv->IsEditorSimulationMode())
    {
        // Don't allow saving in AI/Physics mode.
        // Prompt the user to exit Simulation Mode (aka AI/Phyics mode) before saving.
        QWidget* mainWindow = nullptr;
        EBUS_EVENT_RESULT(mainWindow, AzToolsFramework::EditorRequests::Bus, GetMainWindow);

        QMessageBox msgBox(mainWindow);
        msgBox.setText(tr("You must exit AI/Physics mode before saving."));
        msgBox.setInformativeText(tr("The level will not be saved."));
        msgBox.setIcon(QMessageBox::Warning);
        msgBox.exec();
    }
    else
    {
        if (m_hasErrors || m_bLoadFailed)
        {
            QWidget* mainWindow = nullptr;
            AzToolsFramework::EditorRequests::Bus::BroadcastResult(
                mainWindow,
                &AzToolsFramework::EditorRequests::Bus::Events::GetMainWindow);

            // Prompt the user that saving may result in data loss. Most of the time this is not desired
            // (which is why 'cancel' is the default interaction), but this does provide users a way to still
            // save their level if this is the only way they can solve the erroneous data.
            QMessageBox msgBox(mainWindow);
            msgBox.setText(tr("Your level loaded with errors, you may lose work if you save."));
            msgBox.setInformativeText(tr("Do you want to save your changes?"));
            msgBox.setIcon(QMessageBox::Warning);
            msgBox.setStandardButtons(QMessageBox::Save | QMessageBox::Cancel);
            msgBox.setDefaultButton(QMessageBox::Cancel);
            int result = msgBox.exec();
            switch (result)
            {
            case QMessageBox::Save:
                // The user wishes to save, so don't bail.
                break;
            case QMessageBox::Cancel:
                // The user is canceling the save operation, so stop any saving from occuring.
                shouldSaveLevel = false;
                break;
            }
        }

        TSaveDocContext context;
        if (shouldSaveLevel && BeforeSaveDocument(lpszPathName, context))
        {
            DoSaveDocument(lpszPathName, context);
            saveSuccess = AfterSaveDocument(lpszPathName, context);
        }
    }

    return saveSuccess;
}

bool CCryEditDoc::BeforeSaveDocument(const QString& lpszPathName, TSaveDocContext& context)
{
    // Don't save level data if any conflict exists
    if (HasLayerNameConflicts())
    {
        return false;
    }

    // Restore directory to root.
    QDir::setCurrent(GetIEditor()->GetPrimaryCDFolder());

    // If we do not have a level loaded, we will also have an empty path, and that will
    // cause problems later in the save process.  Early out here if that's the case
    QString levelFriendlyName = QFileInfo(lpszPathName).fileName();
    if (levelFriendlyName.isEmpty())
    {
        return false;
    }

    CryLog("Saving to %s...", levelFriendlyName.toUtf8().data());
    GetIEditor()->Notify(eNotify_OnBeginSceneSave);

    bool bSaved(true);

    context.bSaved = bSaved;
    return TRUE;
}

bool CCryEditDoc::HasLayerNameConflicts() const
{
    AZStd::vector<AZ::Entity*> editorEntities;
    AzToolsFramework::EditorEntityContextRequestBus::Broadcast(
        &AzToolsFramework::EditorEntityContextRequestBus::Events::GetLooseEditorEntities,
        editorEntities);

    AZStd::unordered_map<AZStd::string, int> nameConflictMapping;
    for (AZ::Entity* entity : editorEntities)
    {
        AzToolsFramework::Layers::EditorLayerComponentRequestBus::Event(
            entity->GetId(),
            &AzToolsFramework::Layers::EditorLayerComponentRequestBus::Events::UpdateLayerNameConflictMapping,
            nameConflictMapping);
    }

    if (!nameConflictMapping.empty())
    {
        AzToolsFramework::Layers::NameConflictWarning* nameConflictWarning = new AzToolsFramework::Layers::NameConflictWarning(
            MainWindow::instance(),
            nameConflictMapping);
        nameConflictWarning->exec();

        return true;
    }

    return false;
}

bool CCryEditDoc::DoSaveDocument(const QString& filename, TSaveDocContext& context)
{
    bool& bSaved = context.bSaved;
    if (!bSaved)
    {
        return false;
    }
    // Paranoia - we shouldn't get this far into the save routine without a level loaded (empty levelPath)
    // If nothing is loaded, we don't need to save anything
    if (filename.isEmpty())
    {
        bSaved = false;
        return false;
    }

    // Save Tag Point locations to file if auto save of tag points disabled
    if (!gSettings.bAutoSaveTagPoints)
    {
        CCryEditApp::instance()->SaveTagLocations();
    }

    QString normalizedPath = Path::ToUnixPath(filename);
    if (IsSliceFile(normalizedPath))
    {
        bSaved = SaveSlice(normalizedPath);
    }
    else
    {
        bSaved = SaveLevel(normalizedPath);
    }

    // Changes filename for this document.
    SetPathName(normalizedPath);
    return bSaved;
}

bool CCryEditDoc::AfterSaveDocument([[maybe_unused]] const QString& lpszPathName, TSaveDocContext& context, bool bShowPrompt)
{
    bool bSaved = context.bSaved;

    GetIEditor()->Notify(eNotify_OnEndSceneSave);

    if (!bSaved)
    {
        if (bShowPrompt)
        {
            QMessageBox::warning(QApplication::activeWindow(), QString(), QObject::tr("Save Failed"), QMessageBox::Ok);
        }
        CLogFile::WriteLine("$4Document saving has failed.");
    }
    else
    {
        CLogFile::WriteLine("$3Document successfully saved");
        SetModifiedFlag(FALSE);
        SetModifiedModules(eModifiedNothing);
        MainWindow::instance()->ResetAutoSaveTimers();
    }

    return bSaved;
}


static void GetUserSettingsFile(const QString& levelFolder, QString& userSettings)
{
    const char* pUserName = GetISystem()->GetUserName();
    QString fileName = QStringLiteral("%1_usersettings.editor_xml").arg(pUserName);
    userSettings = Path::Make(levelFolder, fileName);
}

static bool TryRenameFile(const QString& oldPath, const QString& newPath, int retryAttempts=10)
{
    QFile(newPath).setPermissions(QFile::ReadOther | QFile::WriteOther);
    QFile::remove(newPath);

    // try a few times, something can lock the file (such as virus scanner, etc).
    for (int attempts = 0; attempts < retryAttempts; ++attempts)
    {
        if (QFile::rename(oldPath, newPath))
        {
            return true;
        }

        AZStd::this_thread::sleep_for(AZStd::chrono::milliseconds(100));
    }

    return false;
}

bool CCryEditDoc::SaveLevel(const QString& filename)
{
    AZ_PROFILE_FUNCTION(AZ::Debug::ProfileCategory::AzToolsFramework);
    QWaitCursor wait;

    CAutoCheckOutDialogEnableForAll enableForAll;

    QString fullPathName = Path::ToUnixPath(filename);
    QString originaLevelFilename = Path::GetFile(m_pathName);
    if (QFileInfo(filename).isRelative())
    {
        // Resolving the path through resolvepath would normalize and lowcase it, and in this case, we don't want that.
        fullPathName = Path::ToUnixPath(QDir(QString::fromUtf8(gEnv->pFileIO->GetAlias("@devassets@"))).absoluteFilePath(fullPathName));
    }

    if (!CFileUtil::OverwriteFile(fullPathName))
    {
        return false;
    }

    {

        AZ_PROFILE_SCOPE(AZ::Debug::ProfileCategory::AzToolsFramework, "CCryEditDoc::SaveLevel BackupBeforeSave");
        BackupBeforeSave();
    }

    // need to copy existing level data before saving to different folder
    const QString oldLevelFolder = Path::GetPath(GetLevelPathName()); // get just the folder name
    QString newLevelFolder = Path::GetPath(fullPathName);

    CFileUtil::CreateDirectory(newLevelFolder.toUtf8().data());
    GetIEditor()->GetGameEngine()->SetLevelPath(newLevelFolder);

    // QFileInfo operator== takes care of many side cases and will return true
    // if the folder is the same folder, even if other things (like slashes, etc) are wrong
    if (QFileInfo(oldLevelFolder) != QFileInfo(newLevelFolder))
    {
        // if we're saving to a new folder, we need to copy the old folder tree.
        auto pIPak = GetIEditor()->GetSystem()->GetIPak();
        pIPak->Lock();

        const QString oldLevelPattern = QDir(oldLevelFolder).absoluteFilePath("*.*");
        const QString oldLevelName = Path::GetFile(GetLevelPathName());
        const QString oldLevelXml = Path::ReplaceExtension(oldLevelName, "xml");
        AZ::IO::ArchiveFileIterator findHandle = pIPak->FindFirst(oldLevelPattern.toUtf8().data(), AZ::IO::IArchive::eFileSearchType_AllowOnDiskAndInZips);
        if (findHandle)
        {
            do
            {
                const QString sourceName{ QString::fromUtf8(findHandle.m_filename.data(), aznumeric_cast<int>(findHandle.m_filename.size())) };
                if ((findHandle.m_fileDesc.nAttrib & AZ::IO::FileDesc::Attribute::Subdirectory) == AZ::IO::FileDesc::Attribute::Subdirectory)
                {
                    // we only end up here if sourceName is a folder name.
                    bool skipDir = sourceName == "." || sourceName == "..";
                    skipDir |= IsBackupOrTempLevelSubdirectory(sourceName);
                    skipDir |= sourceName == "Layers"; // layers folder will be created and written out as part of saving
                    if (!skipDir)
                    {
                        QString oldFolderName = QDir(oldLevelFolder).absoluteFilePath(sourceName);
                        QString newFolderName = QDir(newLevelFolder).absoluteFilePath(sourceName);

                        CFileUtil::CreateDirectory(newFolderName.toUtf8().data());
                        CFileUtil::CopyTree(oldFolderName, newFolderName);
                    }
                    continue;
                }

                bool skipFile = sourceName.endsWith(".cry", Qt::CaseInsensitive) ||
                                sourceName.endsWith(".ly", Qt::CaseInsensitive) ||
                                sourceName == originaLevelFilename; // level file will be written out by saving, ignore the source one
                if (skipFile)
                {
                    continue;
                }

                // close any paks in the source folder so that when the paks are re-opened there is
                // no stale cached metadata in the pak system
                if (sourceName.endsWith(".pak", Qt::CaseInsensitive))
                {
                    QString oldPackName = QDir(oldLevelFolder).absoluteFilePath(sourceName);
                    pIPak->ClosePack(oldPackName.toUtf8().constData());
                }

                QString destName = sourceName;
                // copy oldLevel.xml -> newLevel.xml
                if (sourceName.compare(oldLevelXml, Qt::CaseInsensitive) == 0)
                {
                    destName = Path::ReplaceExtension(Path::GetFile(fullPathName), "xml");
                }

                QString oldFilePath = QDir(oldLevelFolder).absoluteFilePath(sourceName);
                QString newFilePath = QDir(newLevelFolder).absoluteFilePath(destName);
                CFileUtil::CopyFile(oldFilePath, newFilePath);
            } while ((findHandle = pIPak->FindNext(findHandle)));
            pIPak->FindClose(findHandle);
        }

        // ensure that copied files are not read-only
        CFileUtil::ForEach(newLevelFolder, [](const QString& filePath)
        {
            QFile(filePath).setPermissions(QFile::ReadOther | QFile::WriteOther);
        });

        pIPak->Unlock();
    }

    // Save level to XML archive.
    CXmlArchive xmlAr;
    Save(xmlAr);

    // temp files (to be ignored by AssetProcessor take the form $tmp[0-9]*_...).  we will conform
    // to that to make this file invisible to AP until it has been written completely.
    QString tempSaveFile = QDir(newLevelFolder).absoluteFilePath("$tmp_levelSave.tmp");
    QFile(tempSaveFile).setPermissions(QFile::ReadOther | QFile::WriteOther);
    QFile::remove(tempSaveFile);

    // Save AZ entities to the editor level.

    bool contentsAllSaved = false; // abort level save if anything within it fails

    auto tempFilenameStrData = tempSaveFile.toStdString();
    auto filenameStrData = fullPathName.toStdString();

    bool isPrefabEnabled = false;
    AzFramework::ApplicationRequests::Bus::BroadcastResult(isPrefabEnabled, &AzFramework::ApplicationRequests::IsPrefabSystemEnabled);

    if (!isPrefabEnabled)
    {
        AZStd::vector<char> entitySaveBuffer;
        bool savedEntities = false;
        CPakFile pakFile;

        {
            AZ_PROFILE_SCOPE(AZ::Debug::ProfileCategory::AzToolsFramework, "CCryEditDoc::SaveLevel Open PakFile");
            if (!pakFile.Open(tempSaveFile.toUtf8().data(), false))
            {
                gEnv->pLog->LogWarning("Unable to open pack file %s for writing", tempSaveFile.toUtf8().data());
                return false;
            }
        }


        AZStd::vector<AZ::Entity*> editorEntities;
        AzToolsFramework::EditorEntityContextRequestBus::Broadcast(
            &AzToolsFramework::EditorEntityContextRequestBus::Events::GetLooseEditorEntities,
            editorEntities);

        AZStd::vector<AZ::Entity*> layerEntities;
        AZ::SliceComponent::SliceReferenceToInstancePtrs instancesInLayers;
        for (AZ::Entity* entity : editorEntities)
        {
            AzToolsFramework::Layers::LayerResult layerSaveResult(AzToolsFramework::Layers::LayerResult::CreateSuccess());
            AzToolsFramework::Layers::EditorLayerComponentRequestBus::EventResult(
                layerSaveResult,
                entity->GetId(),
                &AzToolsFramework::Layers::EditorLayerComponentRequestBus::Events::WriteLayerAndGetEntities,
                newLevelFolder,
                layerEntities,
                instancesInLayers);
            layerSaveResult.MessageResult();
        }

        AZ::IO::ByteContainerStream<AZStd::vector<char>> entitySaveStream(&entitySaveBuffer);
        {
            AZ_PROFILE_SCOPE(AZ::Debug::ProfileCategory::AzToolsFramework, "CCryEditDoc::SaveLevel Save Entities To Stream");
            EBUS_EVENT_RESULT(
                savedEntities, AzToolsFramework::EditorEntityContextRequestBus, SaveToStreamForEditor, entitySaveStream, layerEntities,
                instancesInLayers);
        }

        for (AZ::Entity* entity : editorEntities)
        {
            AzToolsFramework::Layers::EditorLayerComponentRequestBus::Event(
                entity->GetId(), &AzToolsFramework::Layers::EditorLayerComponentRequestBus::Events::RestoreEditorData);
        }

        if (savedEntities)
        {
            AZ_PROFILE_SCOPE(AZ::Debug::ProfileCategory::AzToolsFramework, "CCryEditDoc::SaveLevel Updated PakFile levelEntities.editor_xml");
            pakFile.UpdateFile("LevelEntities.editor_xml", entitySaveBuffer.begin(), entitySaveBuffer.size());

            // Save XML archive to pak file.
            bool bSaved = xmlAr.SaveToPak(Path::GetPath(tempSaveFile), pakFile);
            if (bSaved)
            {
                contentsAllSaved = true;
            }
            else
            {
                gEnv->pLog->LogWarning("Unable to write the level data to file %s", tempSaveFile.toUtf8().data());
            }
        }
        else
        {
            gEnv->pLog->LogWarning("Unable to generate entity data for level save %s", tempSaveFile.toUtf8().data());
        }

        pakFile.Close();
    }
    else
    {
        auto prefabEditorEntityOwnershipInterface = AZ::Interface<AzToolsFramework::PrefabEditorEntityOwnershipInterface>::Get();
        if (prefabEditorEntityOwnershipInterface)
        {
            AZ::IO::FileIOBase* fileIO = AZ::IO::FileIOBase::GetInstance();
            AZ_Assert(fileIO, "No File IO implementation available");

            AZ::IO::HandleType tempSaveFileHandle;
            AZ::IO::Result openResult = fileIO->Open(tempFilenameStrData.c_str(), AZ::IO::OpenMode::ModeWrite | AZ::IO::OpenMode::ModeBinary, tempSaveFileHandle);
            contentsAllSaved = openResult;
            if (openResult)
            {
                AZ::IO::FileIOStream stream(tempSaveFileHandle, AZ::IO::OpenMode::ModeWrite | AZ::IO::OpenMode::ModeBinary, false);
                contentsAllSaved = prefabEditorEntityOwnershipInterface->SaveToStream(stream, AZStd::string_view(filenameStrData.data(), filenameStrData.size()));
                stream.Close();
            }
        }
    }

    if (!contentsAllSaved)
    {
        AZ_Error("Editor", false, "Error when writing level '%s' into tmpfile '%s'", filenameStrData.c_str(), tempFilenameStrData.c_str());
        QFile::remove(tempSaveFile);
        return false;
    }

    if (!TryRenameFile(tempSaveFile, fullPathName))
    {
        gEnv->pLog->LogWarning("Unable to move file %s to %s when saving", tempSaveFile.toUtf8().data(), fullPathName.toUtf8().data());
        return false;
    }

    // Commit changes to the disk.
    _flushall();

    AzToolsFramework::ToolsApplicationEvents::Bus::Broadcast(&AzToolsFramework::ToolsApplicationEvents::OnSaveLevel);

    return true;
}

bool CCryEditDoc::SaveSlice(const QString& filename)
{
    using namespace AzToolsFramework::SliceUtilities;

    // Gather entities from live slice in memory
    AZ::SliceComponent* liveSlice = nullptr;
    AzToolsFramework::SliceEditorEntityOwnershipServiceRequestBus::BroadcastResult(liveSlice,
        &AzToolsFramework::SliceEditorEntityOwnershipServiceRequestBus::Events::GetEditorRootSlice);
    if (!liveSlice)
    {
        gEnv->pLog->LogWarning("Slice data not found.");
        return false;
    }

    AZStd::unordered_set<AZ::EntityId> liveEntityIds;
    if (!liveSlice->GetEntityIds(liveEntityIds))
    {
        gEnv->pLog->LogWarning("Error getting entities from slice.");
        return false;
    }


    // Prevent save when there are multiple root entities.
    bool foundRootEntity = false;
    for (AZ::EntityId entityId : liveEntityIds)
    {
        AZ::EntityId parentId;
        AZ::TransformBus::EventResult(parentId, entityId, &AZ::TransformBus::Events::GetParentId);
        if (!parentId.IsValid())
        {
            if (foundRootEntity)
            {
                gEnv->pLog->LogWarning("Cannot save a slice with multiple root entities.");
                return false;
            }

            foundRootEntity = true;
        }
    }

    // Find target slice asset, and check if it's the same asset we opened
    AZ::Data::AssetId targetAssetId;
    AZ::Data::AssetCatalogRequestBus::BroadcastResult(targetAssetId, &AZ::Data::AssetCatalogRequestBus::Events::GetAssetIdByPath, filename.toUtf8().data(), azrtti_typeid<AZ::SliceAsset>(), false);

    QString openedFilepath = Path::ToUnixPath(Path::GetRelativePath(m_slicePathName, true));
    AZ::Data::AssetId openedAssetId;
    AZ::Data::AssetCatalogRequestBus::BroadcastResult(openedAssetId, &AZ::Data::AssetCatalogRequestBus::Events::GetAssetIdByPath, openedFilepath.toUtf8().data(), azrtti_typeid<AZ::SliceAsset>(), false);

    if (!targetAssetId.IsValid() || openedAssetId != targetAssetId)
    {
        gEnv->pLog->LogWarning("Slice editor can only modify existing slices. 'New Slice' and 'Save As' are not currently supported.");
        return false;
    }

    AZ::Data::Asset<AZ::SliceAsset> sliceAssetRef = AZ::Data::AssetManager::Instance().GetAsset<AZ::SliceAsset>(targetAssetId, AZ::Data::AssetLoadBehavior::Default);

    sliceAssetRef.BlockUntilLoadComplete();

    if (!sliceAssetRef)
    {
        gEnv->pLog->LogWarning("Error loading slice: %s", filename.toUtf8().data());
        return false;
    }

    // Get entities from target slice asset.
    AZ::SliceComponent* assetSlice = sliceAssetRef.Get()->GetComponent();
    if (!assetSlice)
    {
        gEnv->pLog->LogWarning("Error reading slice: %s", filename.toUtf8().data());
        return false;
    }

    AZStd::unordered_set<AZ::EntityId> assetEntityIds;
    if (!assetSlice->GetEntityIds(assetEntityIds))
    {
        gEnv->pLog->LogWarning("Error getting entities from slice: %s", filename.toUtf8().data());
        return false;
    }

    AZStd::unordered_set<AZ::EntityId> entityAdds;
    AZStd::unordered_set<AZ::EntityId> entityUpdates;
    AZStd::unordered_set<AZ::EntityId> entityRemovals = assetEntityIds;

    for (AZ::EntityId liveEntityId : liveEntityIds)
    {
        entityRemovals.erase(liveEntityId);
        if (assetEntityIds.find(liveEntityId) != assetEntityIds.end())
        {
            entityUpdates.insert(liveEntityId);
        }
        else
        {
            entityAdds.insert(liveEntityId);
        }
    }

    // Make a transaction targeting the specified slice
    SliceTransaction::TransactionPtr transaction = SliceTransaction::BeginSlicePush(sliceAssetRef);
    if (!transaction)
    {
        gEnv->pLog->LogWarning("Unable to update slice: %s", filename.toUtf8().data());
        return false;
    }

    // Tell the transaction about all adds/updates/removals
    for (AZ::EntityId id : entityAdds)
    {
        SliceTransaction::Result result = transaction->AddEntity(id);
        if (!result)
        {
            gEnv->pLog->LogWarning("Error adding entity with ID %s to slice: %s\n\n%s",
                id.ToString().c_str(), filename.toUtf8().data(), result.GetError().c_str());
            return false;
        }
    }

    for (AZ::EntityId id : entityRemovals)
    {
        SliceTransaction::Result result = transaction->RemoveEntity(id);
        if (!result)
        {
            gEnv->pLog->LogWarning("Error removing entity with ID %s from slice: %s\n\n%s",
                id.ToString().c_str(), filename.toUtf8().data(), result.GetError().c_str());
            return false;
        }
    }

    for (AZ::EntityId id : entityUpdates)
    {
        SliceTransaction::Result result = transaction->UpdateEntity(id);
        if (!result)
        {
            gEnv->pLog->LogWarning("Error updating entity with ID %s in slice: %s\n\n%s",
                id.ToString().c_str(), filename.toUtf8().data(), result.GetError().c_str());
            return false;
        }
    }

    // Commit
    SliceTransaction::Result commitResult = transaction->Commit(
        targetAssetId,
        SlicePreSaveCallbackForWorldEntities,
        nullptr,
        SliceTransaction::SliceCommitFlags::DisableUndoCapture);

    if (!commitResult)
    {
        gEnv->pLog->LogWarning("Failed to to save slice \"%s\".\n\nError:\n%s",
            filename.toUtf8().data(), commitResult.GetError().c_str());
        return false;
    }

    return true;
}

bool CCryEditDoc::LoadEntitiesFromLevel(const QString& levelPakFile)
{
    bool isPrefabEnabled = false;
    AzFramework::ApplicationRequests::Bus::BroadcastResult(isPrefabEnabled, &AzFramework::ApplicationRequests::IsPrefabSystemEnabled);

    bool loadedSuccessfully = false;

    if (!isPrefabEnabled)
    {
        auto pakSystem = GetIEditor()->GetSystem()->GetIPak();
        bool pakOpened = pakSystem->OpenPack(levelPakFile.toUtf8().data());
        if (pakOpened)
        {
            const QString entityFilename = Path::GetPath(levelPakFile) + "LevelEntities.editor_xml";

            CCryFile entitiesFile;
            if (entitiesFile.Open(entityFilename.toUtf8().data(), "rt"))
            {
                AZStd::vector<char> fileBuffer;
                fileBuffer.resize(entitiesFile.GetLength());
                if (!fileBuffer.empty())
                {
                    if (fileBuffer.size() == entitiesFile.ReadRaw(fileBuffer.begin(), fileBuffer.size()))
                    {
                        AZ::IO::ByteContainerStream<AZStd::vector<char>> fileStream(&fileBuffer);

                        EBUS_EVENT_RESULT(
                            loadedSuccessfully, AzToolsFramework::EditorEntityContextRequestBus, LoadFromStreamWithLayers, fileStream,
                            levelPakFile);
                    }
                    else
                    {
                        AZ_Error(
                            "Editor", false, "Failed to load level entities because the file \"%s\" could not be read.",
                            entityFilename.toUtf8().data());
                    }
                }
                else
                {
                    AZ_Error(
                        "Editor", false, "Failed to load level entities because the file \"%s\" is empty.", entityFilename.toUtf8().data());
                }

                entitiesFile.Close();
            }
            else
            {
                AZ_Error(
                    "Editor", false, "Failed to load level entities because the file \"%s\" was not found.",
                    entityFilename.toUtf8().data());
            }

            pakSystem->ClosePack(levelPakFile.toUtf8().data());
        }
    }
    else
    {
        AZ::IO::FileIOBase* fileIO = AZ::IO::FileIOBase::GetInstance();
        AZ_Assert(fileIO, "No File IO implementation available");

        AZ::IO::HandleType fileHandle;
        AZ::IO::Result openResult = fileIO->Open(levelPakFile.toUtf8().data(), AZ::IO::OpenMode::ModeRead | AZ::IO::OpenMode::ModeBinary, fileHandle);
        if (openResult)
        {
            AZ::IO::FileIOStream stream(fileHandle, AZ::IO::OpenMode::ModeRead | AZ::IO::OpenMode::ModeBinary, false);
            AzToolsFramework::EditorEntityContextRequestBus::BroadcastResult(
                loadedSuccessfully, &AzToolsFramework::EditorEntityContextRequests::LoadFromStreamWithLayers, stream, levelPakFile);
            stream.Close();
        }
    }

    return loadedSuccessfully;
}

bool CCryEditDoc::LoadEntitiesFromSlice(const QString& sliceFile)
{
    bool sliceLoaded = false;
    {
        AZ::IO::FileIOStream sliceFileStream(sliceFile.toUtf8().data(), AZ::IO::OpenMode::ModeRead);
        if (!sliceFileStream.IsOpen())
        {
            AZ_Error("Editor", false, "Failed to load entities because the file \"%s\" could not be read.", sliceFile.toUtf8().data());
            return false;
        }

        AzToolsFramework::EditorEntityContextRequestBus::BroadcastResult(sliceLoaded, &AzToolsFramework::EditorEntityContextRequestBus::Events::LoadFromStream, sliceFileStream);
    }

    if (!sliceLoaded)
    {
        AZ_Error("Editor", false, "Failed to load entities from slice file \"%s\"", sliceFile.toUtf8().data());
        return false;
    }

    return true;
}

bool CCryEditDoc::LoadLevel(TDocMultiArchive& arrXmlAr, const QString& absoluteCryFilePath)
{
    bool isPrefabEnabled = false;
    AzFramework::ApplicationRequests::Bus::BroadcastResult(isPrefabEnabled, &AzFramework::ApplicationRequests::IsPrefabSystemEnabled);

    auto pIPak = GetIEditor()->GetSystem()->GetIPak();

    QString folderPath = QFileInfo(absoluteCryFilePath).absolutePath();

    OnStartLevelResourceList();

    // Load next level resource list.
    if (!isPrefabEnabled)
    {
        pIPak->GetResourceList(AZ::IO::IArchive::RFOM_NextLevel)->Load(Path::Make(folderPath, "resourcelist.txt").toUtf8().data());
    }

    GetIEditor()->Notify(eNotify_OnBeginLoad);
    CrySystemEventBus::Broadcast(&CrySystemEventBus::Events::OnCryEditorBeginLoad);
    //GetISystem()->GetISystemEventDispatcher()->OnSystemEvent( ESYSTEM_EVENT_LEVEL_LOAD_START,0,0 );
    DeleteContents();

    // Set level path directly *after* DeleteContents(), since that will unload the previous level and clear the level path.
    GetIEditor()->GetGameEngine()->SetLevelPath(folderPath);

    SetModifiedFlag(TRUE);  // dirty during de-serialize
    SetModifiedModules(eModifiedAll);
    Load(arrXmlAr, absoluteCryFilePath);

    GetISystem()->GetISystemEventDispatcher()->OnSystemEvent(ESYSTEM_EVENT_LEVEL_LOAD_END, 0, 0);
    // We don't need next level resource list anymore.
    if (!isPrefabEnabled)
    {
        pIPak->GetResourceList(AZ::IO::IArchive::RFOM_NextLevel)->Clear();
    }
    SetModifiedFlag(FALSE); // start off with unmodified
    SetModifiedModules(eModifiedNothing);
    SetDocumentReady(true);
    GetIEditor()->Notify(eNotify_OnEndLoad);
    CrySystemEventBus::Broadcast(&CrySystemEventBus::Events::OnCryEditorEndLoad);

    GetIEditor()->SetStatusText("Ready");

    return true;
}

void CCryEditDoc::Hold(const QString& holdName)
{
    Hold(holdName, holdName);
}

void CCryEditDoc::Hold(const QString& holdName, const QString& relativeHoldPath)
{
    if (!IsDocumentReady() || GetEditMode() == CCryEditDoc::DocumentEditingMode::SliceEdit)
    {
        return;
    }

    QString levelPath = GetIEditor()->GetGameEngine()->GetLevelPath();
    char resolvedLevelPath[AZ_MAX_PATH_LEN] = { 0 };
    AZ::IO::FileIOBase::GetDirectInstance()->ResolvePath(levelPath.toUtf8().data(), resolvedLevelPath, AZ_MAX_PATH_LEN);

    QString holdPath = QString::fromUtf8(resolvedLevelPath) + "/" + relativeHoldPath + "/";
    QString holdFilename = holdPath + holdName + GetIEditor()->GetGameEngine()->GetLevelExtension();

    // never auto-backup while we're trying to hold.
    bool oldBackup = gSettings.bBackupOnSave;
    gSettings.bBackupOnSave = false;
    SaveLevel(holdFilename);
    gSettings.bBackupOnSave = oldBackup;

    GetIEditor()->GetGameEngine()->SetLevelPath(levelPath);
}

void CCryEditDoc::Fetch(const QString& relativeHoldPath, bool bShowMessages, bool bDelHoldFolder)
{
    Fetch(relativeHoldPath, relativeHoldPath, bShowMessages, bDelHoldFolder ? FetchPolicy::DELETE_FOLDER : FetchPolicy::PRESERVE);
}

void CCryEditDoc::Fetch(const QString& holdName, const QString& relativeHoldPath, bool bShowMessages, FetchPolicy policy)
{
    if (!IsDocumentReady() || GetEditMode() == CCryEditDoc::DocumentEditingMode::SliceEdit)
    {
        return;
    }

    QString levelPath = GetIEditor()->GetGameEngine()->GetLevelPath();
    char resolvedLevelPath[AZ_MAX_PATH_LEN] = { 0 };
    AZ::IO::FileIOBase::GetDirectInstance()->ResolvePath(levelPath.toUtf8().data(), resolvedLevelPath, AZ_MAX_PATH_LEN);

    QString holdPath = QString::fromUtf8(resolvedLevelPath) + "/" + relativeHoldPath + "/";
    QString holdFilename = holdPath + holdName + GetIEditor()->GetGameEngine()->GetLevelExtension();

    {
        QFile cFile(holdFilename);
        // Open the file for writing, create it if needed
        if (!cFile.open(QFile::ReadOnly))
        {
            if (bShowMessages)
            {
                QMessageBox::information(QApplication::activeWindow(), QString(), QObject::tr("You have to use 'Hold' before you can fetch!"));
            }
            return;
        }
    }

    // Does the document contain unsaved data ?
    if (bShowMessages && IsModified() &&
        QMessageBox::question(QApplication::activeWindow(), QString(), QObject::tr("The document contains unsaved data, it will be lost if fetched.\r\nReally fetch old state?")) != QMessageBox::Yes)
    {
        return;
    }

    GetIEditor()->FlushUndo();

    TDocMultiArchive arrXmlAr = {};
    if (!LoadXmlArchiveArray(arrXmlAr, holdFilename, holdPath))
    {
        QMessageBox::critical(QApplication::activeWindow(), "Error", "The temporary 'Hold' level failed to load successfully.  Your level might be corrupted, you should restart the Editor.", QMessageBox::Ok);
        AZ_Error("EditDoc", false, "Fetch failed to load the Xml Archive");
        return;
    }

    // Load the state
    LoadLevel(arrXmlAr, holdFilename);

    // Load AZ entities for the editor.
    LoadEntitiesFromLevel(holdFilename);

    GetIEditor()->GetGameEngine()->SetLevelPath(levelPath);

    GetIEditor()->FlushUndo();

    switch (policy)
    {
    case FetchPolicy::DELETE_FOLDER:
        CFileUtil::Deltree(holdPath.toUtf8().data(), true);
        break;

    case FetchPolicy::DELETE_LY_FILE:
        CFileUtil::DeleteFile(holdFilename);
        break;

    default:
        break;
    }
}



//////////////////////////////////////////////////////////////////////////
namespace {
    struct SFolderTime
    {
        QString folder;
        time_t creationTime;
    };

    bool SortByCreationTime(SFolderTime& a, SFolderTime& b)
    {
        return a.creationTime < b.creationTime;
    }

    // This function, given a source folder to scan, returns all folders within that folder
    // non-recursively.  They will be sorted by time, with most recent first, and oldest last.
    void CollectAllFoldersByTime(const char* sourceFolder, std::vector<SFolderTime>& outputFolders)
    {
        QString folderMask(sourceFolder);
        AZ::IO::ArchiveFileIterator handle = gEnv->pCryPak->FindFirst((folderMask + "/*").toUtf8().data());
        if (handle)
        {
            do
            {
                if (handle.m_filename.front() == '.')
                {
                    continue;
                }

                if ((handle.m_fileDesc.nAttrib & AZ::IO::FileDesc::Attribute::Subdirectory) == AZ::IO::FileDesc::Attribute::Subdirectory)
                {
                    SFolderTime ft;
                    ft.folder = QString::fromUtf8(handle.m_filename.data(), aznumeric_cast<int>(handle.m_filename.size()));
                    ft.creationTime = handle.m_fileDesc.tCreate;
                    outputFolders.push_back(ft);
                }
            } while (handle = gEnv->pCryPak->FindNext(handle));

            gEnv->pCryPak->FindClose(handle);
        }
        std::sort(outputFolders.begin(), outputFolders.end(), SortByCreationTime);
    }
}

bool CCryEditDoc::BackupBeforeSave(bool force)
{
    // This function will copy the contents of an entire level folder to a backup folder
    // and delete older ones based on user preferences.
    if (!force && !gSettings.bBackupOnSave)
    {
        return true; // not an error
    }

    QString levelPath = GetIEditor()->GetGameEngine()->GetLevelPath();
    if (levelPath.isEmpty())
    {
        return false;
    }

    char resolvedLevelPath[AZ_MAX_PATH_LEN] = { 0 };
    AZ::IO::FileIOBase::GetDirectInstance()->ResolvePath(levelPath.toUtf8().data(), resolvedLevelPath, AZ_MAX_PATH_LEN);
    QWaitCursor wait;

    QString saveBackupPath = QString::fromUtf8(resolvedLevelPath) + "/" + kSaveBackupFolder;

    std::vector<SFolderTime> folders;
    CollectAllFoldersByTime(saveBackupPath.toUtf8().data(), folders);

    for (int i = int(folders.size()) - gSettings.backupOnSaveMaxCount; i >= 0; --i)
    {
        CFileUtil::Deltree(QStringLiteral("%1/%2/").arg(saveBackupPath, folders[i].folder).toUtf8().data(), true);
    }

    QDateTime theTime = QDateTime::currentDateTime();
    QString subFolder = theTime.toString("yyyy-MM-dd [HH.mm.ss]");

    QString levelName = GetIEditor()->GetGameEngine()->GetLevelName();
    QString backupPath = saveBackupPath + "/" + subFolder + "/";
    gEnv->pCryPak->MakeDir(backupPath.toUtf8().data());

    QString sourcePath = QString::fromUtf8(resolvedLevelPath) + "/";

    QString ignoredFiles;

    for (const char* backupOrTempFolderName : kBackupOrTempFolders)
    {
        if (!ignoredFiles.isEmpty())
        {
            ignoredFiles += "|";
        }
        ignoredFiles += QString::fromUtf8(backupOrTempFolderName);
    }

    // copy that whole tree:
    AZ_TracePrintf("Editor", "Saving level backup to '%s'...\n", backupPath.toUtf8().data());
    if (IFileUtil::ETREECOPYOK != CFileUtil::CopyTree(sourcePath, backupPath, true, false, ignoredFiles.toUtf8().data()))
    {
        gEnv->pLog->LogWarning("Attempting to save backup to %s before saving, but could not write all files.", backupPath.toUtf8().data());
        return false;
    }
    return true;
}

void CCryEditDoc::SaveAutoBackup(bool bForce)
{
    if (!bForce && (!gSettings.autoBackupEnabled || GetIEditor()->IsInGameMode()))
    {
        return;
    }

    QString levelPath = GetIEditor()->GetGameEngine()->GetLevelPath();
    if (levelPath.isEmpty())
    {
        return;
    }

    static bool isInProgress = false;
    if (isInProgress)
    {
        return;
    }

    isInProgress = true;

    QWaitCursor wait;

    QString autoBackupPath = levelPath + "/" + kAutoBackupFolder;

    // collect all subfolders
    std::vector<SFolderTime> folders;

    CollectAllFoldersByTime(autoBackupPath.toUtf8().data(), folders);

    for (int i = int(folders.size()) - gSettings.autoBackupMaxCount; i >= 0; --i)
    {
        CFileUtil::Deltree(QStringLiteral("%1/%2/").arg(autoBackupPath, folders[i].folder).toUtf8().data(), true);
    }

    // save new backup
    QDateTime theTime = QDateTime::currentDateTime();
    QString subFolder = theTime.toString(QStringLiteral("yyyy-MM-dd [HH.mm.ss]"));

    QString levelName = GetIEditor()->GetGameEngine()->GetLevelName();
    QString filename = autoBackupPath + "/" + subFolder + "/" + levelName + "/" + levelName + GetIEditor()->GetGameEngine()->GetLevelExtension();
    SaveLevel(filename);
    GetIEditor()->GetGameEngine()->SetLevelPath(levelPath);

    isInProgress = false;
}

bool CCryEditDoc::IsLevelExported() const
{
    return m_boLevelExported;
}

void CCryEditDoc::SetLevelExported(bool boExported)
{
    m_boLevelExported = boExported;
}

void CCryEditDoc::RegisterListener(IDocListener* listener)
{
    if (listener == nullptr)
    {
        return;
    }

    if (std::find(m_listeners.begin(), m_listeners.end(), listener) == m_listeners.end())
    {
        m_listeners.push_back(listener);
    }
}

void CCryEditDoc::UnregisterListener(IDocListener* listener)
{
    m_listeners.remove(listener);
}

void CCryEditDoc::LogLoadTime(int time) const
{
    QString appFilePath = QDir::toNativeSeparators(QCoreApplication::applicationFilePath());
    QString exePath = Path::GetPath(appFilePath);
    QString filename = Path::Make(exePath, "LevelLoadTime.log");
    QString level = GetIEditor()->GetGameEngine()->GetLevelPath();

    CLogFile::FormatLine("[LevelLoadTime] Level %s loaded in %d seconds", level.toUtf8().data(), time / 1000);
#if defined(AZ_PLATFORM_WINDOWS)
    SetFileAttributesW(filename.toStdWString().c_str(), FILE_ATTRIBUTE_ARCHIVE);
#endif

    QFile file(filename);
    if (!file.open(QFile::Append | QFile::Text))
    {
        return;
    }

    char version[50];
    GetIEditor()->GetFileVersion().ToShortString(version, AZ_ARRAY_SIZE(version));

    time = time / 1000;
    QString text = QStringLiteral("\n[%1] Level %2 loaded in %3 seconds").arg(version, level).arg(time);
    file.write(text.toUtf8());
}

void CCryEditDoc::SetDocumentReady(bool bReady)
{
    m_bDocumentReady = bReady;
}

void CCryEditDoc::GetMemoryUsage(ICrySizer* pSizer) const
{
    {
        SIZER_COMPONENT_NAME(pSizer, "UndoManager(estimate)");
        GetIEditor()->GetUndoManager()->GetMemoryUsage(pSizer);
    }

    pSizer->Add(*this);
}

void CCryEditDoc::RegisterConsoleVariables()
{
    doc_validate_surface_types = gEnv->pConsole->GetCVar("doc_validate_surface_types");

    if (!doc_validate_surface_types)
    {
        doc_validate_surface_types = REGISTER_INT_CB("doc_validate_surface_types", 0, 0,
            "Flag indicating whether icons are displayed on the animation graph.\n"
            "Default is 1.\n",
            OnValidateSurfaceTypesChanged);
    }
}

void CCryEditDoc::OnValidateSurfaceTypesChanged(ICVar*)
{
    CErrorsRecorder errorsRecorder(GetIEditor());
    CSurfaceTypeValidator().Validate();
}

void CCryEditDoc::OnStartLevelResourceList()
{
    // after loading another level we clear the RFOM_Level list, the first time the list should be empty
    static bool bFirstTime = true;

    if (bFirstTime)
    {
        const char* pResFilename = gEnv->pCryPak->GetResourceList(AZ::IO::IArchive::RFOM_Level)->GetFirst();

        while (pResFilename)
        {
            // This should be fixed because ExecuteCommandLine is executed right after engine init as we assume the
            // engine already has all data loaded an is initialized to process commands. Loading data afterwards means
            // some init was done later which can cause problems when running in the engine batch mode (executing console commands).
            gEnv->pLog->LogError("'%s' was loaded after engine init but before level load/new (should be fixed)", pResFilename);
            pResFilename = gEnv->pCryPak->GetResourceList(AZ::IO::IArchive::RFOM_Level)->GetNext();
        }

        bFirstTime = false;
    }

    gEnv->pCryPak->GetResourceList(AZ::IO::IArchive::RFOM_Level)->Clear();
}

BOOL CCryEditDoc::DoFileSave()
{
    if (GetEditMode() == CCryEditDoc::DocumentEditingMode::LevelEdit)
    {
        // If the file to save is the temporary level it should 'save as' since temporary levels will get deleted
        const char* temporaryLevelName = GetTemporaryLevelName();
        if (QString::compare(GetIEditor()->GetLevelName(), temporaryLevelName) == 0)
        {
            QString filename;
            if (CCryEditApp::instance()->GetDocManager()->DoPromptFileName(filename, ID_FILE_SAVE_AS, 0, false, nullptr)
                && !filename.isEmpty() && !QFileInfo(filename).exists())
            {
                if (SaveLevel(filename))
                {
                    DeleteTemporaryLevel();
                    QString newLevelPath = filename.left(filename.lastIndexOf('/') + 1);
                    GetIEditor()->GetDocument()->SetPathName(filename);
                    GetIEditor()->GetGameEngine()->SetLevelPath(newLevelPath);
                    return TRUE;
                }
            }
            return FALSE;
        }
    }
    if (!IsDocumentReady())
    {
        return FALSE;
    }

    return Internal::SaveLevel();
}

const char* CCryEditDoc::GetTemporaryLevelName() const
{
    return gEnv->pConsole->GetCVar("g_TemporaryLevelName")->GetString();
}

void CCryEditDoc::DeleteTemporaryLevel()
{
    QString tempLevelPath = (Path::GetEditingGameDataFolder() + "/Levels/" + GetTemporaryLevelName()).c_str();
    GetIEditor()->GetSystem()->GetIPak()->ClosePacks(tempLevelPath.toUtf8().data(), AZ::IO::IArchive::EPathResolutionRules::FLAGS_ADD_TRAILING_SLASH);
    CFileUtil::Deltree(tempLevelPath.toUtf8().data(), true);
}

void CCryEditDoc::InitEmptyLevel(int /*resolution*/, int /*unitSize*/, bool /*bUseTerrain*/)
{
    GetIEditor()->SetStatusText("Initializing Level...");

    OnStartLevelResourceList();

    GetIEditor()->Notify(eNotify_OnBeginNewScene);
    CLogFile::WriteLine("Preparing new document...");

    //cleanup resources!
    GetISystem()->GetISystemEventDispatcher()->OnSystemEvent(ESYSTEM_EVENT_LEVEL_POST_UNLOAD, 0, 0);

    //////////////////////////////////////////////////////////////////////////
    // Initialize defaults.
    //////////////////////////////////////////////////////////////////////////
    if (!GetIEditor()->IsInPreviewMode())
    {
        GetIEditor()->ReloadTemplates();
        m_environmentTemplate = GetIEditor()->FindTemplate("Environment");

        GetIEditor()->GetGameEngine()->SetLevelCreated(true);
        GetIEditor()->GetGameEngine()->SetLevelCreated(false);
    }

    {
        // Notify listeners.
        std::list<IDocListener*> listeners = m_listeners;
        for (IDocListener* listener : listeners)
        {
            listener->OnNewDocument();
        }
    }

    // Tell the system that the level has been created/loaded.
    GetISystem()->GetISystemEventDispatcher()->OnSystemEvent(ESYSTEM_EVENT_LEVEL_LOAD_END, 0, 0);

    GetIEditor()->Notify(eNotify_OnEndNewScene);
    SetModifiedFlag(FALSE);
    SetLevelExported(false);
    SetModifiedModules(eModifiedNothing);

    GetIEditor()->SetStatusText("Ready");
}

void CCryEditDoc::CreateDefaultLevelAssets([[maybe_unused]] int resolution, [[maybe_unused]] int unitSize)
{
    AzToolsFramework::EditorLevelNotificationBus::Broadcast(&AzToolsFramework::EditorLevelNotificationBus::Events::OnNewLevelCreated);
}

void CCryEditDoc::OnEnvironmentPropertyChanged(IVariable* pVar)
{
    if (pVar == NULL)
    {
        return;
    }

    XmlNodeRef node = GetEnvironmentTemplate();
    if (node == NULL)
    {
        return;
    }

    // QVariant will not convert a void * to int, so do it manually.
    int nKey = reinterpret_cast<intptr_t>(pVar->GetUserData().value<void*>());

    int nGroup = (nKey & 0xFFFF0000) >> 16;
    int nChild = (nKey & 0x0000FFFF);

    if (nGroup < 0 || nGroup >= node->getChildCount())
    {
        return;
    }

    XmlNodeRef groupNode = node->getChild(nGroup);

    if (groupNode == NULL)
    {
        return;
    }

    if (nChild < 0 || nChild >= groupNode->getChildCount())
    {
        return;
    }

    XmlNodeRef childNode = groupNode->getChild(nChild);
    if (childNode == NULL)
    {
        return;
    }
    QString childValue;

    if (pVar->GetDataType() == IVariable::DT_COLOR)
    {
        Vec3 value;
        pVar->Get(value);
        QColor gammaColor = ColorLinearToGamma(ColorF(value.x, value.y, value.z));
        childValue = QStringLiteral("%1,%2,%3").arg(gammaColor.red()).arg(gammaColor.green()).arg(gammaColor.blue());
    }
    else
    {
        pVar->Get(childValue);
    }
    childNode->setAttr("value", childValue.toUtf8().data());
}

<<<<<<< HEAD
QString CCryEditDoc::GetCryIndexPath(const char* levelFilePath)
=======
QString CCryEditDoc::GetCryIndexPath(const LPCTSTR levelFilePath) const
>>>>>>> 6b245237
{
    QString levelPath = Path::GetPath(levelFilePath);
    QString levelName = Path::GetFileName(levelFilePath);
    return Path::AddPathSlash(levelPath + levelName + "_editor");
}

BOOL CCryEditDoc::LoadXmlArchiveArray(TDocMultiArchive& arrXmlAr, const QString& absoluteLevelPath, const QString& levelPath)
{
    auto pIPak = GetIEditor()->GetSystem()->GetIPak();

    //if (m_pSWDoc->IsNull())
    {
        CXmlArchive* pXmlAr = new CXmlArchive();
        if (!pXmlAr)
        {
            return FALSE;
        }

        CXmlArchive& xmlAr = *pXmlAr;
        xmlAr.bLoading = true;

        // bound to the level folder, as if it were the assets folder.
        // this mounts (whateverlevelname.ly) as @assets@/Levels/whateverlevelname/ and thus it works...
        bool openLevelPakFileSuccess = pIPak->OpenPack(levelPath.toUtf8().data(), absoluteLevelPath.toUtf8().data());
        if (!openLevelPakFileSuccess)
        {
            return FALSE;
        }

        CPakFile pakFile;
        bool loadFromPakSuccess = xmlAr.LoadFromPak(levelPath, pakFile);
        pIPak->ClosePack(absoluteLevelPath.toUtf8().data());
        if (!loadFromPakSuccess)
        {
            return FALSE;
        }

        FillXmlArArray(arrXmlAr, &xmlAr);
    }

    return TRUE;
}

void CCryEditDoc::ReleaseXmlArchiveArray(TDocMultiArchive& arrXmlAr)
{
    SAFE_DELETE(arrXmlAr[0]);
}

//////////////////////////////////////////////////////////////////////////
// AzToolsFramework::EditorEntityContextNotificationBus interface implementation
void CCryEditDoc::OnSliceInstantiated(const AZ::Data::AssetId& sliceAssetId, AZ::SliceComponent::SliceInstanceAddress& sliceAddress, const AzFramework::SliceInstantiationTicket& /*ticket*/)
{
    if (m_envProbeSliceAssetId == sliceAssetId)
    {
        const AZ::SliceComponent::EntityList& entities = sliceAddress.GetInstance()->GetInstantiated()->m_entities;
        const AZ::Uuid editorEnvProbeComponentId("{8DBD6035-583E-409F-AFD9-F36829A0655D}");
        AzToolsFramework::EntityIdList entityIds;
        entityIds.reserve(entities.size());
        for (const AZ::Entity* entity : entities)
        {
            if (entity->FindComponent(editorEnvProbeComponentId))
            {
                // Update Probe Area size to cover the whole terrain
                LmbrCentral::EditorLightComponentRequestBus::Event(entity->GetId(), &LmbrCentral::EditorLightComponentRequests::SetProbeAreaDimensions, AZ::Vector3(m_terrainSize, m_terrainSize, m_envProbeHeight));

                // Force update the light to apply cubemap
                LmbrCentral::EditorLightComponentRequestBus::Event(entity->GetId(), &LmbrCentral::EditorLightComponentRequests::RefreshLight);
            }
            entityIds.push_back(entity->GetId());
        }

        //Detach instantiated env probe entities from engine slice
        AzToolsFramework::SliceEditorEntityOwnershipServiceRequestBus::Broadcast(
            &AzToolsFramework::SliceEditorEntityOwnershipServiceRequests::DetachSliceEntities, entityIds);

        sliceAddress.SetInstance(nullptr);
        sliceAddress.SetReference(nullptr);
        SetModifiedFlag(true);
        SetModifiedModules(eModifiedEntities);

        AzToolsFramework::SliceEditorEntityOwnershipServiceNotificationBus::Handler::BusDisconnect();

        //save after level default slice fully instantiated
        Save();
    }
    GetIEditor()->ResumeUndo();
}


void CCryEditDoc::OnSliceInstantiationFailed(const AZ::Data::AssetId& sliceAssetId, const AzFramework::SliceInstantiationTicket& /*ticket*/)
{
    if (m_envProbeSliceAssetId == sliceAssetId)
    {
        AzToolsFramework::SliceEditorEntityOwnershipServiceNotificationBus::Handler::BusDisconnect();
        AZ_Warning("Editor", false, "Failed to instantiate default environment probe slice.");
    }
    GetIEditor()->ResumeUndo();
}
//////////////////////////////////////////////////////////////////////////

namespace AzToolsFramework
{
    void CryEditDocFuncsHandler::Reflect(AZ::ReflectContext* context)
    {
        if (auto behaviorContext = azrtti_cast<AZ::BehaviorContext*>(context))
        {
            // this will put these methods into the 'azlmbr.legacy.general' module
            auto addLegacyGeneral = [](AZ::BehaviorContext::GlobalMethodBuilder methodBuilder)
            {
                methodBuilder->Attribute(AZ::Script::Attributes::Scope, AZ::Script::Attributes::ScopeFlags::Automation)
                    ->Attribute(AZ::Script::Attributes::Category, "Legacy/Editor")
                    ->Attribute(AZ::Script::Attributes::Module, "legacy.general");
            };
            addLegacyGeneral(behaviorContext->Method("save_level", ::Internal::SaveLevel, nullptr, "Saves the current level."));
        }
    }
}

#include <moc_CryEditDoc.cpp><|MERGE_RESOLUTION|>--- conflicted
+++ resolved
@@ -2132,11 +2132,7 @@
     childNode->setAttr("value", childValue.toUtf8().data());
 }
 
-<<<<<<< HEAD
-QString CCryEditDoc::GetCryIndexPath(const char* levelFilePath)
-=======
-QString CCryEditDoc::GetCryIndexPath(const LPCTSTR levelFilePath) const
->>>>>>> 6b245237
+QString CCryEditDoc::GetCryIndexPath(const char* levelFilePath) const
 {
     QString levelPath = Path::GetPath(levelFilePath);
     QString levelName = Path::GetFileName(levelFilePath);
