--- conflicted
+++ resolved
@@ -295,12 +295,9 @@
     connect(m_ui->m_treeViewButton, &QAbstractButton::clicked, this, &AzAssetBrowserWindow::SetOneColumnMode);
 
     m_ui->m_assetBrowserTreeViewWidget->setModel(m_filterModel.data());
-<<<<<<< HEAD
-=======
+    
     // !!! Need to set the model on the tree widget first
-    m_ui->m_thumbnailView->SetAssetTreeView(m_ui->m_assetBrowserTreeViewWidget);
     m_ui->m_expandedTableView->SetAssetTreeView(m_ui->m_assetBrowserTreeViewWidget);
->>>>>>> 7ed22a9b
 
     connect(m_ui->m_searchWidget->GetFilter().data(), &AzAssetBrowser::AssetBrowserEntryFilter::updatedSignal,
         m_filterModel.data(), &AzAssetBrowser::AssetBrowserFilterModel::filterUpdatedSlot);
