/*
 * Copyright (c) Contributors to the Open 3D Engine Project.
 * For complete copyright and license terms please see the LICENSE at the root of this distribution.
 *
 * SPDX-License-Identifier: Apache-2.0 OR MIT
 *
 */

#include "EditorDefs.h"

#include "AzAssetBrowserWindow.h"
#include "AzAssetBrowserMultiWindow.h"

#include <AssetBrowser/Views/AssetBrowserTreeView.h>

// AzToolsFramework
#include <AzCore/Console/IConsole.h>
#include <AzToolsFramework/API/ToolsApplicationAPI.h>
#include <AzToolsFramework/API/ViewPaneOptions.h>
#include <AzToolsFramework/AssetBrowser/AssetBrowserEntry.h>
#include <AzToolsFramework/AssetBrowser/AssetBrowserModel.h>
#include <AzToolsFramework/AssetBrowser/AssetBrowserListModel.h>
#include <AzToolsFramework/AssetBrowser/AssetBrowserFilterModel.h>
#include <AzToolsFramework/AssetBrowser/AssetBrowserThumbnailViewProxyModel.h>
#include <AzToolsFramework/AssetBrowser/Entries/AssetBrowserEntryUtils.h>
#include <AzToolsFramework/AssetBrowser/AssetBrowserEntityInspectorWidget.h>
#include <AzToolsFramework/AssetBrowser/Favorites/AssetBrowserFavoritesView.h>

// AzQtComponents
#include <AzQtComponents/Utilities/QtWindowUtilities.h>
#include <AzQtComponents/Components/Widgets/AssetFolderThumbnailView.h>
#include <AzQtComponents/Components/Widgets/AssetFolderTableView.h>

// Editor
#include "AzAssetBrowser/AzAssetBrowserRequestHandler.h"
#include "LyViewPaneNames.h"

AZ_PUSH_DISABLE_DLL_EXPORT_MEMBER_WARNING
#include <AzAssetBrowser/ui_AzAssetBrowserWindow.h>
AZ_POP_DISABLE_DLL_EXPORT_MEMBER_WARNING

AZ_CVAR_EXTERNED(bool, ed_useNewAssetBrowserListView);

AZ_CVAR(bool, ed_useWIPAssetBrowserDesign, true, nullptr, AZ::ConsoleFunctorFlags::Null, "Use the in-progress new Asset Browser design");

//! When the Asset Browser window is resized to be less than this many pixels in width
//! the layout changes to accomodate its narrow state better. See AzAssetBrowserWindow::SetNarrowMode
static constexpr int s_narrowModeThreshold = 700;
static constexpr int MinimumWidth = 328;

using namespace AzToolsFramework::AssetBrowser;

namespace
{
    inline QString FromStdString(AZStd::string_view string)
    {
        return QString::fromUtf8(string.data(), static_cast<int>(string.size()));
    }
}

namespace AzToolsFramework
{
    namespace AssetBrowser
    {
        static constexpr const char* MenuIcon = ":/Menu/menu.svg";
    } // namespace AssetBrowser
} // namespace AzToolsFramework

class ListenerForShowAssetEditorEvent
    : public QObject
    , private AzToolsFramework::EditorEvents::Bus::Handler
{
public:
    ListenerForShowAssetEditorEvent(QObject* parent = nullptr)
        : QObject(parent)
    {
        AzToolsFramework::EditorEvents::Bus::Handler::BusConnect();
    }

    ~ListenerForShowAssetEditorEvent() override
    {
        AzToolsFramework::EditorEvents::Bus::Handler::BusDisconnect();
    }

    void SelectAsset(const QString& assetPath) override
    {
        AzToolsFramework::OpenViewPane(LyViewPane::AssetBrowser);

        AzAssetBrowserWindow* assetBrowser = AzToolsFramework::GetViewPaneWidget<AzAssetBrowserWindow>(LyViewPane::AssetBrowser);
        if (assetBrowser)
        {
            AzQtComponents::bringWindowToTop(assetBrowser);

            assetBrowser->SelectAsset(assetPath);
        }
    }
};



AzAssetBrowserWindow::AzAssetBrowserWindow(QWidget* parent)
    : QWidget(parent)
    , m_ui(new Ui::AzAssetBrowserWindowClass())
    , m_filterModel(new AzToolsFramework::AssetBrowser::AssetBrowserFilterModel(parent))
    , m_listModel(new AzToolsFramework::AssetBrowser::AssetBrowserListModel(parent))
{
    m_ui->setupUi(this);
    m_ui->m_searchWidget->Setup(true, true, true);

    CreateToolsMenu();

    namespace AzAssetBrowser = AzToolsFramework::AssetBrowser;

    AzAssetBrowser::AssetBrowserComponentRequestBus::BroadcastResult(
        m_assetBrowserModel, &AzAssetBrowser::AssetBrowserComponentRequests::GetAssetBrowserModel);
    AZ_Assert(m_assetBrowserModel, "Failed to get filebrowser model");
    m_filterModel->setSourceModel(m_assetBrowserModel);
    m_filterModel->SetFilter(m_ui->m_searchWidget->GetFilter());
    // Turn off DynamicSort as sorting is now manual.
    m_filterModel->setDynamicSortFilter(false);

    m_ui->m_assetBrowserListViewWidget->setVisible(false);
    m_ui->m_toolsMenuButton->setVisible(false);
    m_ui->m_searchWidget->SetFilterInputInterval(AZStd::chrono::milliseconds(250));

    // Use our button container so it spans the entire AssetBrowser and not just the search widget.
    m_ui->m_searchWidget->UseAlternativeButtonContainer(m_ui->containerLayout);

    m_assetBrowserModel->SetFilterModel(m_filterModel.data());
    m_assetBrowserModel->EnableTickBus();

    this->setMinimumWidth(MinimumWidth);

    m_ui->m_assetBrowserFavoritesWidget->SetSearchWidget(m_ui->m_searchWidget);

    connect(m_ui->m_searchWidget, &AzQtComponents::FilteredSearchWidget::TypeFilterChanged, this, &AzAssetBrowserWindow::OnFilterCriteriaChanged);
    connect(
        m_ui->m_assetBrowserTreeViewWidget,
        &AssetBrowserTreeView::selectionChangedSignal,
        this,
        &AzAssetBrowserWindow::SelectionChanged);
    connect(m_ui->m_thumbnailView,
        &AssetBrowserThumbnailView::selectionChangedSignal,
        this,
        &AzAssetBrowserWindow::SelectionChanged);
    connect(
        m_ui->m_tableView,
        &AssetBrowserTableView::selectionChangedSignal,
        this,
        &AzAssetBrowserWindow::SelectionChanged);

    connect(m_ui->m_searchWidget, &SearchWidget::addFavoriteEntriesPressed, this, &AzAssetBrowserWindow::AddFavoriteEntriesButtonPressed);
    connect(
        m_ui->m_searchWidget,
        &SearchWidget::addFavoriteSearchPressed,
        this,
        [this]()
        {
            AddFavoriteSearchButtonPressed();
        }
    );

    if (ed_useNewAssetBrowserListView)
    {
        m_ui->m_toolsMenuButton->setVisible(true);
        m_ui->m_toolsMenuButton->setEnabled(true);
        m_ui->m_toolsMenuButton->setAutoRaise(true);
        m_ui->m_toolsMenuButton->setIcon(QIcon(AzAssetBrowser::MenuIcon));

        m_listModel->setFilterRole(Qt::DisplayRole);
        m_listModel->setSourceModel(m_filterModel.data());
        m_listModel->setDynamicSortFilter(true);
        m_ui->m_assetBrowserListViewWidget->setModel(m_listModel.data());

        m_createMenu = new QMenu("Create New Asset Menu", this);
        m_ui->m_createButton->setMenu(m_createMenu);
        m_ui->m_createButton->setEnabled(true);
        m_ui->m_createButton->setAutoRaise(true);
        m_ui->m_createButton->setPopupMode(QToolButton::InstantPopup);

        connect(m_createMenu, &QMenu::aboutToShow, this, &AzAssetBrowserWindow::AddCreateMenu);

        connect(m_filterModel.data(), &AzAssetBrowser::AssetBrowserFilterModel::filterChanged,
            this, &AzAssetBrowserWindow::UpdateWidgetAfterFilter);

        connect(m_ui->m_assetBrowserListViewWidget->selectionModel(), &QItemSelectionModel::currentChanged,
            this, &AzAssetBrowserWindow::CurrentIndexChangedSlot);

        connect(
            m_ui->m_assetBrowserListViewWidget->selectionModel(),
            &QItemSelectionModel::selectionChanged,
            this,
            [this](const QItemSelection& selected, const QItemSelection& deselected)
            {
                Q_UNUSED(deselected);
                if (selected.indexes().size() > 0)
                {
                    CurrentIndexChangedSlot(selected.indexes()[0]);
                }
            });

        connect(m_ui->m_assetBrowserListViewWidget, &QAbstractItemView::doubleClicked,
            this, &AzAssetBrowserWindow::DoubleClickedItem);

        connect(m_ui->m_assetBrowserListViewWidget, &AzAssetBrowser::AssetBrowserListView::ClearStringFilter,
            m_ui->m_searchWidget, &AzAssetBrowser::SearchWidget::ClearStringFilter);

        connect(m_ui->m_assetBrowserListViewWidget, &AzAssetBrowser::AssetBrowserListView::ClearTypeFilter,
            m_ui->m_searchWidget, &AzAssetBrowser::SearchWidget::ClearTypeFilter);

        m_ui->m_assetBrowserListViewWidget->SetIsAssetBrowserMainView();

        connect(
            m_ui->m_thumbnailView,
            &AssetBrowserThumbnailView::entryDoubleClicked,
            this,
            [this](const AssetBrowserEntry* entry)
            {
                OnDoubleClick(entry);
            });

        connect(
            m_ui->m_thumbnailView,
            &AssetBrowserThumbnailView::showInFolderTriggered,
            this,
            [this](const AssetBrowserEntry* entry)
            {
                if (entry && entry->GetEntryType() == AssetBrowserEntry::AssetEntryType::Product)
                {
                    entry = entry->GetParent();
                }

                if (!entry || !entry->GetParent())
                {
                    return;
                }

                m_ui->m_searchWidget->ClearStringFilter();

                QModelIndex indexForEntry;
                m_assetBrowserModel->GetEntryIndex(const_cast<AssetBrowserEntry*>(entry->GetParent()), indexForEntry);

                if (!indexForEntry.isValid())
                {
                    return;
                }

                auto targetIndex = m_filterModel.data()->mapFromSource(indexForEntry);
                m_ui->m_assetBrowserTreeViewWidget->SetShowIndexAfterUpdate(targetIndex);
            });
    }

    connect(m_ui->m_tableView, &AssetBrowserTableView::entryDoubleClicked,
        this,
        [this](const AssetBrowserEntry* entry)
        {
            OnDoubleClick(entry);
        });

    connect(m_ui->m_assetBrowserFavoritesWidget, &AssetBrowserFavoritesView::setFavoritesWindowHeight,
        this,
        &AzAssetBrowserWindow::SetFavoritesWindowHeight);

    if (!ed_useWIPAssetBrowserDesign)
    {
        m_ui->m_breadcrumbsWrapper->hide(); 
        m_ui->m_middleStackWidget->hide();
        m_ui->m_treeViewButton->hide();
        m_ui->m_thumbnailViewButton->hide();
        m_ui->m_tableViewButton->hide();
        m_ui->m_createButton->hide();
        m_ui->m_searchWidget->setSizePolicy(QSizePolicy::Preferred, QSizePolicy::Preferred);
        m_ui->m_assetBrowserFavoritesWidget->hide();
    }

    m_ui->horizontalLayout->setAlignment(m_ui->m_toolsMenuButton, Qt::AlignTop);
    m_ui->horizontalLayout->setAlignment(m_ui->m_treeViewButton, Qt::AlignTop);
    m_ui->horizontalLayout->setAlignment(m_ui->m_tableViewButton, Qt::AlignTop);
    m_ui->horizontalLayout->setAlignment(m_ui->m_thumbnailViewButton, Qt::AlignTop);
    m_ui->horizontalLayout->setAlignment(m_ui->m_breadcrumbsWrapper, Qt::AlignTop);
    m_ui->horizontalLayout->setAlignment(m_ui->m_createButton, Qt::AlignTop);
    m_ui->horizontalLayout->setAlignment(m_ui->framePreCreate, Qt::AlignTop);
    m_ui->horizontalLayout->setAlignment(m_ui->framePostCreate, Qt::AlignTop);
    m_ui->horizontalLayout->setAlignment(m_ui->frame, Qt::AlignTop);

    m_ui->m_breadcrumbsLayout->insertWidget(0, m_ui->m_pathBreadCrumbs->createSeparator());
    m_ui->m_breadcrumbsLayout->insertWidget(0, m_ui->m_pathBreadCrumbs->createBackForwardToolBar());

    connect(m_ui->m_pathBreadCrumbs, &AzQtComponents::BreadCrumbs::linkClicked, this, [this](const QString& path) {
        m_ui->m_assetBrowserTreeViewWidget->SelectFolder(path.toUtf8().constData());
    });
    connect(m_ui->m_pathBreadCrumbs, &AzQtComponents::BreadCrumbs::pathChanged, this, &AzAssetBrowserWindow::BreadcrumbsPathChangedSlot);
    connect(m_ui->m_pathBreadCrumbs, &AzQtComponents::BreadCrumbs::pathEdited, this, [this](const QString& path) {
        const auto* entry = m_ui->m_assetBrowserTreeViewWidget->GetEntryByPath(path);
        const auto* folderEntry = AzToolsFramework::AssetBrowser::Utils::FolderForEntry(entry);
        if (folderEntry)
        {
            // No need to select the folder ourselves, callback from Breadcrumbs will take care of that
            m_ui->m_pathBreadCrumbs->pushFullPath(FromStdString(folderEntry->GetFullPath()), FromStdString(folderEntry->GetVisiblePath()));
        }
    });

    connect(m_ui->m_thumbnailViewButton, &QAbstractButton::clicked, this, [this] { SetCurrentMode(AssetBrowserMode::ThumbnailView); });
    connect(m_ui->m_tableViewButton, &QAbstractButton::clicked, this, [this] { SetCurrentMode(AssetBrowserMode::TableView); });
    connect(m_ui->m_treeViewButton, &QAbstractButton::clicked, this, [this] { SetCurrentMode(AssetBrowserMode::ListView); });

    m_ui->m_assetBrowserTreeViewWidget->setModel(m_filterModel.data());
    m_ui->m_thumbnailView->SetAssetTreeView(m_ui->m_assetBrowserTreeViewWidget);
    m_ui->m_tableView->SetAssetTreeView(m_ui->m_assetBrowserTreeViewWidget);

    connect(m_ui->m_searchWidget->GetFilter().data(), &AzAssetBrowser::AssetBrowserEntryFilter::updatedSignal,
        m_filterModel.data(), &AzAssetBrowser::AssetBrowserFilterModel::filterUpdatedSlot);

    connect(m_filterModel.data(), &AzAssetBrowser::AssetBrowserFilterModel::filterChanged, this,
        [this]()
        {
            const bool hasFilter = !m_ui->m_searchWidget->GetFilterString().isEmpty();
            const bool selectFirstFilteredIndex = false;
            m_ui->m_assetBrowserTreeViewWidget->UpdateAfterFilter(hasFilter, selectFirstFilteredIndex);
        });

    connect(m_ui->m_assetBrowserTreeViewWidget->selectionModel(), &QItemSelectionModel::currentChanged,
        this, &AzAssetBrowserWindow::CurrentIndexChangedSlot);

    connect(
        m_ui->m_assetBrowserTreeViewWidget->selectionModel(),
        &QItemSelectionModel::selectionChanged,
        this,
        [this](const QItemSelection& selected, const QItemSelection& deselected)
        {
            Q_UNUSED(deselected);
            if (selected.indexes().size() > 0)
            {
                CurrentIndexChangedSlot(selected.indexes()[0]);
                m_ui->m_createButton->setEnabled(true);
            }
            else
            {
                m_ui->m_createButton->setDisabled(true);
            }
        });

    connect(
        m_ui->m_assetBrowserTreeViewWidget,
        &QAbstractItemView::clicked,
        this,
        [this](const QModelIndex& idx)
        {
            using namespace AzToolsFramework::AssetBrowser;
            auto* entry = idx.data(AssetBrowserModel::Roles::EntryRole).value<const AssetBrowserEntry*>();
            if (entry->GetEntryType() != AssetBrowserEntry::AssetEntryType::Folder)
            {
                AssetBrowserPreviewRequestBus::Broadcast(&AssetBrowserPreviewRequest::PreviewAsset, entry);
            }
            m_ui->m_searchWidget->ClearStringFilter();
        });

    connect(m_ui->m_assetBrowserTreeViewWidget, &QAbstractItemView::doubleClicked, this, &AzAssetBrowserWindow::DoubleClickedItem);

    connect(m_ui->m_assetBrowserTreeViewWidget, &AzAssetBrowser::AssetBrowserTreeView::ClearStringFilter,
        m_ui->m_searchWidget, &AzAssetBrowser::SearchWidget::ClearStringFilter);

    connect(m_ui->m_assetBrowserTreeViewWidget, &AzAssetBrowser::AssetBrowserTreeView::ClearTypeFilter,
        m_ui->m_searchWidget, &AzAssetBrowser::SearchWidget::ClearTypeFilter);

    connect(
        m_assetBrowserModel,
        &AzAssetBrowser::AssetBrowserModel::RequestOpenItemForEditing,
        this,
        [this](const QModelIndex& index)
        {
            // If multiple AssetBrowsers are open, only the focused browser should perform the rename.
            QWidget* focusWidget = QApplication::focusWidget();
            if (!isAncestorOf(focusWidget))
            {
                return;
            }

            if (m_ui->m_thumbnailView->GetThumbnailActiveView())
            {
                m_ui->m_thumbnailView->OpenItemForEditing(index);
            }
            else if (m_ui->m_tableView->GetTableViewActive())
            {
                m_ui->m_tableView->OpenItemForEditing(index);
            }
            m_ui->m_assetBrowserTreeViewWidget->OpenItemForEditing(index);
        });

    connect(this, &AzAssetBrowserWindow::SizeChangedSignal,
        m_ui->m_assetBrowserListViewWidget, &AzAssetBrowser::AssetBrowserListView::UpdateSizeSlot);

    m_ui->m_assetBrowserTreeViewWidget->SetIsAssetBrowserMainView();
    m_ui->m_thumbnailView->SetIsAssetBrowserMainView();
    m_ui->m_tableView->SetIsAssetBrowserMainView();
}

AzAssetBrowserWindow::~AzAssetBrowserWindow()
{
    m_assetBrowserModel->DisableTickBus();
    m_ui->m_assetBrowserTreeViewWidget->SaveState();
}

void AzAssetBrowserWindow::AddCreateMenu()
{
    using namespace AzToolsFramework::AssetBrowser;
    m_createMenu->clear();

    const auto& selectedAssets = m_ui->m_assetBrowserTreeViewWidget->isVisible() ? m_ui->m_assetBrowserTreeViewWidget->GetSelectedAssets()
                                                                                 : m_ui->m_assetBrowserListViewWidget->GetSelectedAssets();
    const AssetBrowserEntry* entry = selectedAssets.empty() ? nullptr : selectedAssets.front();
    if (!entry || selectedAssets.size() != 1)
    {
        return;
    }

    if (entry->GetEntryType() == AssetBrowserEntry::AssetEntryType::Product)
    {
        entry = entry->GetParent();
        if (!entry)
        {
            return;
        }
    }
    AZStd::string fullFilePath = entry->GetFullPath();

    AZStd::string folderPath;

    if (entry->GetEntryType() == AssetBrowserEntry::AssetEntryType::Folder)
    {
        folderPath = fullFilePath;
    }
    else
    {
        AzFramework::StringFunc::Path::GetFolderPath(fullFilePath.c_str(), folderPath);
    }

    AZ::Uuid sourceID = AZ::Uuid::CreateNull();
    SourceFileCreatorList creators;
    AssetBrowserInteractionNotificationBus::Broadcast(
        &AssetBrowserInteractionNotificationBus::Events::AddSourceFileCreators, folderPath.c_str(), sourceID, creators);
    if (!creators.empty())
    {
        for (const SourceFileCreatorDetails& creatorDetails : creators)
        {
            if (creatorDetails.m_creator)
            {
                m_createMenu->addAction(
                    creatorDetails.m_iconToUse,
                    tr("New ") + tr(creatorDetails.m_displayText.c_str()),
                    [sourceID, fullFilePath, creatorDetails]()
                    {
                        creatorDetails.m_creator(fullFilePath.c_str(), sourceID);
                    });
            }
        }
    }
}

void AzAssetBrowserWindow::RegisterViewClass()
{
    AzToolsFramework::ViewPaneOptions options;
    options.preferedDockingArea = Qt::BottomDockWidgetArea;
    AzToolsFramework::RegisterViewPane<AzAssetBrowserWindow>(LyViewPane::AssetBrowser, LyViewPane::CategoryTools, options);

    options.showInMenu = false;
    const QString name = QString("%1 (2)").arg(LyViewPane::AssetBrowser);
    AzToolsFramework::RegisterViewPane<AzAssetBrowserWindow>(qPrintable(name), LyViewPane::CategoryTools, options);
}

QObject* AzAssetBrowserWindow::createListenerForShowAssetEditorEvent(QObject* parent)
{
    auto* listener = new ListenerForShowAssetEditorEvent(parent);

    // the listener is attached to the parent and will get cleaned up then
    return listener;
}

bool AzAssetBrowserWindow::ViewWidgetBelongsTo(QWidget* viewWidget)
{
    return m_ui->m_assetBrowserTreeViewWidget == viewWidget ||
        m_ui->m_assetBrowserListViewWidget == viewWidget ||
        m_ui->m_thumbnailView == viewWidget ||
        m_ui->m_tableView == viewWidget;
}

void AzAssetBrowserWindow::resizeEvent(QResizeEvent* resizeEvent)
{
    // leftLayout is the parent of the listView
    // rightLayout is the parent of the preview window.
    // Workaround: When docking windows this event keeps holding the old size of the widgets instead of the new one
    // but the resizeEvent holds the new size of the whole widget
    // So we have to save the proportions somehow
    const QWidget* leftLayout = m_ui->m_leftLayout;

    const float oldLeftLayoutWidth = aznumeric_cast<float>(leftLayout->geometry().width());
    const float oldWidth = aznumeric_cast<float>(leftLayout->geometry().width());

    const float newWidth = oldLeftLayoutWidth * aznumeric_cast<float>(resizeEvent->size().width()) / oldWidth;

    const bool isNarrow = resizeEvent->size().width() < s_narrowModeThreshold;
    SetNarrowMode(isNarrow);

    emit SizeChangedSignal(aznumeric_cast<int>(newWidth));
    QWidget::resizeEvent(resizeEvent);
}

void AzAssetBrowserWindow::CreateToolsMenu()
{
    if (m_toolsMenu != nullptr)
    {
        return;
    }

    m_toolsMenu = new QMenu("Asset Browser Mode Selection", this);
    m_ui->m_toolsMenuButton->setMenu(m_toolsMenu);
    m_ui->m_toolsMenuButton->setPopupMode(QToolButton::InstantPopup);

    if (ed_useWIPAssetBrowserDesign)
    {
        auto* openNewAction = new QAction(tr("Open Another Asset Browser"), this);
        connect(openNewAction, &QAction::triggered, this, [] { AzAssetBrowserMultiWindow::OpenNewAssetBrowserWindow(); });
        m_toolsMenu->addAction(openNewAction);

        m_toolsMenu->addSeparator();
        auto* collapseAllAction = new QAction(tr("Collapse All"), this);
        connect(collapseAllAction, &QAction::triggered, this, [this] { m_ui->m_assetBrowserTreeViewWidget->collapseAll(); });
        m_toolsMenu->addAction(collapseAllAction);

        m_toolsMenu->addSeparator();
        auto* projectSourceAssets = new QAction(tr("Hide Engine Folders"), this);
        projectSourceAssets->setCheckable(true);
        projectSourceAssets->setChecked(true);
        connect(projectSourceAssets, &QAction::triggered, this,
            [this, projectSourceAssets]
            {
                m_ui->m_searchWidget->ToggleEngineFilter(projectSourceAssets->isChecked());
            });
        m_toolsMenu->addAction(projectSourceAssets);
        m_ui->m_searchWidget->ToggleEngineFilter(projectSourceAssets->isChecked());

        auto* unusableProductAssets = new QAction(tr("Hide Unusable Product Assets"), this);
        unusableProductAssets->setCheckable(true);
        unusableProductAssets->setChecked(true);
        connect(
            unusableProductAssets,
            &QAction::triggered,
            this,
            [this, unusableProductAssets]
            {
                m_ui->m_searchWidget->ToggleUnusableProductsFilter(unusableProductAssets->isChecked());
            });
        m_toolsMenu->addAction(unusableProductAssets);
        m_ui->m_searchWidget->ToggleUnusableProductsFilter(unusableProductAssets->isChecked());

        m_ui->m_searchWidget->AddFolderFilter();

        m_assetBrowserDisplayState = AzToolsFramework::AssetBrowser::AssetBrowserDisplayState::TreeViewMode;
        m_ui->m_assetBrowserListViewWidget->setVisible(false);
        m_ui->m_assetBrowserTreeViewWidget->setVisible(true);
        m_ui->m_thumbnailView->SetThumbnailActiveView(true);
        m_ui->m_tableView->SetTableViewActive(false);
    }
    else
    {
        m_listViewMode = new QAction(tr("List View"), this);
        m_listViewMode->setCheckable(true);
        connect(m_listViewMode, &QAction::triggered, this, &AzAssetBrowserWindow::SetListViewMode);
        m_toolsMenu->addAction(m_listViewMode);

        m_treeViewMode = new QAction(tr("Tree View"), this);
        m_treeViewMode->setCheckable(true);
        connect(m_treeViewMode, &QAction::triggered, this, &AzAssetBrowserWindow::SetTreeViewMode);
        m_toolsMenu->addAction(m_treeViewMode);

        connect(m_toolsMenu, &QMenu::aboutToShow, this, &AzAssetBrowserWindow::UpdateDisplayInfo);

        UpdateDisplayInfo();
    }
}

void AzAssetBrowserWindow::UpdateDisplayInfo()
{
    namespace AzAssetBrowser = AzToolsFramework::AssetBrowser;

    if (m_toolsMenu == nullptr)
    {
        return;
    }

    m_treeViewMode->setChecked(false);
    m_listViewMode->setChecked(false);

    switch (m_assetBrowserDisplayState)
    {
    case AzAssetBrowser::AssetBrowserDisplayState::TreeViewMode:
        {
            m_treeViewMode->setChecked(true);
            break;
        }
    case AzAssetBrowser::AssetBrowserDisplayState::ListViewMode:
        {
            m_listViewMode->setChecked(true);
            break;
        }
    }
}

void AzAssetBrowserWindow::SetNarrowMode(bool narrow)
{
    if (m_inNarrowMode == narrow)
    {
        return;
    }

    // In narrow mode, breadcrumbs are below the search bar and view switching buttons
    m_inNarrowMode = narrow;
    if (narrow)
    {
        m_ui->scrollAreaVerticalLayout->insertWidget(1, m_ui->m_breadcrumbsWrapper);
        m_ui->m_searchWidget->setSizePolicy(QSizePolicy::Preferred, QSizePolicy::Preferred);
        m_ui->m_breadcrumbsWrapper->setContentsMargins(0, 0, 0, 5);
    }
    else
    {
        m_ui->horizontalLayout->insertWidget(7, m_ui->m_breadcrumbsWrapper);
        m_ui->m_breadcrumbsWrapper->setContentsMargins(0, 0, 0, 0);
        m_ui->horizontalLayout->setAlignment(m_ui->m_breadcrumbsWrapper, Qt::AlignTop);

        // Once we fully move to new design this cvar will be gone and the condition can be deleted
        if (ed_useWIPAssetBrowserDesign)
        {
            m_ui->m_searchWidget->setSizePolicy(QSizePolicy::Maximum, QSizePolicy::Preferred);
        }
    }
}

void AzAssetBrowserWindow::SetTreeViewMode()
{
    namespace AzAssetBrowser = AzToolsFramework::AssetBrowser;

    m_assetBrowserDisplayState = AzAssetBrowser::AssetBrowserDisplayState::TreeViewMode;

    if (m_ui->m_assetBrowserListViewWidget->isVisible())
    {
        m_ui->m_assetBrowserListViewWidget->setVisible(false);
        m_ui->m_assetBrowserTreeViewWidget->setVisible(true);
    }
}

void AzAssetBrowserWindow::SetListViewMode()
{
    namespace AzAssetBrowser = AzToolsFramework::AssetBrowser;

    m_assetBrowserDisplayState = AzAssetBrowser::AssetBrowserDisplayState::ListViewMode;
    UpdateWidgetAfterFilter();
}


void AzAssetBrowserWindow::UpdateWidgetAfterFilter()
{
    namespace AzAssetBrowser = AzToolsFramework::AssetBrowser;

    const bool hasFilter = !m_ui->m_searchWidget->GetFilterString().isEmpty();
    if (m_assetBrowserDisplayState == AzAssetBrowser::AssetBrowserDisplayState::ListViewMode)
    {
        m_ui->m_assetBrowserListViewWidget->setVisible(hasFilter);
        m_ui->m_assetBrowserTreeViewWidget->setVisible(!hasFilter);
    }

    if (hasFilter)
    {
        m_ui->m_assetBrowserTreeViewWidget->selectionModel()->select(
            m_ui->m_assetBrowserTreeViewWidget->model()->index(0, 0, {}), QItemSelectionModel::ClearAndSelect);
    }

    if (ed_useNewAssetBrowserListView)
    {
        auto thumbnailWidget = m_ui->m_thumbnailView->GetThumbnailViewWidget();
        auto tableWidget = m_ui->m_tableView->GetTableViewWidget();

        if (hasFilter)
        {
            if (thumbnailWidget)
            {
                thumbnailWidget->setRootIndex(thumbnailWidget->model()->index(0, 0, {}));
                m_ui->m_thumbnailView->SetSearchString(m_ui->m_searchWidget->GetFilterString());
            }
            if (tableWidget)
            {
                tableWidget->setRootIndex(tableWidget->model()->index(0, 0, {}));
                m_ui->m_tableView->SetSearchString(m_ui->m_searchWidget->GetFilterString());
            }
            m_ui->m_assetBrowserTreeViewWidget->SetSearchString(m_ui->m_searchWidget->GetFilterString());
        }
        else
        {
            if (thumbnailWidget)
            {
                m_ui->m_thumbnailView->SetSearchString("");
            }
            if (tableWidget)
            {
                m_ui->m_tableView->SetSearchString("");
            }
            m_ui->m_assetBrowserTreeViewWidget->SetSearchString("");
        }
    }
}

void AzAssetBrowserWindow::UpdateBreadcrumbs(const AzToolsFramework::AssetBrowser::AssetBrowserEntry* selectedEntry) const
{
    using namespace AzToolsFramework::AssetBrowser;

    QString entryPath;
    QString fullPath;
    if (selectedEntry)
    {
        const AssetBrowserEntry* folderEntry = Utils::FolderForEntry(selectedEntry);
        if (folderEntry)
        {
            entryPath = FromStdString(folderEntry->GetVisiblePath());
            fullPath = FromStdString(folderEntry->GetFullPath());
        }
    }
    m_ui->m_pathBreadCrumbs->pushFullPath(fullPath, entryPath);
}

void AzAssetBrowserWindow::SetTwoColumnMode(QWidget* viewToShow)
{
    auto* thumbnailView = qobject_cast<AssetBrowserThumbnailView*>(viewToShow);
    if (thumbnailView && m_ui->m_thumbnailView->GetThumbnailActiveView())
    {
        return;
    }

    auto* tableView = qobject_cast<AssetBrowserTableView*>(viewToShow);
    if (tableView && m_ui->m_tableView->GetTableViewActive())
    {
        return;
    }

    m_ui->m_middleStackWidget->show();
    m_ui->m_middleStackWidget->setCurrentWidget(viewToShow);
    m_ui->m_assetBrowserTreeViewWidget->SetApplySnapshot(false);
    m_ui->m_searchWidget->AddFolderFilter();
    m_ui->m_assetBrowserFavoritesWidget->SetSearchDisabled(false);
    if (thumbnailView)
    {
        m_ui->m_thumbnailView->SetThumbnailActiveView(true);
        m_ui->m_tableView->SetTableViewActive(false);
<<<<<<< HEAD
        m_ui->m_searchWidget->setEnabled(true);
        m_ui->m_searchWidget->SetSelectionCount(m_ui->m_thumbnailView->GetSelectedAssets().size());
=======
>>>>>>> 9730572e
    }
    else if (tableView)
    {
        m_ui->m_thumbnailView->SetThumbnailActiveView(false);
        m_ui->m_tableView->SetTableViewActive(true);
<<<<<<< HEAD
        m_ui->m_searchWidget->setDisabled(true);
        m_ui->m_assetBrowserFavoritesWidget->SetSearchDisabled(true);
        m_ui->m_searchWidget->SetSelectionCount(m_ui->m_tableView->GetSelectedAssets().size());
=======
>>>>>>> 9730572e
    }
}

void AzAssetBrowserWindow::SetOneColumnMode()
{
    if (m_ui->m_thumbnailView->GetThumbnailActiveView() || m_ui->m_tableView->GetTableViewActive())
    {
        m_ui->m_middleStackWidget->hide();
        m_ui->m_assetBrowserTreeViewWidget->SetApplySnapshot(false);
        m_ui->m_searchWidget->RemoveFolderFilter();
        if (!m_ui->m_assetBrowserTreeViewWidget->selectionModel()->selectedRows().isEmpty())
        {
            m_ui->m_assetBrowserTreeViewWidget->expand(m_ui->m_assetBrowserTreeViewWidget->selectionModel()->selectedRows()[0]);
        }
        m_ui->m_thumbnailView->SetThumbnailActiveView(false);
        m_ui->m_tableView->SetTableViewActive(false);
<<<<<<< HEAD
        m_ui->m_searchWidget->setEnabled(true);
        m_ui->m_assetBrowserFavoritesWidget->SetSearchDisabled(false);
        m_ui->m_searchWidget->SetSelectionCount(m_ui->m_assetBrowserTreeViewWidget->GetSelectedAssets().size());
    }
}

void AzAssetBrowserWindow::AddFavoriteSearchButtonPressed()
{
    AssetBrowserFavoriteRequestBus::Broadcast(&AssetBrowserFavoriteRequestBus::Events::AddFavoriteSearchButtonPressed, m_ui->m_searchWidget);
}

void AzAssetBrowserWindow::AddFavoriteEntriesButtonPressed()
{
    QWidget* sourceWidget = m_ui->m_assetBrowserTreeViewWidget;
    if (m_ui->m_thumbnailView->GetIsAssetBrowserMainView())
    {
        sourceWidget = m_ui->m_thumbnailView;
=======
>>>>>>> 9730572e
    }
    else if (m_ui->m_tableView->GetIsAssetBrowserMainView())
    {
        sourceWidget = m_ui->m_tableView;
    }
    AssetBrowserFavoriteRequestBus::Broadcast(&AssetBrowserFavoriteRequestBus::Events::AddFavoriteEntriesButtonPressed, sourceWidget);
}

void AzAssetBrowserWindow::OnDoubleClick(const AssetBrowserEntry* entry)
{
    if (!m_ui->m_assetBrowserTreeViewWidget || !entry || !m_assetBrowserModel || !m_filterModel.data())
    {
        return;
    }

    QModelIndex indexForEntry;
    m_assetBrowserModel->GetEntryIndex(const_cast<AssetBrowserEntry*>(entry), indexForEntry);

    if (!indexForEntry.isValid())
    {
        return;
    }

    auto entryType = entry->GetEntryType();

    if (entryType == AssetBrowserEntry::AssetEntryType::Folder)
    {
        m_ui->m_searchWidget->ClearStringFilter();

        auto selectionModel = m_ui->m_assetBrowserTreeViewWidget->selectionModel();
        auto targetIndex = m_filterModel.data()->mapFromSource(indexForEntry);

        selectionModel->select(targetIndex, QItemSelectionModel::ClearAndSelect);

        auto targetIndexAncestor = targetIndex.parent();
        while (targetIndexAncestor.isValid())
        {
            m_ui->m_assetBrowserTreeViewWidget->expand(targetIndexAncestor);
            targetIndexAncestor = targetIndexAncestor.parent();
        }

        if (m_ui->m_thumbnailView->GetThumbnailActiveView())
        {
            m_ui->m_thumbnailView->GetThumbnailViewWidget()->selectionModel()->clearSelection();
        }
        else if (m_ui->m_tableView->GetTableViewActive())
        {
            m_ui->m_tableView->GetTableViewWidget()->selectionModel()->clearSelection();
        }
        m_ui->m_assetBrowserTreeViewWidget->scrollTo(targetIndex, QAbstractItemView::ScrollHint::PositionAtCenter);
    }
    else if (entryType == AssetBrowserEntry::AssetEntryType::Product || entryType == AssetBrowserEntry::AssetEntryType::Source)
    {
        AZ::Data::AssetId assetIdToOpen;
        AZStd::string fullFilePath;

        if (const AzToolsFramework::AssetBrowser::ProductAssetBrowserEntry* productEntry =
                azrtti_cast<const AzToolsFramework::AssetBrowser::ProductAssetBrowserEntry*>(entry))
        {
            assetIdToOpen = productEntry->GetAssetId();
            fullFilePath = entry->GetFullPath();
        }
        else if (const AzToolsFramework::AssetBrowser::SourceAssetBrowserEntry* sourceEntry =
            azrtti_cast<const AzToolsFramework::AssetBrowser::SourceAssetBrowserEntry*>(entry))
        {
            // manufacture an empty AssetID with the source's UUID
            assetIdToOpen = AZ::Data::AssetId(sourceEntry->GetSourceUuid(), 0);
            fullFilePath = entry->GetFullPath();
        }

        bool handledBySomeone = false;
        if (assetIdToOpen.IsValid())
        {
            AzToolsFramework::AssetBrowser::AssetBrowserInteractionNotificationBus::Broadcast(
                &AzToolsFramework::AssetBrowser::AssetBrowserInteractionNotifications::OpenAssetInAssociatedEditor,
                assetIdToOpen,
                handledBySomeone);
        }

        if (!handledBySomeone && !fullFilePath.empty())
        {
            AzAssetBrowserRequestHandler::OpenWithOS(fullFilePath);
        }
    }

}

static void ExpandTreeToIndex(QTreeView* treeView, const QModelIndex& index)
{
    treeView->collapseAll();

    // Note that we deliberately don't expand the index passed in

    // collapseAll above will close all but the top level nodes.
    // treeView->expand(index) marks a node as expanded, but if it's parent isn't expanded,
    // there won't be any paint updates because it doesn't expand parent nodes.
    // So, to minimize paint updates, we expand everything in reverse order (leaf up to root), so that
    // painting will only actually occur once the top level parent is expanded.
    QModelIndex parentIndex = index.parent();
    while (parentIndex.isValid())
    {
        treeView->expand(parentIndex);
        parentIndex = parentIndex.parent();
    }
}

void AzAssetBrowserWindow::SelectAsset(const QString& assetPath, bool assetIsFolder)
{
    if (ed_useWIPAssetBrowserDesign)
    {
        QTimer::singleShot(
            0,
            this,
            [this, assetPath, assetIsFolder]
            {
                m_ui->m_searchWidget->ClearTextFilter();
                m_ui->m_searchWidget->ClearTypeFilter();

                if (assetIsFolder)
                {
                    m_ui->m_assetBrowserTreeViewWidget->SelectFolder(assetPath.toUtf8().data());
                }
                else
                {
                    m_ui->m_assetBrowserTreeViewWidget->SelectFileAtPathAfterUpdate(assetPath.toUtf8().data());
                }
            });
    }
    else
    {
        QModelIndex index = m_assetBrowserModel->findIndex(assetPath);
        if (index.isValid())
        {
            m_ui->m_searchWidget->ClearTextFilter();
            m_ui->m_searchWidget->ClearTypeFilter();

            // Queue the expand and select stuff, so that it doesn't get processed the same
            // update as the search widget clearing - something with the search widget clearing
            // interferes with the update from the select and expand, and if you don't
            // queue it, the tree doesn't expand reliably.

            QTimer::singleShot(
                0,
                this,
                [this, filteredIndex = index]
                {
                    // the treeview has a filter model so we have to backwards go from that
                    QModelIndex modelIndex = m_filterModel->mapFromSource(filteredIndex);

                    QTreeView* treeView = m_ui->m_assetBrowserTreeViewWidget;
                    ExpandTreeToIndex(treeView, modelIndex);

                    treeView->scrollTo(modelIndex);
                    treeView->setCurrentIndex(modelIndex);
                    treeView->selectionModel()->select(modelIndex, QItemSelectionModel::ClearAndSelect);
                });
        }
    }
}

void AzAssetBrowserWindow::CurrentIndexChangedSlot(const QModelIndex& idx) const
{
    using namespace AzToolsFramework::AssetBrowser;
    auto* entry = idx.data(AssetBrowserModel::Roles::EntryRole).value<const AssetBrowserEntry*>();

    UpdateBreadcrumbs(entry);
}

// while its tempting to use Activated here, we don't actually want it to count as activation
// just because on some OS clicking once is activation.
void AzAssetBrowserWindow::DoubleClickedItem([[maybe_unused]] const QModelIndex& element)
{
    namespace AzAssetBrowser = AzToolsFramework::AssetBrowser;

    const auto& selectedAssets = m_ui->m_assetBrowserTreeViewWidget->isVisible() ? m_ui->m_assetBrowserTreeViewWidget->GetSelectedAssets()
                                                                                 : m_ui->m_assetBrowserListViewWidget->GetSelectedAssets();

    for (const AzAssetBrowser::AssetBrowserEntry* entry : selectedAssets)
    {
        AZ::Data::AssetId assetIdToOpen;
        AZStd::string fullFilePath;

        if (const AzAssetBrowser::ProductAssetBrowserEntry* productEntry =
                azrtti_cast<const AzAssetBrowser::ProductAssetBrowserEntry*>(entry))
        {
            assetIdToOpen = productEntry->GetAssetId();
            fullFilePath = entry->GetFullPath();
        }
        else if (
            const AzAssetBrowser::SourceAssetBrowserEntry* sourceEntry = azrtti_cast<const AzAssetBrowser::SourceAssetBrowserEntry*>(entry))
        {
            // manufacture an empty AssetID with the source's UUID
            assetIdToOpen = AZ::Data::AssetId(sourceEntry->GetSourceUuid(), 0);
            fullFilePath = entry->GetFullPath();
        }

        bool handledBySomeone = false;
        if (assetIdToOpen.IsValid())
        {
            AzAssetBrowser::AssetBrowserInteractionNotificationBus::Broadcast(
                &AzAssetBrowser::AssetBrowserInteractionNotifications::OpenAssetInAssociatedEditor, assetIdToOpen, handledBySomeone);
        }

        if (!handledBySomeone && !fullFilePath.empty())
        {
            AzAssetBrowserRequestHandler::OpenWithOS(fullFilePath);
        }
    }
}

//! This slot ignores path change coming from breadcrumbs if we already have a file selected directly in this folder. This may happen
//! in the one column mode where tree view shows files too.
void AzAssetBrowserWindow::BreadcrumbsPathChangedSlot(const QString& path) const
{
    using namespace AzToolsFramework::AssetBrowser;
    const auto* currentEntry =
        m_ui->m_assetBrowserTreeViewWidget->currentIndex().data(AssetBrowserModel::Roles::EntryRole).value<const AssetBrowserEntry*>();

    const AssetBrowserEntry* folderForCurrent = Utils::FolderForEntry(currentEntry);
    const QString currentFolderPath =
        folderForCurrent ? QString::fromUtf8(folderForCurrent->GetVisiblePath().c_str()).replace('\\', '/') : QString();

    if (path != currentFolderPath)
    {
        m_ui->m_assetBrowserTreeViewWidget->SelectFolder(path.toUtf8().constData());
    }
}

int AzAssetBrowserWindow::GetSelectionCount()
{
    if (m_ui->m_thumbnailView->GetThumbnailActiveView())
    {
        return m_ui->m_thumbnailView->GetSelectedAssets().size();
    }

    if (m_ui->m_tableView->GetTableViewActive())
    {
        return m_ui->m_tableView->GetSelectedAssets().size();
    }

    return m_ui->m_assetBrowserTreeViewWidget->GetSelectedAssets().size();
}

void AzAssetBrowserWindow::OnFilterCriteriaChanged()
{
    m_ui->m_searchWidget->SetSelectionCount(GetSelectionCount());
}

AssetBrowserMode AzAssetBrowserWindow::GetCurrentMode() const
{
    return m_currentMode;
}

void AzAssetBrowserWindow::SetCurrentMode(const AssetBrowserMode mode)
{
    if (ed_useWIPAssetBrowserDesign)
    {
        switch (mode)
        {
        case AssetBrowserMode::TableView:
            SetTwoColumnMode(m_ui->m_tableView);
            break;
        case AssetBrowserMode::ListView:
            SetOneColumnMode();
            break;
        default:
            SetTwoColumnMode(m_ui->m_thumbnailView);
            break;
        }
    }

    m_currentMode = mode;
}

void AzAssetBrowserWindow::SetFavoritesWindowHeight(int height)
{
    QList<int> sizes;
    sizes.append(height);
    sizes.append(m_ui->scrollAreaWidgetContents->height() - height);
    m_ui->m_leftsplitter->setSizes(sizes);
}

void AzAssetBrowserWindow::SelectionChanged([[maybe_unused]] const QItemSelection& selected, [[maybe_unused]] const QItemSelection& deselected)
{
    OnFilterCriteriaChanged();
}


#include <AzAssetBrowser/moc_AzAssetBrowserWindow.cpp><|MERGE_RESOLUTION|>--- conflicted
+++ resolved
@@ -749,22 +749,13 @@
     {
         m_ui->m_thumbnailView->SetThumbnailActiveView(true);
         m_ui->m_tableView->SetTableViewActive(false);
-<<<<<<< HEAD
-        m_ui->m_searchWidget->setEnabled(true);
         m_ui->m_searchWidget->SetSelectionCount(m_ui->m_thumbnailView->GetSelectedAssets().size());
-=======
->>>>>>> 9730572e
     }
     else if (tableView)
     {
         m_ui->m_thumbnailView->SetThumbnailActiveView(false);
         m_ui->m_tableView->SetTableViewActive(true);
-<<<<<<< HEAD
-        m_ui->m_searchWidget->setDisabled(true);
-        m_ui->m_assetBrowserFavoritesWidget->SetSearchDisabled(true);
         m_ui->m_searchWidget->SetSelectionCount(m_ui->m_tableView->GetSelectedAssets().size());
-=======
->>>>>>> 9730572e
     }
 }
 
@@ -781,9 +772,6 @@
         }
         m_ui->m_thumbnailView->SetThumbnailActiveView(false);
         m_ui->m_tableView->SetTableViewActive(false);
-<<<<<<< HEAD
-        m_ui->m_searchWidget->setEnabled(true);
-        m_ui->m_assetBrowserFavoritesWidget->SetSearchDisabled(false);
         m_ui->m_searchWidget->SetSelectionCount(m_ui->m_assetBrowserTreeViewWidget->GetSelectedAssets().size());
     }
 }
@@ -799,8 +787,6 @@
     if (m_ui->m_thumbnailView->GetIsAssetBrowserMainView())
     {
         sourceWidget = m_ui->m_thumbnailView;
-=======
->>>>>>> 9730572e
     }
     else if (m_ui->m_tableView->GetIsAssetBrowserMainView())
     {
