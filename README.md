<<<<<<< HEAD
## Updates to this readme
July 06, 2021
- Switch licenses to APACHE-2.0 OR MIT

May 14, 2021 
- Removed instructions for the 3rdParty zip file and downloader URL. This is no longer a requirement. 
- Updated instructions for dependencies
- Links to full documentation

April 7-13, 2021
- Updates to the 3rdParty zip file

March 25, 2021
- Initial commit for instructions
=======
# Open 3D Engine

Open 3D Engine (O3DE) is an open-source, real-time, multi-platform 3D engine that enables developers and content creators to build AAA games, cinema-quality 3D worlds, and high-fidelity simulations without any fees or commercial obligations.

## Contribute
For information about contributing to Open 3D Engine, visit https://o3de.org/docs/contributing/
>>>>>>> 7cfde884

## Download and Install

This repository uses Git LFS for storing large binary files.  

Verify you have Git LFS installed by running the following command to print the version number.
```
git lfs --version 
```

If Git LFS is not installed, download and run the installer from: https://git-lfs.github.com/.

### Install Git LFS hooks 
```
git lfs install
```


### Clone the repository 

```shell
<<<<<<< HEAD
> git clone https://github.com/o3de/o3de.git
Cloning into 'o3de'...

# initial prompt for credentials to download the repository code
# enter your Github username and personal access token

remote: Counting objects: 29619, done.
Receiving objects: 100% (29619/29619), 40.50 MiB | 881.00 KiB/s, done.
Resolving deltas: 100% (8829/8829), done.
Updating files: 100% (27037/27037), done.

# second prompt for credentials when downloading LFS files
# enter your Github username and personal access token

Filtering content: 100% (3853/3853), 621.43 MiB | 881.00 KiB/s, done.

=======
git clone https://github.com/o3de/o3de.git
>>>>>>> 7cfde884
```

## Building the Engine
### Build Requirements and redistributables
#### Windows

*   Visual Studio 2019 16.9.2 minimum (All versions supported, including Community): [https://visualstudio.microsoft.com/downloads/](https://visualstudio.microsoft.com/downloads/)
    *   Install the following workloads:
        *   Game Development with C++
        *   MSVC v142 - VS 2019 C++ x64/x86
        *   C++ 2019 redistributable update
*   CMake 3.20 minimum: [https://cmake.org/download/](https://cmake.org/download/)

#### Optional

*   Wwise - 2021.1.1.7601 minimum: [https://www.audiokinetic.com/download/](https://www.audiokinetic.com/download/)
    *   Note: This requires registration and installation of a client application to download
    *   Make sure to select the SDK(C++) component during installation of Wwise
    *   You will also need to set an environment variable: `set LY_WWISE_INSTALL_PATH=<path to Wwise version>`
    *   For example: `set LY_WWISE_INSTALL_PATH="C:\Program Files (x86)\Audiokinetic\Wwise 2021.1.1.7601"`

### Quick Start Build Steps

1.  Create a writable folder to cache 3rd Party dependencies. You can also use this to store other redistributable SDKs.
    
1.  Install the following redistributables to the following:
    - Visual Studio and VC++ redistributable can be installed to any location
    - CMake can be installed to any location, as long as it's available in the system path
    - (Optional) Wwise can be installed anywhere, but you will need to set an environment variable for CMake to detect it:  `set LY_WWISE_INSTALL_PATH=<path to Wwise>`
    
1.  Configure the source into a solution using this command line, replacing <your build path> and <3rdParty cache path> to a path you've created:
    ```
    cmake -B <your build path> -S <your source path> -G "Visual Studio 16" -DLY_3RDPARTY_PATH=<3rdParty cache path> -DLY_UNITY_BUILD=ON -DLY_PROJECTS=AutomatedTesting 
    ```
    > Note:  Do not use trailing slashes for the <3rdParty cache path>

1.  Alternatively, you can do this through the CMake GUI:
    
    1.  Start `cmake-gui.exe`
    1.  Select the local path of the repo under "Where is the source code"
    1.  Select a path where to build binaries under "Where to build the binaries"
    1.  Click "Configure"
    1.  Wait for the key values to populate. Fill in the fields that are relevant, including `LY_3RDPARTY_PATH` and `LY_PROJECTS`
    1.  Click "Generate"
    
1.  The configuration of the solution is complete. To build the Editor and AssetProcessor to binaries, run this command inside your repo:
    ```
    cmake --build <your build path> --target AutomatedTesting.GameLauncher AssetProcessor Editor --config profile -- /m
    ```
   
1.  This will compile after some time and binaries will be available in the build path you've specified

### Setting up new projects
1.  While still within the repo folder, register the engine with this command:
    ```
    scripts\o3de.bat register --this-engine
    ```
1. Setup new projects using the `o3de create-project` command.
    ```
    <Repo path>\scripts\o3de.bat create-project --project-path <your new project path>
    ```
1. Register the engine to the project
    ```
    <Repo path>\scripts\o3de.bat register --project-path <New project path>
    ```
1.  Once you're ready to build the project, run the same set of commands to configure and build:
    ```
    cmake -B <your project build path> -S <your new project source path> -G "Visual Studio 16" -DLY_3RDPARTY_PATH=<3rdParty cache path>

    cmake --build <your project build path> --target <New Project Name>.GameLauncher --config profile -- /m
    ```
  
For a tutorial on project configuration, see [Creating Projects Using the Command Line](https://docs.o3de.org/docs/welcome-guide/get-started/project-config/creating-projects-using-cli) in the documentation.

## License

For terms please see the LICENSE*.TXT file at the root of this distribution.<|MERGE_RESOLUTION|>--- conflicted
+++ resolved
@@ -1,4 +1,10 @@
-<<<<<<< HEAD
+# Open 3D Engine
+
+Open 3D Engine (O3DE) is an open-source, real-time, multi-platform 3D engine that enables developers and content creators to build AAA games, cinema-quality 3D worlds, and high-fidelity simulations without any fees or commercial obligations.
+
+## Contribute
+For information about contributing to Open 3D Engine, visit https://o3de.org/docs/contributing/
+
 ## Updates to this readme
 July 06, 2021
 - Switch licenses to APACHE-2.0 OR MIT
@@ -13,14 +19,6 @@
 
 March 25, 2021
 - Initial commit for instructions
-=======
-# Open 3D Engine
-
-Open 3D Engine (O3DE) is an open-source, real-time, multi-platform 3D engine that enables developers and content creators to build AAA games, cinema-quality 3D worlds, and high-fidelity simulations without any fees or commercial obligations.
-
-## Contribute
-For information about contributing to Open 3D Engine, visit https://o3de.org/docs/contributing/
->>>>>>> 7cfde884
 
 ## Download and Install
 
@@ -42,26 +40,7 @@
 ### Clone the repository 
 
 ```shell
-<<<<<<< HEAD
-> git clone https://github.com/o3de/o3de.git
-Cloning into 'o3de'...
-
-# initial prompt for credentials to download the repository code
-# enter your Github username and personal access token
-
-remote: Counting objects: 29619, done.
-Receiving objects: 100% (29619/29619), 40.50 MiB | 881.00 KiB/s, done.
-Resolving deltas: 100% (8829/8829), done.
-Updating files: 100% (27037/27037), done.
-
-# second prompt for credentials when downloading LFS files
-# enter your Github username and personal access token
-
-Filtering content: 100% (3853/3853), 621.43 MiB | 881.00 KiB/s, done.
-
-=======
 git clone https://github.com/o3de/o3de.git
->>>>>>> 7cfde884
 ```
 
 ## Building the Engine
