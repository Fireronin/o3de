--- conflicted
+++ resolved
@@ -134,16 +134,12 @@
     void TerrainSurfaceMaterialsListComponent::Deactivate()
     {
         TerrainAreaMaterialRequestBus::Handler::BusDisconnect();
-        AZ::Data::AssetBus::MultiHandler::BusDisconnect();
 
         for (auto& surfaceMaterialMapping : m_configuration.m_surfaceMaterials)
         {
             if (surfaceMaterialMapping.m_materialAsset.GetId().IsValid())
             {
-<<<<<<< HEAD
-=======
                 AZ::Data::AssetBus::MultiHandler::BusDisconnect(surfaceMaterialMapping.m_materialAsset.GetId());
->>>>>>> fac3d0b1
                 surfaceMaterialMapping.m_materialAsset.Release();
                 surfaceMaterialMapping.m_materialInstance.reset();
                 surfaceMaterialMapping.m_activeMaterialAssetId = AZ::Data::AssetId();
