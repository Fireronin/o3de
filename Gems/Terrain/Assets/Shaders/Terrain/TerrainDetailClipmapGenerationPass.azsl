/*
 * Copyright (c) Contributors to the Open 3D Engine Project.
 * For complete copyright and license terms please see the LICENSE at the root of this distribution.
 *
 * SPDX-License-Identifier: Apache-2.0 OR MIT
 *
 */
#include <TerrainSrg.azsli>
#include <TerrainMaterialSrg.azsli>
#include "ClipmapComputeHelpers.azsli"
#include "TerrainDetailHelpers.azsli"

#define THREAD_NUM_X 8
#define THREAD_NUM_Y 8
#define NO_DETAIL 0.0
#define HAS_DETAIL 1.0

ShaderResourceGroup PassSrg : SRG_PerPass_WithFallback
{
    Texture2DArray<float4> m_macroColorClipmaps;
    Texture2DArray<float2> m_macroNormalClipmaps;
    RWTexture2DArray<float4> m_detailColorClipmaps;
    RWTexture2DArray<float2> m_detailNormalClipmaps;
    RWTexture2DArray<float> m_detailHeightClipmaps;
    RWTexture2DArray<float> m_detailRoughnessClipmaps;
    RWTexture2DArray<float> m_detailSpecularF0Clipmaps;
    RWTexture2DArray<float> m_detailMetalnessClipmaps;
    RWTexture2DArray<float> m_detailOcclusionClipmaps;
}

[numthreads(THREAD_NUM_X,THREAD_NUM_Y,1)]
void MainCS(
    uint3 groupID : SV_GroupID,
    uint3 groupThreadID : SV_GroupThreadID)
{
    uint numberOfGroups = TerrainSrg::m_clipmapData.m_detailDispatchGroupCountX * TerrainSrg::m_clipmapData.m_detailDispatchGroupCountY;
    uint numberOfGroupThreads = THREAD_NUM_X * THREAD_NUM_Y;

<<<<<<< HEAD
    for (uint clipmapLevel = 0; clipmapLevel < TerrainSrg::m_clipmapData.m_detailClipmapStackSize; ++clipmapLevel)
    {
        for (uint updateRegionIndex = 0; updateRegionIndex < UpdateRegionMax; ++updateRegionIndex)
        {
            uint4 updateRegion = TerrainSrg::m_clipmapData.m_detailClipmapBoundsRegions[clipmapLevel + DetailClipmapStackSizeMax * updateRegionIndex];
            uint2 size = uint2(updateRegion.z - updateRegion.x, updateRegion.w - updateRegion.y);
            uint totalNumberOfTexels = size.x * size.y;

            uint totalStride = (totalNumberOfTexels + numberOfGroups - 1) / numberOfGroups;
            uint totalBegin = min(totalStride * (groupID.x + groupID.y * TerrainSrg::m_clipmapData.m_detailDispatchGroupCountX), totalNumberOfTexels);
            uint totalEnd = min(totalBegin + totalStride, totalNumberOfTexels);

            uint groupTotal = totalEnd - totalBegin;
            uint groupStride = (groupTotal + numberOfGroupThreads - 1) / numberOfGroupThreads;
            uint groupBegin = min(groupStride * (groupThreadID.x + groupThreadID.y * THREAD_NUM_X), groupTotal);
            uint groupEnd = min(groupBegin + groupStride, groupTotal);

            for (uint i = groupBegin; i < groupEnd; ++i)
            {
                uint texelFlatIndex = totalBegin + i;
                uint2 texelPosition = uint2(texelFlatIndex % size.x + updateRegion.x, texelFlatIndex / size.x + updateRegion.y);
                uint3 texelIndex = uint3(texelPosition, clipmapLevel);

                float2 worldPosition = GetCurrentWorldPositionFromDetailClipmaps(texelPosition, clipmapLevel);

                if (any(worldPosition < TerrainSrg::m_clipmapData.m_worldBoundsMin) || any(worldPosition > TerrainSrg::m_clipmapData.m_worldBoundsMax))
                {
                    // alpha represents hasDetailSurface
                    PassSrg::m_detailColorClipmaps[texelIndex] = float4(TerrainMaterialSrg::m_baseColor.rgb, NO_DETAIL);
                    PassSrg::m_detailNormalClipmaps[texelIndex] = float2(0.0, 0.0);
                    PassSrg::m_detailHeightClipmaps[texelIndex] = 0.0;
                    PassSrg::m_detailRoughnessClipmaps[texelIndex] = 0.0;
                    PassSrg::m_detailSpecularF0Clipmaps[texelIndex] = 0.0;
                    PassSrg::m_detailMetalnessClipmaps[texelIndex] = 0.0;
                    PassSrg::m_detailOcclusionClipmaps[texelIndex] = 0.0;
                    continue;
                }

                DetailSurface detailSurface;
                float2 detailRegionCoord = worldPosition * TerrainSrg::m_detailMaterialIdScale;
                float2 detailUv = worldPosition * TerrainMaterialSrg::m_detailTextureMultiplier;
                float clipmapScaleInv = GetDetailClipmapScaleInv(clipmapLevel);
                float2 detailUvDdx = ddxPosition(TerrainSrg::m_clipmapData.m_detailClipmapMaxRenderRadius, clipmapScaleInv) * TerrainMaterialSrg::m_detailTextureMultiplier;
                float2 detailUvDdy = ddyPosition(TerrainSrg::m_clipmapData.m_detailClipmapMaxRenderRadius, clipmapScaleInv) * TerrainMaterialSrg::m_detailTextureMultiplier;

                float2 distance = worldPosition - TerrainSrg::m_clipmapData.m_currentViewPosition;
                ClipmapLevel macroClipmapLevel = CalculateClosestClipmapLevel(
                    distance,
                    TerrainSrg::m_clipmapData.m_macroClipmapMaxRenderRadius,
                    TerrainSrg::m_clipmapData.m_macroClipmapScaleBase,
                    TerrainSrg::m_clipmapData.m_macroClipmapStackSize
                );

                float3 macroColor;
                if (macroClipmapLevel.m_nextLevel == TerrainSrg::m_clipmapData.m_macroClipmapStackSize)
                {
                    BilinearUvs macroClipmapUvs = CalculateClipmapUv(
                        distance,
                        TerrainSrg::m_clipmapData.m_macroClipmapMaxRenderRadius,
                        GetMacroClipmapScaleInv(macroClipmapLevel.m_closestLevel),
                        GetCurrentMacroClipmapCenter(macroClipmapLevel.m_closestLevel)
                    );

                    macroColor = ColorBilinearSampling(TerrainSrg::m_macroColorClipmaps, macroClipmapUvs, macroClipmapLevel.m_closestLevel, 0.0).rgb;
                }
                else
                {
                    BilinearUvs macroClipmapUvs1 = CalculateClipmapUv(
                        distance,
                        TerrainSrg::m_clipmapData.m_macroClipmapMaxRenderRadius,
                        GetMacroClipmapScaleInv(macroClipmapLevel.m_closestLevel),
                        GetCurrentMacroClipmapCenter(macroClipmapLevel.m_closestLevel)
                    );

                    BilinearUvs macroClipmapUvs2 = CalculateClipmapUv(
                        distance,
                        TerrainSrg::m_clipmapData.m_macroClipmapMaxRenderRadius,
                        GetMacroClipmapScaleInv(macroClipmapLevel.m_nextLevel),
                        GetCurrentMacroClipmapCenter(macroClipmapLevel.m_nextLevel)
                    );

                    macroColor = ColorTrilinearSampling(TerrainSrg::m_macroColorClipmaps, macroClipmapUvs1, macroClipmapUvs2, macroClipmapLevel, 0.0).rgb;
                }

                bool hasDetailSurface = GetDetailSurface(detailSurface, detailRegionCoord, detailUv, detailUvDdx, detailUvDdy, macroColor);

                if (hasDetailSurface)
                {
                    float3 normal = normalize(detailSurface.m_normal);

                    // alpha represents hasDetailSurface
                    PassSrg::m_detailColorClipmaps[texelIndex] = float4(detailSurface.m_color, HAS_DETAIL);
                    PassSrg::m_detailNormalClipmaps[texelIndex] = float2(normal.xy);
                    PassSrg::m_detailHeightClipmaps[texelIndex] = detailSurface.m_height;
                    PassSrg::m_detailRoughnessClipmaps[texelIndex] = detailSurface.m_roughness;
                    PassSrg::m_detailSpecularF0Clipmaps[texelIndex] = detailSurface.m_specularF0;
                    PassSrg::m_detailMetalnessClipmaps[texelIndex] = detailSurface.m_metalness;
                    PassSrg::m_detailOcclusionClipmaps[texelIndex] = detailSurface.m_occlusion;
                }
                else
                {
                    // alpha represents hasDetailSurface
                    PassSrg::m_detailColorClipmaps[texelIndex] = float4(TerrainMaterialSrg::m_baseColor.rgb, NO_DETAIL);
                    PassSrg::m_detailNormalClipmaps[texelIndex] = float2(0.0, 0.0);
                    PassSrg::m_detailHeightClipmaps[texelIndex] = 0.0;
                    PassSrg::m_detailRoughnessClipmaps[texelIndex] = 0.0;
                    PassSrg::m_detailSpecularF0Clipmaps[texelIndex] = 0.0;
                    PassSrg::m_detailMetalnessClipmaps[texelIndex] = 0.0;
                    PassSrg::m_detailOcclusionClipmaps[texelIndex] = 0.0;
                }
=======
    for (uint regionIndex = 0; regionIndex < TerrainSrg::m_clipmapData.m_detailClipmapUpdateRegionCount; ++regionIndex)
    {
        TerrainSrg::ClipmapUpdateRegion updateRegion = TerrainSrg::m_detailClipmapUpdateRegions[regionIndex];
        uint clipmapLevel = updateRegion.m_clipmapLevel;
        uint4 aabb = updateRegion.m_clipmapRegion;
        uint2 size = uint2(aabb.z - aabb.x, aabb.w - aabb.y);
        uint totalNumberOfTexels = size.x * size.y;

        uint totalStride = (totalNumberOfTexels + numberOfGroups - 1) / numberOfGroups;
        uint totalBegin = min(totalStride * (groupID.x + groupID.y * TerrainSrg::m_clipmapData.m_detailDispatchGroupCountX), totalNumberOfTexels);
        uint totalEnd = min(totalBegin + totalStride, totalNumberOfTexels);

        uint groupTotal = totalEnd - totalBegin;
        uint groupStride = (groupTotal + numberOfGroupThreads - 1) / numberOfGroupThreads;
        uint groupBegin = min(groupStride * (groupThreadID.x + groupThreadID.y * THREAD_NUM_X), groupTotal);
        uint groupEnd = min(groupBegin + groupStride, groupTotal);

        for (uint i = groupBegin; i < groupEnd; ++i)
        {
            uint texelFlatIndex = totalBegin + i;
            uint2 texelPosition = uint2(texelFlatIndex % size.x + aabb.x, texelFlatIndex / size.x + aabb.y);
            uint3 texelIndex = uint3(texelPosition, clipmapLevel);

            float2 worldPosition = GetWorldPositionFromDetailClipmaps(texelPosition, clipmapLevel);

            DetailSurface detailSurface;
            float2 detailRegionCoord = worldPosition * TerrainSrg::m_detailMaterialIdScale;
            float2 detailUv = worldPosition * TerrainMaterialSrg::m_detailTextureMultiplier;
            float clipmapToWorldScale = GetDetailClipmapToWorldScale(clipmapLevel);
            float2 detailUvDdx = float2(clipmapToWorldScale, 0.0) * TerrainMaterialSrg::m_detailTextureMultiplier;
            float2 detailUvDdy = float2(0.0, clipmapToWorldScale) * TerrainMaterialSrg::m_detailTextureMultiplier;

            ClipmapLevel macroClipmapLevel = CalculateMacroClipmapLevel(worldPosition);

            float3 macroColor;
            if (macroClipmapLevel.m_nextLevel == TerrainSrg::m_clipmapData.m_macroClipmapStackSize)
            {
                BilinearUvs macroClipmapUvs = CalculateClipmapUv(
                    worldPosition,
                    GetMacroClipmapToWorldScale(macroClipmapLevel.m_closestLevel),
                    GetMacroClipmapCenter(macroClipmapLevel.m_closestLevel),
                    GetMacroClipmapCenterInWorldSpace(macroClipmapLevel.m_closestLevel)
                );

                macroColor = ColorBilinearSampling(TerrainSrg::m_macroColorClipmaps, macroClipmapUvs, macroClipmapLevel.m_closestLevel, 0.0).rgb;
            }
            else
            {
                BilinearUvs macroClipmapUvs1 = CalculateClipmapUv(
                    worldPosition,
                    GetMacroClipmapToWorldScale(macroClipmapLevel.m_closestLevel),
                    GetMacroClipmapCenter(macroClipmapLevel.m_closestLevel),
                    GetMacroClipmapCenterInWorldSpace(macroClipmapLevel.m_closestLevel)
                );

                BilinearUvs macroClipmapUvs2 = CalculateClipmapUv(
                    worldPosition,
                    GetMacroClipmapToWorldScale(macroClipmapLevel.m_nextLevel),
                    GetMacroClipmapCenter(macroClipmapLevel.m_nextLevel),
                    GetMacroClipmapCenterInWorldSpace(macroClipmapLevel.m_nextLevel)
                );

                macroColor = ColorTrilinearSampling(TerrainSrg::m_macroColorClipmaps, macroClipmapUvs1, macroClipmapUvs2, macroClipmapLevel, 0.0).rgb;
            }

            bool hasDetailSurface = GetDetailSurface(detailSurface, detailRegionCoord, detailUv, detailUvDdx, detailUvDdy, macroColor);

            if (hasDetailSurface)
            {
                float3 normal = normalize(detailSurface.m_normal);

                // alpha represents hasDetailSurface
                PassSrg::m_detailColorClipmaps[texelIndex] = float4(detailSurface.m_color, HAS_DETAIL);
                PassSrg::m_detailNormalClipmaps[texelIndex] = float2(normal.xy);
                PassSrg::m_detailHeightClipmaps[texelIndex] = detailSurface.m_height;
                PassSrg::m_detailRoughnessClipmaps[texelIndex] = detailSurface.m_roughness;
                PassSrg::m_detailSpecularF0Clipmaps[texelIndex] = detailSurface.m_specularF0;
                PassSrg::m_detailMetalnessClipmaps[texelIndex] = detailSurface.m_metalness;
                PassSrg::m_detailOcclusionClipmaps[texelIndex] = detailSurface.m_occlusion;
            }
            else
            {
                // alpha represents hasDetailSurface
                PassSrg::m_detailColorClipmaps[texelIndex] = float4(TerrainMaterialSrg::m_baseColor.rgb, NO_DETAIL);
                PassSrg::m_detailNormalClipmaps[texelIndex] = float2(0.0, 0.0);
                PassSrg::m_detailHeightClipmaps[texelIndex] = 0.0;
                PassSrg::m_detailRoughnessClipmaps[texelIndex] = 0.0;
                PassSrg::m_detailSpecularF0Clipmaps[texelIndex] = 0.0;
                PassSrg::m_detailMetalnessClipmaps[texelIndex] = 0.0;
                PassSrg::m_detailOcclusionClipmaps[texelIndex] = 0.0;
>>>>>>> c4a317d1
            }
        }
    }
}
<|MERGE_RESOLUTION|>--- conflicted
+++ resolved
@@ -36,118 +36,6 @@
     uint numberOfGroups = TerrainSrg::m_clipmapData.m_detailDispatchGroupCountX * TerrainSrg::m_clipmapData.m_detailDispatchGroupCountY;
     uint numberOfGroupThreads = THREAD_NUM_X * THREAD_NUM_Y;
 
-<<<<<<< HEAD
-    for (uint clipmapLevel = 0; clipmapLevel < TerrainSrg::m_clipmapData.m_detailClipmapStackSize; ++clipmapLevel)
-    {
-        for (uint updateRegionIndex = 0; updateRegionIndex < UpdateRegionMax; ++updateRegionIndex)
-        {
-            uint4 updateRegion = TerrainSrg::m_clipmapData.m_detailClipmapBoundsRegions[clipmapLevel + DetailClipmapStackSizeMax * updateRegionIndex];
-            uint2 size = uint2(updateRegion.z - updateRegion.x, updateRegion.w - updateRegion.y);
-            uint totalNumberOfTexels = size.x * size.y;
-
-            uint totalStride = (totalNumberOfTexels + numberOfGroups - 1) / numberOfGroups;
-            uint totalBegin = min(totalStride * (groupID.x + groupID.y * TerrainSrg::m_clipmapData.m_detailDispatchGroupCountX), totalNumberOfTexels);
-            uint totalEnd = min(totalBegin + totalStride, totalNumberOfTexels);
-
-            uint groupTotal = totalEnd - totalBegin;
-            uint groupStride = (groupTotal + numberOfGroupThreads - 1) / numberOfGroupThreads;
-            uint groupBegin = min(groupStride * (groupThreadID.x + groupThreadID.y * THREAD_NUM_X), groupTotal);
-            uint groupEnd = min(groupBegin + groupStride, groupTotal);
-
-            for (uint i = groupBegin; i < groupEnd; ++i)
-            {
-                uint texelFlatIndex = totalBegin + i;
-                uint2 texelPosition = uint2(texelFlatIndex % size.x + updateRegion.x, texelFlatIndex / size.x + updateRegion.y);
-                uint3 texelIndex = uint3(texelPosition, clipmapLevel);
-
-                float2 worldPosition = GetCurrentWorldPositionFromDetailClipmaps(texelPosition, clipmapLevel);
-
-                if (any(worldPosition < TerrainSrg::m_clipmapData.m_worldBoundsMin) || any(worldPosition > TerrainSrg::m_clipmapData.m_worldBoundsMax))
-                {
-                    // alpha represents hasDetailSurface
-                    PassSrg::m_detailColorClipmaps[texelIndex] = float4(TerrainMaterialSrg::m_baseColor.rgb, NO_DETAIL);
-                    PassSrg::m_detailNormalClipmaps[texelIndex] = float2(0.0, 0.0);
-                    PassSrg::m_detailHeightClipmaps[texelIndex] = 0.0;
-                    PassSrg::m_detailRoughnessClipmaps[texelIndex] = 0.0;
-                    PassSrg::m_detailSpecularF0Clipmaps[texelIndex] = 0.0;
-                    PassSrg::m_detailMetalnessClipmaps[texelIndex] = 0.0;
-                    PassSrg::m_detailOcclusionClipmaps[texelIndex] = 0.0;
-                    continue;
-                }
-
-                DetailSurface detailSurface;
-                float2 detailRegionCoord = worldPosition * TerrainSrg::m_detailMaterialIdScale;
-                float2 detailUv = worldPosition * TerrainMaterialSrg::m_detailTextureMultiplier;
-                float clipmapScaleInv = GetDetailClipmapScaleInv(clipmapLevel);
-                float2 detailUvDdx = ddxPosition(TerrainSrg::m_clipmapData.m_detailClipmapMaxRenderRadius, clipmapScaleInv) * TerrainMaterialSrg::m_detailTextureMultiplier;
-                float2 detailUvDdy = ddyPosition(TerrainSrg::m_clipmapData.m_detailClipmapMaxRenderRadius, clipmapScaleInv) * TerrainMaterialSrg::m_detailTextureMultiplier;
-
-                float2 distance = worldPosition - TerrainSrg::m_clipmapData.m_currentViewPosition;
-                ClipmapLevel macroClipmapLevel = CalculateClosestClipmapLevel(
-                    distance,
-                    TerrainSrg::m_clipmapData.m_macroClipmapMaxRenderRadius,
-                    TerrainSrg::m_clipmapData.m_macroClipmapScaleBase,
-                    TerrainSrg::m_clipmapData.m_macroClipmapStackSize
-                );
-
-                float3 macroColor;
-                if (macroClipmapLevel.m_nextLevel == TerrainSrg::m_clipmapData.m_macroClipmapStackSize)
-                {
-                    BilinearUvs macroClipmapUvs = CalculateClipmapUv(
-                        distance,
-                        TerrainSrg::m_clipmapData.m_macroClipmapMaxRenderRadius,
-                        GetMacroClipmapScaleInv(macroClipmapLevel.m_closestLevel),
-                        GetCurrentMacroClipmapCenter(macroClipmapLevel.m_closestLevel)
-                    );
-
-                    macroColor = ColorBilinearSampling(TerrainSrg::m_macroColorClipmaps, macroClipmapUvs, macroClipmapLevel.m_closestLevel, 0.0).rgb;
-                }
-                else
-                {
-                    BilinearUvs macroClipmapUvs1 = CalculateClipmapUv(
-                        distance,
-                        TerrainSrg::m_clipmapData.m_macroClipmapMaxRenderRadius,
-                        GetMacroClipmapScaleInv(macroClipmapLevel.m_closestLevel),
-                        GetCurrentMacroClipmapCenter(macroClipmapLevel.m_closestLevel)
-                    );
-
-                    BilinearUvs macroClipmapUvs2 = CalculateClipmapUv(
-                        distance,
-                        TerrainSrg::m_clipmapData.m_macroClipmapMaxRenderRadius,
-                        GetMacroClipmapScaleInv(macroClipmapLevel.m_nextLevel),
-                        GetCurrentMacroClipmapCenter(macroClipmapLevel.m_nextLevel)
-                    );
-
-                    macroColor = ColorTrilinearSampling(TerrainSrg::m_macroColorClipmaps, macroClipmapUvs1, macroClipmapUvs2, macroClipmapLevel, 0.0).rgb;
-                }
-
-                bool hasDetailSurface = GetDetailSurface(detailSurface, detailRegionCoord, detailUv, detailUvDdx, detailUvDdy, macroColor);
-
-                if (hasDetailSurface)
-                {
-                    float3 normal = normalize(detailSurface.m_normal);
-
-                    // alpha represents hasDetailSurface
-                    PassSrg::m_detailColorClipmaps[texelIndex] = float4(detailSurface.m_color, HAS_DETAIL);
-                    PassSrg::m_detailNormalClipmaps[texelIndex] = float2(normal.xy);
-                    PassSrg::m_detailHeightClipmaps[texelIndex] = detailSurface.m_height;
-                    PassSrg::m_detailRoughnessClipmaps[texelIndex] = detailSurface.m_roughness;
-                    PassSrg::m_detailSpecularF0Clipmaps[texelIndex] = detailSurface.m_specularF0;
-                    PassSrg::m_detailMetalnessClipmaps[texelIndex] = detailSurface.m_metalness;
-                    PassSrg::m_detailOcclusionClipmaps[texelIndex] = detailSurface.m_occlusion;
-                }
-                else
-                {
-                    // alpha represents hasDetailSurface
-                    PassSrg::m_detailColorClipmaps[texelIndex] = float4(TerrainMaterialSrg::m_baseColor.rgb, NO_DETAIL);
-                    PassSrg::m_detailNormalClipmaps[texelIndex] = float2(0.0, 0.0);
-                    PassSrg::m_detailHeightClipmaps[texelIndex] = 0.0;
-                    PassSrg::m_detailRoughnessClipmaps[texelIndex] = 0.0;
-                    PassSrg::m_detailSpecularF0Clipmaps[texelIndex] = 0.0;
-                    PassSrg::m_detailMetalnessClipmaps[texelIndex] = 0.0;
-                    PassSrg::m_detailOcclusionClipmaps[texelIndex] = 0.0;
-                }
-=======
     for (uint regionIndex = 0; regionIndex < TerrainSrg::m_clipmapData.m_detailClipmapUpdateRegionCount; ++regionIndex)
     {
         TerrainSrg::ClipmapUpdateRegion updateRegion = TerrainSrg::m_detailClipmapUpdateRegions[regionIndex];
@@ -238,7 +126,6 @@
                 PassSrg::m_detailSpecularF0Clipmaps[texelIndex] = 0.0;
                 PassSrg::m_detailMetalnessClipmaps[texelIndex] = 0.0;
                 PassSrg::m_detailOcclusionClipmaps[texelIndex] = 0.0;
->>>>>>> c4a317d1
             }
         }
     }
