/*
* All or portions of this file Copyright(c) Amazon.com, Inc.or its affiliates or
* its licensors.
*
* For complete copyright and license terms please see the LICENSE at the root of this
* distribution(the "License").All use of this software is governed by the License,
* or, if provided, by the license below or the license accompanying this file.Do not
* remove or modify any license notices.This file is distributed on an "AS IS" BASIS,
* WITHOUT WARRANTIES OR CONDITIONS OF ANY KIND, either express or implied.
*
*/

#include "ImguiAtomSystemComponent.h"

#include <AzCore/Serialization/SerializeContext.h>
#include <AzFramework/Windowing/WindowBus.h>
#include <Atom/Feature/ImGui/ImGuiUtils.h>
#include <Atom/Feature/ImGui/SystemBus.h>
#include <Atom/RPI.Public/ViewportContext.h>

#if defined(IMGUI_ENABLED)
#include <ImGuiBus.h>
#endif

namespace AZ
{
    namespace LYIntegration
    {
        void ImguiAtomSystemComponent::Reflect(AZ::ReflectContext* context)
        {
            if (auto* serializeContext = azrtti_cast<AZ::SerializeContext*>(context))
            {
                serializeContext->Class<ImguiAtomSystemComponent, AZ::Component>()
                    ->Version(0)
                    ;
            }
        }

        void ImguiAtomSystemComponent::GetProvidedServices(AZ::ComponentDescriptor::DependencyArrayType& provided)
        {
            provided.push_back(AZ_CRC_CE("ImguiAtomSystemComponent"));
        }

        void ImguiAtomSystemComponent::GetRequiredServices(AZ::ComponentDescriptor::DependencyArrayType& required)
        {
            required.push_back(AZ_CRC_CE("CommonService"));
        }

        void ImguiAtomSystemComponent::GetIncompatibleServices(AZ::ComponentDescriptor::DependencyArrayType& incompatbile)
        {
            incompatbile.push_back(AZ_CRC_CE("ImguiAtomSystemComponent"));
        }

        void ImguiAtomSystemComponent::Activate()
        {
            ImGui::OtherActiveImGuiRequestBus::Handler::BusConnect();

            auto atomViewportRequests = AZ::Interface<AZ::RPI::ViewportContextRequestsInterface>::Get();
            const AZ::Name contextName = atomViewportRequests->GetDefaultViewportContextName();
            AZ::RPI::ViewportContextNotificationBus::Handler::BusConnect(contextName);

            m_initialized = false;
            InitializeViewportSizeIfNeeded();
        }

        void ImguiAtomSystemComponent::Deactivate()
        {
            ImGui::OtherActiveImGuiRequestBus::Handler::BusDisconnect();
            AZ::RPI::ViewportContextNotificationBus::Handler::BusDisconnect();
        }

        void ImguiAtomSystemComponent::InitializeViewportSizeIfNeeded()
        {
#if defined(IMGUI_ENABLED)
<<<<<<< HEAD
            ImGui::ImGuiManagerBus::Broadcast(&ImGui::IImGuiManager::SetResolutionMode, ImGui::ImGuiResolutionMode::LockToResolution);
=======
            if (m_initialized)
            {
                return;
            }
            auto atomViewportRequests = AZ::Interface<AZ::RPI::ViewportContextRequestsInterface>::Get();
>>>>>>> 71c315b2
            auto defaultViewportContext = atomViewportRequests->GetDefaultViewportContext();
            if (defaultViewportContext)
            {
                // If this succeeds, m_initialized will be set to true.
                OnViewportSizeChanged(defaultViewportContext->GetViewportSize());
            }
#endif
        }

        void ImguiAtomSystemComponent::RenderImGuiBuffers(const ImDrawData& drawData)
        {
            Render::ImGuiSystemRequestBus::Broadcast(&Render::ImGuiSystemRequests::RenderImGuiBuffersToCurrentViewport, drawData);
        }

        void ImguiAtomSystemComponent::OnRenderTick()
        {
#if defined(IMGUI_ENABLED)
<<<<<<< HEAD
            ImGui::ImGuiManagerBus::Broadcast(&ImGui::IImGuiManager::Render);
=======
            InitializeViewportSizeIfNeeded();
            ImGui::ImGuiManagerListenerBus::Broadcast(&ImGui::IImGuiManagerListener::Render);
>>>>>>> 71c315b2
#endif
        }

        void ImguiAtomSystemComponent::OnViewportSizeChanged(AzFramework::WindowSize size)
        {
#if defined(IMGUI_ENABLED)
<<<<<<< HEAD
            ImGui::ImGuiManagerBus::Broadcast(&ImGui::IImGuiManager::SetImGuiRenderResolution, ImVec2{aznumeric_cast<float>(size.m_width), aznumeric_cast<float>(size.m_height)});
=======
            ImGui::ImGuiManagerListenerBus::Broadcast([this, size](ImGui::ImGuiManagerListenerBus::Events* imgui)
            {
                imgui->OverrideRenderWindowSize(size.m_width, size.m_height);
                // ImGuiManagerListenerBus may not have been connected when this system component is activated
                // as ImGuiManager is not part of a system component we can  require and instead just listens for ESYSTEM_EVENT_GAME_POST_INIT.
                // Let our ImguiAtomSystemComponent know once we successfully connect and update the viewport size.
                if (!m_initialized)
                {
                    m_initialized = true;
                }
            });
>>>>>>> 71c315b2
#endif
        }
    }
}<|MERGE_RESOLUTION|>--- conflicted
+++ resolved
@@ -72,15 +72,12 @@
         void ImguiAtomSystemComponent::InitializeViewportSizeIfNeeded()
         {
 #if defined(IMGUI_ENABLED)
-<<<<<<< HEAD
-            ImGui::ImGuiManagerBus::Broadcast(&ImGui::IImGuiManager::SetResolutionMode, ImGui::ImGuiResolutionMode::LockToResolution);
-=======
+            ImGui::ImGuiManagerBus::Broadcast(&ImGui::IImGuiManagerListener::SetResolutionMode, ImGui::ImGuiResolutionMode::LockToResolution);
             if (m_initialized)
             {
                 return;
             }
             auto atomViewportRequests = AZ::Interface<AZ::RPI::ViewportContextRequestsInterface>::Get();
->>>>>>> 71c315b2
             auto defaultViewportContext = atomViewportRequests->GetDefaultViewportContext();
             if (defaultViewportContext)
             {
@@ -98,25 +95,20 @@
         void ImguiAtomSystemComponent::OnRenderTick()
         {
 #if defined(IMGUI_ENABLED)
-<<<<<<< HEAD
-            ImGui::ImGuiManagerBus::Broadcast(&ImGui::IImGuiManager::Render);
-=======
+            ImGui::ImGuiManagerBus::Broadcast(&ImGui::IImGuiManagerListener::Render);
             InitializeViewportSizeIfNeeded();
-            ImGui::ImGuiManagerListenerBus::Broadcast(&ImGui::IImGuiManagerListener::Render);
->>>>>>> 71c315b2
+            ImGui::ImGuiManagerBus::Broadcast(&ImGui::IImGuiManagerListener::Render);
 #endif
         }
 
         void ImguiAtomSystemComponent::OnViewportSizeChanged(AzFramework::WindowSize size)
         {
 #if defined(IMGUI_ENABLED)
-<<<<<<< HEAD
-            ImGui::ImGuiManagerBus::Broadcast(&ImGui::IImGuiManager::SetImGuiRenderResolution, ImVec2{aznumeric_cast<float>(size.m_width), aznumeric_cast<float>(size.m_height)});
-=======
-            ImGui::ImGuiManagerListenerBus::Broadcast([this, size](ImGui::ImGuiManagerListenerBus::Events* imgui)
+            ImGui::ImGuiManagerBus::Broadcast(&ImGui::IImGuiManagerListener::SetImGuiRenderResolution, ImVec2{aznumeric_cast<float>(size.m_width), aznumeric_cast<float>(size.m_height)});
+            ImGui::ImGuiManagerBus::Broadcast([this, size](ImGui::ImGuiManagerBus::Events* imgui)
             {
                 imgui->OverrideRenderWindowSize(size.m_width, size.m_height);
-                // ImGuiManagerListenerBus may not have been connected when this system component is activated
+                // ImGuiManagerBus may not have been connected when this system component is activated
                 // as ImGuiManager is not part of a system component we can  require and instead just listens for ESYSTEM_EVENT_GAME_POST_INIT.
                 // Let our ImguiAtomSystemComponent know once we successfully connect and update the viewport size.
                 if (!m_initialized)
@@ -124,7 +116,106 @@
                     m_initialized = true;
                 }
             });
->>>>>>> 71c315b2
+#endif
+        }
+    }
+}
+/*
+* All or portions of this file Copyright(c) Amazon.com, Inc.or its affiliates or
+* its licensors.
+*
+* For complete copyright and license terms please see the LICENSE at the root of this
+* distribution(the "License").All use of this software is governed by the License,
+* or, if provided, by the license below or the license accompanying this file.Do not
+* remove or modify any license notices.This file is distributed on an "AS IS" BASIS,
+* WITHOUT WARRANTIES OR CONDITIONS OF ANY KIND, either express or implied.
+*
+*/
+
+#include "ImguiAtomSystemComponent.h"
+
+#include <AzCore/Serialization/SerializeContext.h>
+#include <AzFramework/Windowing/WindowBus.h>
+#include <Atom/Feature/ImGui/ImGuiUtils.h>
+#include <Atom/Feature/ImGui/SystemBus.h>
+#include <Atom/RPI.Public/ViewportContext.h>
+
+#if defined(IMGUI_ENABLED)
+#include <ImGuiBus.h>
+#endif
+
+namespace AZ
+{
+    namespace LYIntegration
+    {
+        void ImguiAtomSystemComponent::Reflect(AZ::ReflectContext* context)
+        {
+            if (auto* serializeContext = azrtti_cast<AZ::SerializeContext*>(context))
+            {
+                serializeContext->Class<ImguiAtomSystemComponent, AZ::Component>()
+                    ->Version(0)
+                    ;
+            }
+        }
+
+        void ImguiAtomSystemComponent::GetProvidedServices(AZ::ComponentDescriptor::DependencyArrayType& provided)
+        {
+            provided.push_back(AZ_CRC_CE("ImguiAtomSystemComponent"));
+        }
+
+        void ImguiAtomSystemComponent::GetRequiredServices(AZ::ComponentDescriptor::DependencyArrayType& required)
+        {
+            required.push_back(AZ_CRC_CE("CommonService"));
+        }
+
+        void ImguiAtomSystemComponent::GetIncompatibleServices(AZ::ComponentDescriptor::DependencyArrayType& incompatbile)
+        {
+            incompatbile.push_back(AZ_CRC_CE("ImguiAtomSystemComponent"));
+        }
+
+        void ImguiAtomSystemComponent::Activate()
+        {
+            ImGui::OtherActiveImGuiRequestBus::Handler::BusConnect();
+
+            auto atomViewportRequests = AZ::Interface<AZ::RPI::ViewportContextRequestsInterface>::Get();
+            const AZ::Name contextName = atomViewportRequests->GetDefaultViewportContextName();
+            AZ::RPI::ViewportContextNotificationBus::Handler::BusConnect(contextName);
+
+#if defined(IMGUI_ENABLED)
+            ImGui::ImGuiManagerBus::Broadcast(&ImGui::IImGuiManagerListener::SetResolutionMode, ImGui::ImGuiResolutionMode::LockToResolution);
+            ImGui::ImGuiManagerBus::Broadcast(&ImGui::IImGuiManager::SetResolutionMode, ImGui::ImGuiResolutionMode::LockToResolution);
+            auto defaultViewportContext = atomViewportRequests->GetDefaultViewportContext();
+            if (defaultViewportContext)
+            {
+                OnViewportSizeChanged(defaultViewportContext->GetViewportSize());
+            }
+#endif
+        }
+
+        void ImguiAtomSystemComponent::Deactivate()
+        {
+            ImGui::OtherActiveImGuiRequestBus::Handler::BusDisconnect();
+            AZ::RPI::ViewportContextNotificationBus::Handler::BusDisconnect();
+        }
+
+        void ImguiAtomSystemComponent::RenderImGuiBuffers(const ImDrawData& drawData)
+        {
+            Render::ImGuiSystemRequestBus::Broadcast(&Render::ImGuiSystemRequests::RenderImGuiBuffersToCurrentViewport, drawData);
+        }
+
+        void ImguiAtomSystemComponent::OnRenderTick()
+        {
+#if defined(IMGUI_ENABLED)
+            ImGui::ImGuiManagerBus::Broadcast(&ImGui::IImGuiManagerListener::Render);
+            ImGui::ImGuiManagerBus::Broadcast(&ImGui::IImGuiManager::Render);
+#endif
+        }
+
+        void ImguiAtomSystemComponent::OnViewportSizeChanged(AzFramework::WindowSize size)
+        {
+#if defined(IMGUI_ENABLED)
+            ImGui::ImGuiManagerBus::Broadcast(&ImGui::IImGuiManagerListener::SetImGuiRenderResolution, ImVec2{aznumeric_cast<float>(size.m_width), aznumeric_cast<float>(size.m_height)});
+            ImGui::ImGuiManagerBus::Broadcast(&ImGui::IImGuiManager::SetImGuiRenderResolution, ImVec2{aznumeric_cast<float>(size.m_width), aznumeric_cast<float>(size.m_height)});
 #endif
         }
     }
