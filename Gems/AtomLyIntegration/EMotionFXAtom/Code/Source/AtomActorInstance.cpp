/*
 * Copyright (c) Contributors to the Open 3D Engine Project.
 * For complete copyright and license terms please see the LICENSE at the root of this distribution.
 *
 * SPDX-License-Identifier: Apache-2.0 OR MIT
 *
 */

#include <AtomActorInstance.h>
#include <AtomActor.h>
#include <AtomActorDebugDraw.h>
#include <ActorAsset.h>

#include <Atom/Feature/SkinnedMesh/SkinnedMeshInputBuffers.h>
#include <AtomLyIntegration/CommonFeatures/SkinnedMesh/SkinnedMeshOverrideBus.h>
#include <Integration/System/SystemCommon.h>
#include <Integration/System/SystemComponent.h>
#include <EMotionFX/Source/ActorInstance.h>
#include <EMotionFX/Source/DebugDraw.h>
#include <EMotionFX/Source/MorphSetup.h>
#include <EMotionFX/Source/MorphSetupInstance.h>
#include <EMotionFX/Source/MorphTargetStandard.h>
#include <EMotionFX/Source/TransformData.h>
#include <EMotionFX/Source/Skeleton.h>
#include <EMotionFX/Source/Mesh.h>
#include <EMotionFX/Source/Node.h>
#include <MCore/Source/AzCoreConversions.h>

#include <Atom/RHI/RHIUtils.h>

#include <Atom/RPI.Public/AuxGeom/AuxGeomDraw.h>
#include <Atom/RPI.Public/AuxGeom/AuxGeomFeatureProcessorInterface.h>
#include <Atom/RPI.Public/Scene.h>
#include <Atom/RPI.Public/Image/StreamingImage.h>

#include <AzCore/Casting/numeric_cast.h>
#include <AzCore/Component/EntityId.h>
#include <AzCore/Component/TickBus.h>
#include <AzCore/Math/Transform.h>
#include <AzCore/base.h>

#include <numeric>

namespace AZ::Render
{
    static constexpr uint32_t s_maxActiveWrinkleMasks = 16;

    AZ_CLASS_ALLOCATOR_IMPL(AtomActorInstance, EMotionFX::Integration::EMotionFXAllocator)

    AtomActorInstance::AtomActorInstance(AZ::EntityId entityId,
        const EMotionFX::Integration::EMotionFXPtr<EMotionFX::ActorInstance>& actorInstance,
        const AZ::Data::Asset<EMotionFX::Integration::ActorAsset>& asset,
        [[maybe_unused]] const AZ::Transform& worldTransform,
        EMotionFX::Integration::SkinningMethod skinningMethod)
        : RenderActorInstance(asset, actorInstance.get(), entityId)
    {
        RenderActorInstance::SetSkinningMethod(skinningMethod);
        if (m_entityId.IsValid())
        {
            Activate();
            AzFramework::BoundsRequestBus::Handler::BusConnect(m_entityId);
        }

        m_atomActorDebugDraw = AZStd::make_unique<AtomActorDebugDraw>(entityId);
    }

    AtomActorInstance::~AtomActorInstance()
    {
        if (m_entityId.IsValid())
        {
            AzFramework::BoundsRequestBus::Handler::BusDisconnect();
            Deactivate();
        }

        Data::AssetBus::MultiHandler::BusDisconnect();
    }

    void AtomActorInstance::OnTick([[maybe_unused]] float timeDelta)
    {
        UpdateBounds();
        m_atomActorDebugDraw->UpdateActorInstance(m_actorInstance, timeDelta);
    }

    void AtomActorInstance::DebugDraw(const EMotionFX::ActorRenderFlags& renderFlags)
    {
        m_atomActorDebugDraw->DebugDraw(renderFlags, m_actorInstance);
    }

    void AtomActorInstance::UpdateBounds()
    {
        // Update RenderActorInstance world bounding box
        // The bounding box is moving with the actor instance.
        // The entity and actor transforms are kept in sync already.
        m_worldAABB = m_actorInstance->GetAabb();

        // Update RenderActorInstance local bounding box
        // NB: computing the local bbox from the world bbox makes the local bbox artificially larger than it should be
        // instead EMFX should support getting the local bbox from the actor instance directly
        m_localAABB = m_worldAABB.GetTransformedAabb(m_transformInterface->GetWorldTM().GetInverse());

        // Update bbox on mesh instance if it exists
        if (m_meshFeatureProcessor && m_meshHandle && m_meshHandle->IsValid() && m_skinnedMeshInstance)
        {
            m_meshFeatureProcessor->SetLocalAabb(*m_meshHandle, m_localAABB);
        }

        AZ::Interface<AzFramework::IEntityBoundsUnion>::Get()->RefreshEntityLocalBoundsUnion(m_entityId);
    }

    AZ::Aabb AtomActorInstance::GetWorldBounds()
    {
        return m_worldAABB;
    }

    AZ::Aabb AtomActorInstance::GetLocalBounds()
    {
        return m_localAABB;
    }

    void AtomActorInstance::SetSkinningMethod(EMotionFX::Integration::SkinningMethod emfxSkinningMethod)
    {
        RenderActorInstance::SetSkinningMethod(emfxSkinningMethod);

        m_boneTransforms = CreateBoneTransformBufferFromActorInstance(m_actorInstance, emfxSkinningMethod);
        // Release the Atom skinned mesh and acquire a new one to apply the new skinning method
        UnregisterActor();
        RegisterActor();
    }

    SkinningMethod AtomActorInstance::GetAtomSkinningMethod() const
    {
        switch (GetSkinningMethod())
        {
        case EMotionFX::Integration::SkinningMethod::DualQuat:
            return SkinningMethod::DualQuaternion;
        case EMotionFX::Integration::SkinningMethod::Linear:
            return SkinningMethod::LinearSkinning;
        default:
            AZ_Error("AtomActorInstance", false, "Unsupported skinning method. Defaulting to linear");
        }

        return SkinningMethod::LinearSkinning;
    }

    void AtomActorInstance::SetIsVisible(bool isVisible)
    {
        if (IsVisible() != isVisible)
        {
            RenderActorInstance::SetIsVisible(isVisible);
            if (m_meshFeatureProcessor && m_meshHandle)
            {
                m_meshFeatureProcessor->SetVisible(*m_meshHandle, isVisible);
            }
        }
    }

    AtomActor* AtomActorInstance::GetRenderActor() const
    {
        EMotionFX::Integration::ActorAsset* actorAsset = m_actorAsset.Get();
        if (!actorAsset)
        {
            AZ_Assert(false, "Actor asset is not loaded.");
            return nullptr;
        }

        AtomActor* renderActor = azdynamic_cast<AtomActor*>(actorAsset->GetRenderActor());
        if (!renderActor)
        {
            AZ_Assert(false, "Expecting a Atom render backend actor.");
            return nullptr;
        }

        return renderActor;
    }

    void AtomActorInstance::Activate()
    {
        m_skinnedMeshFeatureProcessor = RPI::Scene::GetFeatureProcessorForEntity<SkinnedMeshFeatureProcessorInterface>(m_entityId);
        AZ_Assert(m_skinnedMeshFeatureProcessor, "AtomActorInstance was unable to find a SkinnedMeshFeatureProcessor on the EntityContext provided.");

        m_meshFeatureProcessor = RPI::Scene::GetFeatureProcessorForEntity<MeshFeatureProcessorInterface>(m_entityId);
        AZ_Assert(m_meshFeatureProcessor, "AtomActorInstance was unable to find a MeshFeatureProcessor on the EntityContext provided.");

        m_transformInterface = TransformBus::FindFirstHandler(m_entityId);
        AZ_Warning("AtomActorInstance", m_transformInterface, "Unable to attach to a TransformBus handler. This skinned mesh will always be rendered at the origin.");

        SkinnedMeshFeatureProcessorNotificationBus::Handler::BusConnect();
        MaterialConsumerRequestBus::Handler::BusConnect(m_entityId);
        LmbrCentral::SkeletalHierarchyRequestBus::Handler::BusConnect(m_entityId);

        Create();
    }

    void AtomActorInstance::Deactivate()
    {
        SkinnedMeshOutputStreamNotificationBus::Handler::BusDisconnect();
        LmbrCentral::SkeletalHierarchyRequestBus::Handler::BusDisconnect();
        MaterialConsumerRequestBus::Handler::BusDisconnect();
        SkinnedMeshFeatureProcessorNotificationBus::Handler::BusDisconnect();

        Destroy();

        m_meshFeatureProcessor = nullptr;
        m_skinnedMeshFeatureProcessor = nullptr;
    }

    MaterialAssignmentLabelMap AtomActorInstance::GetMaterialLabels() const
    {
        return GetMaterialSlotLabelsFromModelAsset(GetModelAsset());
    }

    MaterialAssignmentId AtomActorInstance::FindMaterialAssignmentId(
        const MaterialAssignmentLodIndex lod, const AZStd::string& label) const
    {
        return GetMaterialSlotIdFromModelAsset(GetModelAsset(), lod, label);
    }

    MaterialAssignmentMap AtomActorInstance::GetDefautMaterialMap() const
    {
        return GetDefautMaterialMapFromModelAsset(GetModelAsset());
    }

    AZStd::unordered_set<AZ::Name> AtomActorInstance::GetModelUvNames() const
    {
        if (m_skinnedMeshInstance && m_skinnedMeshInstance->m_model)
        {
            return m_skinnedMeshInstance->m_model->GetUvNames();
        }
        return AZStd::unordered_set<AZ::Name>();
    }

    void AtomActorInstance::OnTransformChanged(const AZ::Transform& /*local*/, const AZ::Transform& world)
    {
        // The mesh transform is used to determine where the actor instance is actually rendered
        m_meshFeatureProcessor->SetTransform(*m_meshHandle, world); // handle validity is checked internally.
    }

    void AtomActorInstance::OnMaterialsUpdated(const MaterialAssignmentMap& materials)
    {
        if (m_meshFeatureProcessor)
        {
            m_meshFeatureProcessor->SetCustomMaterials(*m_meshHandle, ConvertToCustomMaterialMap(materials));
        }
    }

    void AtomActorInstance::OnMaterialPropertiesUpdated([[maybe_unused]] const MaterialAssignmentMap& materials)
    {
        if (m_meshFeatureProcessor)
        {
            m_meshFeatureProcessor->SetRayTracingDirty(*m_meshHandle);
        }
    }

    void AtomActorInstance::SetModelAsset([[maybe_unused]] Data::Asset<RPI::ModelAsset> modelAsset)
    {
        // Changing model asset is not supported by Atom Actor Instance.
        // The model asset is obtained from the Actor inside the ActorAsset,
        // which is passed to the constructor. To set a different model asset
        // this instance should use a different Actor.
        AZ_Assert(false, "AtomActorInstance::SetModelAsset not supported");
    }

    Data::Asset<const RPI::ModelAsset> AtomActorInstance::GetModelAsset() const
    {
        AZ_Assert(GetActor(), "Expecting a Atom Actor Instance having a valid Actor.");
        return GetActor()->GetMeshAsset();
    }

    void AtomActorInstance::SetModelAssetId([[maybe_unused]] Data::AssetId modelAssetId)
    {
        // Changing model asset is not supported by Atom Actor Instance.
        // The model asset is obtained from the Actor inside the ActorAsset,
        // which is passed to the constructor. To set a different model asset
        // this instance should use a different Actor.
        AZ_Assert(false, "AtomActorInstance::SetModelAssetId not supported");
    }

    Data::AssetId AtomActorInstance::GetModelAssetId() const
    {
        return GetModelAsset().GetId();
    }

    void AtomActorInstance::SetModelAssetPath([[maybe_unused]] const AZStd::string& modelAssetPath)
    {
        // Changing model asset is not supported by Atom Actor Instance.
        // The model asset is obtained from the Actor inside the ActorAsset,
        // which is passed to the constructor. To set a different model asset
        // this instance should use a different Actor.
        AZ_Assert(false, "AtomActorInstance::SetModelAssetPath not supported");
    }

    AZStd::string AtomActorInstance::GetModelAssetPath() const
    {
        return GetModelAsset().GetHint();
    }

    AZ::Data::Instance<RPI::Model> AtomActorInstance::GetModel() const
    {
        return m_skinnedMeshInstance->m_model;
    }

    void AtomActorInstance::SetSortKey(RHI::DrawItemSortKey sortKey)
    {
        m_meshFeatureProcessor->SetSortKey(*m_meshHandle, sortKey);
    }

    RHI::DrawItemSortKey AtomActorInstance::GetSortKey() const
    {
        return m_meshFeatureProcessor->GetSortKey(*m_meshHandle);
    }

    void AtomActorInstance::SetLodType(RPI::Cullable::LodType lodType)
    {
        RPI::Cullable::LodConfiguration config = m_meshFeatureProcessor->GetMeshLodConfiguration(*m_meshHandle);
        config.m_lodType = lodType;
        m_meshFeatureProcessor->SetMeshLodConfiguration(*m_meshHandle, config);
    }

    RPI::Cullable::LodType AtomActorInstance::GetLodType() const
    {
        return m_meshFeatureProcessor->GetMeshLodConfiguration(*m_meshHandle).m_lodType;
    }

    void AtomActorInstance::SetLodOverride(RPI::Cullable::LodOverride lodOverride)
    {
        RPI::Cullable::LodConfiguration config = m_meshFeatureProcessor->GetMeshLodConfiguration(*m_meshHandle);
        config.m_lodOverride = lodOverride;
        m_meshFeatureProcessor->SetMeshLodConfiguration(*m_meshHandle, config);
    }

    RPI::Cullable::LodOverride AtomActorInstance::GetLodOverride() const
    {
        return m_meshFeatureProcessor->GetMeshLodConfiguration(*m_meshHandle).m_lodOverride;
    }

    void AtomActorInstance::SetMinimumScreenCoverage(float minimumScreenCoverage)
    {
        RPI::Cullable::LodConfiguration config = m_meshFeatureProcessor->GetMeshLodConfiguration(*m_meshHandle);
        config.m_minimumScreenCoverage = minimumScreenCoverage;
        m_meshFeatureProcessor->SetMeshLodConfiguration(*m_meshHandle, config);
    }

    float AtomActorInstance::GetMinimumScreenCoverage() const
    {
        return m_meshFeatureProcessor->GetMeshLodConfiguration(*m_meshHandle).m_minimumScreenCoverage;
    }

    void AtomActorInstance::SetQualityDecayRate(float qualityDecayRate)
    {
        RPI::Cullable::LodConfiguration config = m_meshFeatureProcessor->GetMeshLodConfiguration(*m_meshHandle);
        config.m_qualityDecayRate = qualityDecayRate;
        m_meshFeatureProcessor->SetMeshLodConfiguration(*m_meshHandle, config);
    }

    float AtomActorInstance::GetQualityDecayRate() const
    {
        return m_meshFeatureProcessor->GetMeshLodConfiguration(*m_meshHandle).m_qualityDecayRate;
    }

    void AtomActorInstance::SetVisibility(bool visible)
    {
        SetIsVisible(visible);
    }

    bool AtomActorInstance::GetVisibility() const
    {
        return IsVisible();
    }

    void AtomActorInstance::SetRayTracingEnabled(bool enabled)
    {
        if (m_meshHandle->IsValid() && m_meshFeatureProcessor)
        {
            m_meshFeatureProcessor->SetRayTracingEnabled(*m_meshHandle, enabled);
        }
    }

    bool AtomActorInstance::GetRayTracingEnabled() const
    {
        if (m_meshHandle->IsValid() && m_meshFeatureProcessor)
        {
            return m_meshFeatureProcessor->GetRayTracingEnabled(*m_meshHandle);
        }

        return false;
    }

<<<<<<< HEAD
    void AtomActorInstance::SetExcludeFromReflectionCubeMaps(bool excludeFromReflectionCubeMaps)
    {
        if (m_meshHandle->IsValid() && m_meshFeatureProcessor)
        {
            m_meshFeatureProcessor->SetExcludeFromReflectionCubeMaps(*m_meshHandle, excludeFromReflectionCubeMaps);
        }
    }

=======
    void AtomActorInstance::SetExcludeFromReflectionCubeMaps(bool enabled)
    {
        if (m_meshHandle->IsValid() && m_meshFeatureProcessor)
        {
            m_meshFeatureProcessor->SetExcludeFromReflectionCubeMaps(*m_meshHandle, enabled);
        }
    }

    bool AtomActorInstance::GetExcludeFromReflectionCubeMaps() const
    {
        if (m_meshHandle->IsValid() && m_meshFeatureProcessor)
        {
            return m_meshFeatureProcessor->GetExcludeFromReflectionCubeMaps(*m_meshHandle);
        }

        return false;
    }

>>>>>>> db92736c
    AZ::u32 AtomActorInstance::GetJointCount()
    {
        return aznumeric_caster(m_actorInstance->GetActor()->GetSkeleton()->GetNumNodes());
    }

    const char* AtomActorInstance::GetJointNameByIndex(AZ::u32 jointIndex)
    {
        EMotionFX::Skeleton* skeleton = m_actorInstance->GetActor()->GetSkeleton();
        const size_t numNodes = skeleton->GetNumNodes();
        if (jointIndex < numNodes)
        {
            return skeleton->GetNode(jointIndex)->GetName();
        }

        return nullptr;
    }

    AZ::s32 AtomActorInstance::GetJointIndexByName(const char* jointName)
    {
        if (jointName)
        {
            EMotionFX::Skeleton* skeleton = m_actorInstance->GetActor()->GetSkeleton();
            const size_t numNodes = skeleton->GetNumNodes();
            for (size_t nodeIndex = 0; nodeIndex < numNodes; ++nodeIndex)
            {
                if (0 == azstricmp(jointName, skeleton->GetNode(nodeIndex)->GetName()))
                {
                    return aznumeric_caster(nodeIndex);
                }
            }
        }

        return -1;
    }

    AZ::Transform AtomActorInstance::GetJointTransformCharacterRelative(AZ::u32 jointIndex)
    {
        const EMotionFX::TransformData* transforms = m_actorInstance->GetTransformData();
        if (transforms && jointIndex < transforms->GetNumTransforms())
        {
            return MCore::EmfxTransformToAzTransform(transforms->GetCurrentPose()->GetModelSpaceTransform(jointIndex));
        }

        return AZ::Transform::CreateIdentity();
    }

    void AtomActorInstance::Create()
    {
        Destroy();
        m_skinnedMeshInputBuffers = GetRenderActor()->FindOrCreateSkinnedMeshInputBuffers();
        AZ_Warning("AtomActorInstance", m_skinnedMeshInputBuffers, "Failed to create SkinnedMeshInputBuffers from Actor. It is likely that this actor doesn't have any meshes");
        if (m_skinnedMeshInputBuffers)
        {
            m_boneTransforms = CreateBoneTransformBufferFromActorInstance(m_actorInstance, GetSkinningMethod());
            AZ_Error("AtomActorInstance", m_boneTransforms || AZ::RHI::IsNullRHI(), "Failed to create bone transform buffer.");

            // If the instance is created before the default materials on the model have finished loading, the mesh feature processor will ignore it.
            // Wait for them all to be ready before creating the instance
            uint32_t lodCount = m_skinnedMeshInputBuffers->GetLodCount();
            for (uint32_t lodIndex = 0; lodIndex < lodCount; ++lodIndex)
            {
                const SkinnedMeshInputLod& inputLod = m_skinnedMeshInputBuffers->GetLod(lodIndex);
                Data::Asset<RPI::ModelLodAsset> modelLodAsset = inputLod.GetModelLodAsset();
                for (const RPI::ModelLodAsset::Mesh& submesh : modelLodAsset->GetMeshes())
                {
                    Data::Asset<RPI::MaterialAsset> defaultSubmeshMaterial = m_skinnedMeshInputBuffers->GetModelAsset()->FindMaterialSlot(submesh.GetMaterialSlotId()).m_defaultMaterialAsset;
                    if (defaultSubmeshMaterial && !defaultSubmeshMaterial.IsReady())
                    {
                        // Start listening for the material's OnAssetReady event.
                        // AtomActorInstance::Create is called on the main thread, so there should be no need to synchronize with the OnAssetReady event handler
                        // since those events will also come from the main thread
                        m_waitForMaterialLoadIds.insert(defaultSubmeshMaterial.GetId());
                        Data::AssetBus::MultiHandler::BusConnect(defaultSubmeshMaterial.GetId());
                    }
                }
            }
            // If all the default materials are ready, create the skinned mesh instance
            if (m_waitForMaterialLoadIds.empty())
            {
                CreateSkinnedMeshInstance();
            }
        }
    }

    void AtomActorInstance::OnAssetReady(AZ::Data::Asset<AZ::Data::AssetData> asset)
    {
        Data::AssetBus::MultiHandler::BusDisconnect(asset->GetId());
        m_waitForMaterialLoadIds.erase(asset->GetId());
        // If all the default materials are ready, create the skinned mesh instance
        if (m_waitForMaterialLoadIds.empty())
        {
            CreateSkinnedMeshInstance();
        }
    }

    void AtomActorInstance::Destroy()
    {
        if (m_skinnedMeshInstance)
        {
            UnregisterActor();
            m_skinnedMeshInputBuffers.reset();
            m_skinnedMeshInstance.reset();
            m_boneTransforms.reset();
        }
    }

    template<class X>
    void swizzle_unique(AZStd::vector<X>& values, const AZStd::vector<size_t>& indices)
    {
        AZStd::vector<X> out;
        out.reserve(indices.size());

        for (size_t i : indices)
        {
            out.push_back(AZStd::move(values[i]));
        }

        values = AZStd::move(out);
    }

    void AtomActorInstance::OnUpdateSkinningMatrices()
    {
        if (m_skinnedMeshHandle.IsValid())
        {
            AZStd::vector<float> boneTransforms;
            GetBoneTransformsFromActorInstance(m_actorInstance, boneTransforms, GetSkinningMethod());

            m_skinnedMeshFeatureProcessor->SetSkinningMatrices(m_skinnedMeshHandle, boneTransforms);

            // Update the morph weights for every lod. This does not mean they will all be dispatched, but they will all have up to date weights
            // TODO: once culling is hooked up such that EMotionFX and Atom are always in sync about which lod to update, only update the currently visible lods [ATOM-13564]
            const auto lodCount = aznumeric_cast<uint32_t>(m_actorInstance->GetActor()->GetNumLODLevels());
            for (uint32_t lodIndex = 0; lodIndex < lodCount; ++lodIndex)
            {
                EMotionFX::MorphSetup* morphSetup = m_actorInstance->GetActor()->GetMorphSetup(lodIndex);
                if (morphSetup)
                {
                    // Track all the masks/weights that are currently active
                    m_wrinkleMasks.clear();
                    m_wrinkleMaskWeights.clear();

                    size_t morphTargetCount = morphSetup->GetNumMorphTargets();
                    m_morphTargetWeights.clear();
                    for (size_t morphTargetIndex = 0; morphTargetIndex < morphTargetCount; ++morphTargetIndex)
                    {
                        EMotionFX::MorphTarget* morphTarget = morphSetup->GetMorphTarget(morphTargetIndex);
                        // check if we are dealing with a standard morph target
                        if (morphTarget->GetType() != EMotionFX::MorphTargetStandard::TYPE_ID)
                        {
                            continue;
                        }

                        // down cast the morph target
                        EMotionFX::MorphTargetStandard* morphTargetStandard = static_cast<EMotionFX::MorphTargetStandard*>(morphTarget);

                        EMotionFX::MorphSetupInstance::MorphTarget* morphTargetSetupInstance = m_actorInstance->GetMorphSetupInstance()->FindMorphTargetByID(morphTargetStandard->GetID());

                        // Each morph target is split into several deform datas, all of which share the same weight but have unique min/max delta values
                        // and impact a unique mesh and thus correspond with unique dispatches in the morph target pass
                        for (size_t deformDataIndex = 0; deformDataIndex < morphTargetStandard->GetNumDeformDatas(); ++deformDataIndex)
                        {
                            // Morph targets that don't deform any vertices (e.g. joint-based morph targets) are not registered in the render proxy. Skip adding their weights.
                            const EMotionFX::MorphTargetStandard::DeformData* deformData = morphTargetStandard->GetDeformData(deformDataIndex);
                            if (deformData->m_numVerts > 0)
                            {
                                float weight = morphTargetSetupInstance->GetWeight();
                                m_morphTargetWeights.push_back(weight);

                                // If the morph target is active and it has a wrinkle mask
                                auto wrinkleMaskIter = m_morphTargetWrinkleMaskMapsByLod[lodIndex].find(morphTargetStandard);
                                if (weight > 0 && wrinkleMaskIter != m_morphTargetWrinkleMaskMapsByLod[lodIndex].end())
                                {
                                    // Add the wrinkle mask and weight, to be set on the material
                                    m_wrinkleMasks.push_back(wrinkleMaskIter->second);
                                    m_wrinkleMaskWeights.push_back(weight);
                                }
                            }
                        }
                    }

                    AZ_Assert(m_wrinkleMasks.size() == m_wrinkleMaskWeights.size(), "Must have equal # of masks and weights");

                    // If there's too many masks, truncate
                    if (m_wrinkleMasks.size() > s_maxActiveWrinkleMasks)
                    {
                        // Build a remapping of indices (because we want to sort two vectors)
                        AZStd::vector<size_t> remapped;
                        remapped.resize_no_construct(m_wrinkleMasks.size());
                        std::iota(remapped.begin(), remapped.end(), 0);

                        // Sort index remapping by weight (highest first)
                        std::sort(remapped.begin(), remapped.end(), [&](size_t ia, size_t ib) {
                            return m_wrinkleMaskWeights[ia] > m_wrinkleMaskWeights[ib];
                        });

                        // Truncate indices list
                        remapped.resize(s_maxActiveWrinkleMasks);

                        // Remap wrinkle masks list and weights list
                        swizzle_unique(m_wrinkleMasks, remapped);
                        swizzle_unique(m_wrinkleMaskWeights, remapped);
                    }

                    m_skinnedMeshFeatureProcessor->SetMorphTargetWeights(m_skinnedMeshHandle, lodIndex, m_morphTargetWeights);

                    // Until EMotionFX and Atom lods are synchronized [ATOM-13564] we don't know which EMotionFX lod to pull the weights from
                    // Until that is fixed, just use lod 0 [ATOM-15251]
                    if (lodIndex == 0)
                    {
                        UpdateWrinkleMasks();
                    }
                }
            }
        }
    }

    void AtomActorInstance::RegisterActor()
    {
        if (!m_skinnedMeshInstance)
        {
            AZ_Error("AtomActorInstance", m_skinnedMeshInstance, "SkinnedMeshInstance must be created before register this actor.");
            return;
        }
        
        MaterialAssignmentMap materials;
        MaterialComponentRequestBus::EventResult(materials, m_entityId, &MaterialComponentRequests::GetMaterialMap);
        CreateRenderProxy(materials);

        InitWrinkleMasks();

        TransformNotificationBus::Handler::BusConnect(m_entityId);
        MaterialComponentNotificationBus::Handler::BusConnect(m_entityId);
        MeshComponentRequestBus::Handler::BusConnect(m_entityId);
        SkinnedMeshOverrideRequestBus::Handler::BusConnect(m_entityId);
        MeshHandleStateRequestBus::Handler::BusConnect(m_entityId);

        const Data::Instance<RPI::Model> model = m_meshFeatureProcessor->GetModel(*m_meshHandle);
        MeshComponentNotificationBus::Event(m_entityId, &MeshComponentNotificationBus::Events::OnModelReady, GetModelAsset(), model);
        MeshHandleStateNotificationBus::Event(m_entityId, &MeshHandleStateNotificationBus::Events::OnMeshHandleSet, &(*m_meshHandle));

        m_meshFeatureProcessor->SetVisible(*m_meshHandle, IsVisible());
    }

    void AtomActorInstance::UnregisterActor()
    {
        MeshComponentNotificationBus::Event(m_entityId, &MeshComponentNotificationBus::Events::OnModelPreDestroy);

        MeshHandleStateRequestBus::Handler::BusDisconnect();
        SkinnedMeshOverrideRequestBus::Handler::BusDisconnect(m_entityId);
        MeshComponentRequestBus::Handler::BusDisconnect();
        MaterialComponentNotificationBus::Handler::BusDisconnect();
        TransformNotificationBus::Handler::BusDisconnect();
        m_skinnedMeshFeatureProcessor->ReleaseSkinnedMesh(m_skinnedMeshHandle);
        if (m_meshHandle)
        {
            m_meshFeatureProcessor->ReleaseMesh(*m_meshHandle);
            MeshHandleStateNotificationBus::Event(m_entityId, &MeshHandleStateNotificationBus::Events::OnMeshHandleSet, &(*m_meshHandle));
            m_meshHandle = nullptr;
        }
    }

    void AtomActorInstance::CreateRenderProxy(const MaterialAssignmentMap& materials)
    {
        auto meshFeatureProcessor = RPI::Scene::GetFeatureProcessorForEntity<MeshFeatureProcessorInterface>(m_entityId);
        AZ_Error("ActorComponentController", meshFeatureProcessor, "Unable to find a MeshFeatureProcessorInterface on the entityId.");
        if (meshFeatureProcessor)
        {
            MeshHandleDescriptor meshDescriptor;
            meshDescriptor.m_modelAsset = m_skinnedMeshInstance->m_model->GetModelAsset();

            // [GFX TODO][ATOM-13067] Enable raytracing on skinned meshes
            meshDescriptor.m_isRayTracingEnabled = false;
            meshDescriptor.m_isAlwaysDynamic = true;
            meshDescriptor.m_excludeFromReflectionCubeMaps = true;

            m_meshHandle = AZStd::make_shared<MeshFeatureProcessorInterface::MeshHandle>(
                m_meshFeatureProcessor->AcquireMesh(meshDescriptor, ConvertToCustomMaterialMap(materials)));
        }

        // If render proxies already exist, they will be auto-freed
        SkinnedMeshFeatureProcessorInterface::SkinnedMeshHandleDescriptor desc{ m_skinnedMeshInputBuffers, m_skinnedMeshInstance, m_meshHandle, m_boneTransforms, {GetAtomSkinningMethod()} };
        m_skinnedMeshHandle = m_skinnedMeshFeatureProcessor->AcquireSkinnedMesh(desc);

        if (m_transformInterface)
        {
            OnTransformChanged(Transform::Identity(), m_transformInterface->GetWorldTM());
        }
        else
        {
            OnTransformChanged(Transform::Identity(), Transform::Identity());
        }
    }


    void AtomActorInstance::CreateSkinnedMeshInstance()
    {
        SkinnedMeshOutputStreamNotificationBus::Handler::BusDisconnect();
        m_skinnedMeshInstance = m_skinnedMeshInputBuffers->CreateSkinnedMeshInstance();
        if (m_skinnedMeshInstance && m_skinnedMeshInstance->m_model)
        {
            MaterialConsumerNotificationBus::Event(m_entityId, &MaterialConsumerNotificationBus::Events::OnMaterialAssignmentSlotsChanged);

            RegisterActor();
        }
        else
        {
            AZ_Warning("AtomActorInstance", m_skinnedMeshInstance, "Failed to create target skinned model. Will automatically attempt to re-create when skinned mesh memory is freed up.");
            SkinnedMeshOutputStreamNotificationBus::Handler::BusConnect();
        }
    }
    
    void AtomActorInstance::EnableSkinning(uint32_t lodIndex, uint32_t meshIndex)
    {
        if (m_skinnedMeshHandle.IsValid())
        {
            m_skinnedMeshFeatureProcessor->EnableSkinning(m_skinnedMeshHandle, lodIndex, meshIndex);
        }
    }

    void AtomActorInstance::DisableSkinning(uint32_t lodIndex, uint32_t meshIndex)
    {
        if (m_skinnedMeshHandle.IsValid())
        {
            m_skinnedMeshFeatureProcessor->DisableSkinning(m_skinnedMeshHandle, lodIndex, meshIndex);
        }
    }

    void AtomActorInstance::OnSkinnedMeshOutputStreamMemoryAvailable()
    {
        CreateSkinnedMeshInstance();
    }

    void AtomActorInstance::InitWrinkleMasks()
    {
        EMotionFX::Actor* actor = m_actorAsset->GetActor();
        m_morphTargetWrinkleMaskMapsByLod.resize(m_skinnedMeshInputBuffers->GetLodCount());
        m_wrinkleMasks.reserve(s_maxActiveWrinkleMasks);
        m_wrinkleMaskWeights.reserve(s_maxActiveWrinkleMasks);

        for (size_t lodIndex = 0; lodIndex < m_skinnedMeshInputBuffers->GetLodCount(); ++lodIndex)
        {
            EMotionFX::MorphSetup* morphSetup = actor->GetMorphSetup(static_cast<uint32>(lodIndex));
            if (morphSetup)
            {
                const AZStd::vector<AZ::RPI::MorphTargetMetaAsset::MorphTarget>& metaDatas = actor->GetMorphTargetMetaAsset()->GetMorphTargets();
                // Loop over all the EMotionFX morph targets
                size_t numMorphTargets = morphSetup->GetNumMorphTargets();
                for (size_t morphTargetIndex = 0; morphTargetIndex < numMorphTargets; ++morphTargetIndex)
                {
                    EMotionFX::MorphTargetStandard* morphTarget = static_cast<EMotionFX::MorphTargetStandard*>(morphSetup->GetMorphTarget(morphTargetIndex));
                    for (const RPI::MorphTargetMetaAsset::MorphTarget& metaData : metaDatas)
                    {
                        // Find the metaData associated with this morph target
                        if (metaData.m_morphTargetName == morphTarget->GetNameString() && metaData.m_wrinkleMask && metaData.m_numVertices > 0)
                        {
                            // If the metaData has a wrinkle mask, add it to the map
                            Data::Instance<RPI::StreamingImage> streamingImage = RPI::StreamingImage::FindOrCreate(metaData.m_wrinkleMask);
                            if (streamingImage)
                            {
                                m_morphTargetWrinkleMaskMapsByLod[lodIndex][morphTarget] = streamingImage;
                            }
                        }
                    }
                }
            }
        }
    }

    void AtomActorInstance::UpdateWrinkleMasks()
    {
        if (m_meshHandle)
        {
            const AZStd::vector<Data::Instance<RPI::ShaderResourceGroup>>& wrinkleMaskObjectSrgs = m_meshFeatureProcessor->GetObjectSrgs(*m_meshHandle);

            for (auto& wrinkleMaskObjectSrg : wrinkleMaskObjectSrgs)
            {
                RHI::ShaderInputImageIndex wrinkleMasksIndex = wrinkleMaskObjectSrg->FindShaderInputImageIndex(Name{ "m_wrinkle_masks" });
                RHI::ShaderInputConstantIndex wrinkleMaskWeightsIndex = wrinkleMaskObjectSrg->FindShaderInputConstantIndex(Name{ "m_wrinkle_mask_weights" });
                RHI::ShaderInputConstantIndex wrinkleMaskCountIndex = wrinkleMaskObjectSrg->FindShaderInputConstantIndex(Name{ "m_wrinkle_mask_count" });

                if (wrinkleMasksIndex.IsValid() || wrinkleMaskWeightsIndex.IsValid() || wrinkleMaskCountIndex.IsValid())
                {
                    AZ_Error("AtomActorInstance", wrinkleMasksIndex.IsValid(), "m_wrinkle_masks not found on the ObjectSrg, but m_wrinkle_mask_weights and/or m_wrinkle_mask_count are being used.");
                    AZ_Error("AtomActorInstance", wrinkleMaskWeightsIndex.IsValid(), "m_wrinkle_mask_weights not found on the ObjectSrg, but m_wrinkle_masks and/or m_wrinkle_mask_count are being used.");
                    AZ_Error("AtomActorInstance", wrinkleMaskCountIndex.IsValid(), "m_wrinkle_mask_count not found on the ObjectSrg, but m_wrinkle_mask_weights and/or m_wrinkle_masks are being used.");

                    if (m_wrinkleMasks.size())
                    {
                        wrinkleMaskObjectSrg->SetImageArray(wrinkleMasksIndex, AZStd::span<const Data::Instance<RPI::Image>>(m_wrinkleMasks.data(), m_wrinkleMasks.size()));

                        // Set the weights for any active masks
                        for (size_t i = 0; i < m_wrinkleMaskWeights.size(); ++i)
                        {
                            wrinkleMaskObjectSrg->SetConstant(wrinkleMaskWeightsIndex, m_wrinkleMaskWeights[i], static_cast<uint32_t>(i));
                        }
                        AZ_Error("AtomActorInstance", m_wrinkleMaskWeights.size() <= s_maxActiveWrinkleMasks, "The skinning shader supports no more than %d active morph targets with wrinkle masks.", s_maxActiveWrinkleMasks);
                    }

                    wrinkleMaskObjectSrg->SetConstant(wrinkleMaskCountIndex, aznumeric_cast<uint32_t>(m_wrinkleMasks.size()));
                    m_meshFeatureProcessor->QueueObjectSrgForCompile(*m_meshHandle);
                }
            }
        }
    }

    const MeshFeatureProcessorInterface::MeshHandle* AtomActorInstance::GetMeshHandle() const
    {
        return m_meshHandle.get();
    }

} // namespace AZ::Render<|MERGE_RESOLUTION|>--- conflicted
+++ resolved
@@ -385,35 +385,24 @@
         return false;
     }
 
-<<<<<<< HEAD
-    void AtomActorInstance::SetExcludeFromReflectionCubeMaps(bool excludeFromReflectionCubeMaps)
+    void AtomActorInstance::SetExcludeFromReflectionCubeMaps(bool enabled)
     {
         if (m_meshHandle->IsValid() && m_meshFeatureProcessor)
         {
-            m_meshFeatureProcessor->SetExcludeFromReflectionCubeMaps(*m_meshHandle, excludeFromReflectionCubeMaps);
-        }
-    }
-
-=======
-    void AtomActorInstance::SetExcludeFromReflectionCubeMaps(bool enabled)
+            m_meshFeatureProcessor->SetExcludeFromReflectionCubeMaps(*m_meshHandle, enabled);
+        }
+    }
+
+    bool AtomActorInstance::GetExcludeFromReflectionCubeMaps() const
     {
         if (m_meshHandle->IsValid() && m_meshFeatureProcessor)
         {
-            m_meshFeatureProcessor->SetExcludeFromReflectionCubeMaps(*m_meshHandle, enabled);
-        }
-    }
-
-    bool AtomActorInstance::GetExcludeFromReflectionCubeMaps() const
-    {
-        if (m_meshHandle->IsValid() && m_meshFeatureProcessor)
-        {
             return m_meshFeatureProcessor->GetExcludeFromReflectionCubeMaps(*m_meshHandle);
         }
 
         return false;
     }
 
->>>>>>> db92736c
     AZ::u32 AtomActorInstance::GetJointCount()
     {
         return aznumeric_caster(m_actorInstance->GetActor()->GetSkeleton()->GetNumNodes());
