--- conflicted
+++ resolved
@@ -120,12 +120,9 @@
 
             /////////////////////////////////////////////////////////////////////////////////////////////////////////////////
             // MaterialReceiverRequestBus::Handler overrides...
-<<<<<<< HEAD
-            RPI::ModelMaterialSlotMap GetModelMaterialSlots() const override;
-=======
             virtual MaterialAssignmentId FindMaterialAssignmentId(
                 const MaterialAssignmentLodIndex lod, const AZStd::string& label) const override;
->>>>>>> acdad520
+            RPI::ModelMaterialSlotMap GetModelMaterialSlots() const override;
             MaterialAssignmentMap GetMaterialAssignments() const override;
             AZStd::unordered_set<AZ::Name> GetModelUvNames() const override;
 
