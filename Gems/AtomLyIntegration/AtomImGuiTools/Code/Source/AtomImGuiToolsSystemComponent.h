/*
 * Copyright (c) Contributors to the Open 3D Engine Project.
 * For complete copyright and license terms please see the LICENSE at the root of this distribution.
 *
 * SPDX-License-Identifier: Apache-2.0 OR MIT
 *
 */

#pragma once

#include <AzCore/Component/Component.h>
#include <Atom/RPI.Public/Pass/Pass.h>
#include <CrySystemBus.h>

#if defined(IMGUI_ENABLED)
#include <ImGuiBus.h>
#include <imgui/imgui.h>
#include <Atom/Utils/ImGuiGpuProfiler.h>
#include <Atom/Utils/ImGuiMaterialDetails.h>
#include <Atom/Utils/ImGuiPassTree.h>
<<<<<<< HEAD
#include <Atom/Utils/ImGuiShaderMetrics.h>
#include <Atom/Utils/ImGuiMaterialDetails.h>
=======
>>>>>>> 9bc2c09d
#include <Atom/Utils/ImGuiTransientAttachmentProfiler.h>
#include <AtomLyIntegration/AtomImGuiTools/AtomImGuiToolsBus.h>
#include <MaterialShaderDetailsController.h>
#endif

namespace AtomImGuiTools
{
    class AtomImGuiToolsSystemComponent
        : public AZ::Component
#if defined(IMGUI_ENABLED)
        , public ImGui::ImGuiUpdateListenerBus::Handler
        , public AtomImGuiToolsRequestBus::Handler
#endif
        , public CrySystemEventBus::Handler
    {
    public:
        AZ_COMPONENT(AtomImGuiToolsSystemComponent, "{AFA2493D-DF1C-4DBB-BC13-0AF990B3D5FC}");

        static void Reflect(AZ::ReflectContext* context);

        static void GetProvidedServices(AZ::ComponentDescriptor::DependencyArrayType& provided);
        static void GetIncompatibleServices(AZ::ComponentDescriptor::DependencyArrayType& incompatible);
        static void GetRequiredServices(AZ::ComponentDescriptor::DependencyArrayType& required);
        static void GetDependentServices(AZ::ComponentDescriptor::DependencyArrayType& dependent);

        // AZ::Component interface implementation
        void Activate() override;
        void Deactivate() override;

#if defined(IMGUI_ENABLED)
        // ImGuiUpdateListenerBus overrides...
        void OnImGuiUpdate() override;
        void OnImGuiMainMenuUpdate() override;

        // AtomImGuiToolsRequestBus::Handler overrides...
        void ShowMaterialShaderDetailsForEntity(AZ::EntityId entity, bool autoOpenDialog) override;
#endif

        // CrySystemEventBus overrides...
        void OnCryEditorInitialized() override;
        
    private:

#if defined(IMGUI_ENABLED)
        AZ::Render::ImGuiPassTree m_imguiPassTree;
        bool m_showPassTree = false;

        AZ::Render::ImGuiGpuProfiler m_imguiGpuProfiler;
        bool m_showGpuProfiler = false;

        AZ::Render::ImGuiTransientAttachmentProfiler m_imguiTransientAttachmentProfiler;
        bool m_showTransientAttachmentProfiler = false;
<<<<<<< HEAD

        AZ::Render::ImGuiShaderMetrics m_imguiShaderMetrics;
        bool m_showShaderMetrics = false;

        AZ::Render::ImGuiMaterialDetails m_imguiMaterialDetails;
        bool m_showMaterialDetails = false;
        MaterialShaderDetailsController m_materialDetailsController;
=======
>>>>>>> 9bc2c09d
#endif
    };

} // namespace AtomImGuiTools<|MERGE_RESOLUTION|>--- conflicted
+++ resolved
@@ -18,11 +18,7 @@
 #include <Atom/Utils/ImGuiGpuProfiler.h>
 #include <Atom/Utils/ImGuiMaterialDetails.h>
 #include <Atom/Utils/ImGuiPassTree.h>
-<<<<<<< HEAD
-#include <Atom/Utils/ImGuiShaderMetrics.h>
 #include <Atom/Utils/ImGuiMaterialDetails.h>
-=======
->>>>>>> 9bc2c09d
 #include <Atom/Utils/ImGuiTransientAttachmentProfiler.h>
 #include <AtomLyIntegration/AtomImGuiTools/AtomImGuiToolsBus.h>
 #include <MaterialShaderDetailsController.h>
@@ -75,16 +71,10 @@
 
         AZ::Render::ImGuiTransientAttachmentProfiler m_imguiTransientAttachmentProfiler;
         bool m_showTransientAttachmentProfiler = false;
-<<<<<<< HEAD
-
-        AZ::Render::ImGuiShaderMetrics m_imguiShaderMetrics;
-        bool m_showShaderMetrics = false;
 
         AZ::Render::ImGuiMaterialDetails m_imguiMaterialDetails;
         bool m_showMaterialDetails = false;
         MaterialShaderDetailsController m_materialDetailsController;
-=======
->>>>>>> 9bc2c09d
 #endif
     };
 
