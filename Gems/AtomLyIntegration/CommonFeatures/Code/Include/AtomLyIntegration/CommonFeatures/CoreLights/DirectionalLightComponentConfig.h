--- conflicted
+++ resolved
@@ -118,7 +118,6 @@
             // If true, sample between two adjacent shadow map cascades in a small boundary area to smooth out the transition.
             bool m_cascadeBlendingEnabled = false;
 
-<<<<<<< HEAD
             // Whether to enable fullscreen blur on fullscreen shadows
             bool m_fullscreenBlurEnabled = true;
 
@@ -128,11 +127,10 @@
             //! How much the difference in depth slopes between pixels affects the blur falloff.
             //! The higher this value, the sharper edges will appear
             float m_fullscreenBlurDepthFalloffStrength = 50.0f;
-=======
+
             // Global Illumination
             bool m_affectsGI = true;
             float m_affectsGIFactor = 1.0f;
->>>>>>> 84cda526
 
             bool IsSplitManual() const;
             bool IsSplitAutomatic() const;
