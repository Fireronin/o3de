/*
 * Copyright (c) Contributors to the Open 3D Engine Project.
 * For complete copyright and license terms please see the LICENSE at the root of this distribution.
 *
 * SPDX-License-Identifier: Apache-2.0 OR MIT
 *
 */
#pragma once

#include <AzCore/Component/ComponentBus.h>
#include <Atom/Feature/Material/MaterialAssignment.h>

namespace AZ
{
    namespace Render
    {
        //! MaterialComponentRequestBus provides an interface to request operations on a MaterialComponent
        class MaterialComponentRequests
            : public ComponentBus
        {
        public:
            //! Get all material assignments that can be overridden
            virtual MaterialAssignmentMap GetOriginalMaterialAssignments() const = 0;
            //! Get material assignment id matching lod and label substring
            virtual MaterialAssignmentId FindMaterialAssignmentId(const MaterialAssignmentLodIndex lod, const AZStd::string& label) const = 0;
            //! Set material overrides
            virtual void SetMaterialOverrides(const MaterialAssignmentMap& materials) = 0;
            //! Get material overrides
            virtual const MaterialAssignmentMap& GetMaterialOverrides() const = 0;
            //! Clear all material overrides
            virtual void ClearAllMaterialOverrides() = 0;
            //! Set default material override
            virtual void SetDefaultMaterialOverride(const AZ::Data::AssetId& materialAssetId) = 0;
            //! Get default material override
            virtual const AZ::Data::AssetId GetDefaultMaterialOverride() const = 0;
            //! Clear default material override
            virtual void ClearDefaultMaterialOverride() = 0;
            //! Set material override
            virtual void SetMaterialOverride(const MaterialAssignmentId& materialAssignmentId, const AZ::Data::AssetId& materialAssetId) = 0;
            //! Get material override
            virtual const AZ::Data::AssetId GetMaterialOverride(const MaterialAssignmentId& materialAssignmentId) const = 0;
            //! Clear material override
            virtual void ClearMaterialOverride(const MaterialAssignmentId& materialAssignmentId) = 0;
            //! Set a material property value override
            virtual void SetPropertyOverride(const MaterialAssignmentId& materialAssignmentId, const Name& propertyName, const AZStd::any& propertyValue) = 0;
            //! Get a material property value override
            virtual AZStd::any GetPropertyOverride(const MaterialAssignmentId& materialAssignmentId, const Name& propertyName) const = 0;
            //! Clear property override for a specific material assignment
            virtual void ClearPropertyOverride(const MaterialAssignmentId& materialAssignmentId, const Name& propertyName) = 0;
            //! Clear property overrides for a specific material assignment
            virtual void ClearPropertyOverrides(const MaterialAssignmentId& materialAssignmentId) = 0;
            //! Clear all property overrides
            virtual void ClearAllPropertyOverrides() = 0;
            //! Get Property overrides for a specific material assignment
            virtual MaterialPropertyOverrideMap GetPropertyOverrides(const MaterialAssignmentId& materialAssignmentId) const = 0;
        };
        using MaterialComponentRequestBus = EBus<MaterialComponentRequests>;

        //! MaterialComponent can send out notifications on the MaterialComponentNotificationBus 
        class MaterialComponentNotifications
            : public ComponentBus
        {
        public:
            virtual void OnMaterialsUpdated([[maybe_unused]] const MaterialAssignmentMap& materials) {}
            virtual void OnMaterialsEdited([[maybe_unused]] const MaterialAssignmentMap& materials) {}
        };
        using MaterialComponentNotificationBus = EBus<MaterialComponentNotifications>;

        //! Bus for retrieving information about materials embedded in or used by a source, like a model
        class MaterialReceiverRequests
            : public ComponentBus
        {
        public:
<<<<<<< HEAD
            //! Returns the list of all ModelMaterialSlot's for the model, across all LODs.
            virtual RPI::ModelMaterialSlotMap GetModelMaterialSlots() const = 0;

=======
            //! Get material assignment id matching lod and label substring
            virtual MaterialAssignmentId FindMaterialAssignmentId(
                const MaterialAssignmentLodIndex lod, const AZStd::string& label) const = 0;
>>>>>>> acdad520
            virtual MaterialAssignmentMap GetMaterialAssignments() const = 0;
            virtual AZStd::unordered_set<AZ::Name> GetModelUvNames() const = 0;
        };
        using MaterialReceiverRequestBus = EBus<MaterialReceiverRequests>;

        //! Bus for notifying when materials embedded in or used by a source, like a model, change
        class MaterialReceiverNotifications
            : public ComponentBus
        {
        public:
            virtual void OnMaterialAssignmentsChanged() = 0;
        };
        using MaterialReceiverNotificationBus = EBus<MaterialReceiverNotifications>;

    } // namespace Render
} // namespace AZ<|MERGE_RESOLUTION|>--- conflicted
+++ resolved
@@ -71,15 +71,13 @@
             : public ComponentBus
         {
         public:
-<<<<<<< HEAD
+            //! Get material assignment id matching lod and label substring
+            virtual MaterialAssignmentId FindMaterialAssignmentId(
+                const MaterialAssignmentLodIndex lod, const AZStd::string& label) const = 0;
+                
             //! Returns the list of all ModelMaterialSlot's for the model, across all LODs.
             virtual RPI::ModelMaterialSlotMap GetModelMaterialSlots() const = 0;
 
-=======
-            //! Get material assignment id matching lod and label substring
-            virtual MaterialAssignmentId FindMaterialAssignmentId(
-                const MaterialAssignmentLodIndex lod, const AZStd::string& label) const = 0;
->>>>>>> acdad520
             virtual MaterialAssignmentMap GetMaterialAssignments() const = 0;
             virtual AZStd::unordered_set<AZ::Name> GetModelUvNames() const = 0;
         };
