/*
 * Copyright (c) Contributors to the Open 3D Engine Project.
 * For complete copyright and license terms please see the LICENSE at the root of this distribution.
 *
 * SPDX-License-Identifier: Apache-2.0 OR MIT
 *
 */

#include <Mesh/MeshComponentController.h>

#include <AtomLyIntegration/CommonFeatures/Mesh/MeshComponentConstants.h>

#include <Atom/Feature/Mesh/MeshFeatureProcessor.h>

#include <Atom/RPI.Public/Model/Model.h>
#include <Atom/RPI.Public/Scene.h>

#include <AzCore/Asset/AssetManager.h>
#include <AzCore/Asset/AssetManagerBus.h>
#include <AzCore/Debug/EventTrace.h>
#include <AzCore/Serialization/SerializeContext.h>

#include <AzFramework/Entity/EntityContextBus.h>
#include <AzFramework/Entity/EntityContext.h>
#include <AzFramework/Scene/Scene.h>
#include <AzFramework/Scene/SceneSystemInterface.h>

#include <AzCore/RTTI/BehaviorContext.h>

namespace AZ
{
    namespace Render
    {

        namespace MeshComponentControllerVersionUtility
        {
            bool VersionConverter(AZ::SerializeContext& context, AZ::SerializeContext::DataElementNode& classElement)
            {
                if (classElement.GetVersion() < 2)
                {
                    RPI::Cullable::LodOverride lodOverride = classElement.FindElement(AZ_CRC("LodOverride"));
                    static constexpr uint8_t old_NoLodOverride = AZStd::numeric_limits <RPI::Cullable::LodOverride>::max();
                    if (lodOverride == old_NoLodOverride)
                    {
                        classElement.AddElementWithData(context, "LodType", RPI::Cullable::LodType::SpecificLod);
                    }
                }
                return true;
            }
        } // namespace MeshComponentControllerVersionUtility

        void MeshComponentConfig::Reflect(ReflectContext* context)
        {
            if (auto* serializeContext = azrtti_cast<SerializeContext*>(context))
            {
                serializeContext->Class<MeshComponentConfig>()
                    ->Version(2, &MeshComponentControllerVersionUtility::VersionConverter)
                    ->Field("ModelAsset", &MeshComponentConfig::m_modelAsset)
                    ->Field("SortKey", &MeshComponentConfig::m_sortKey)
                    ->Field("ExcludeFromReflectionCubeMaps", &MeshComponentConfig::m_excludeFromReflectionCubeMaps)
                    ->Field("UseForwardPassIBLSpecular", &MeshComponentConfig::m_useForwardPassIblSpecular)
                    ->Field("LodType", &MeshComponentConfig::m_lodType)
                    ->Field("LodOverride", &MeshComponentConfig::m_lodOverride)
                    ->Field("MinimumScreenCoverage", &MeshComponentConfig::m_minimumScreenCoverage)
                    ->Field("QualityDecayRate", &MeshComponentConfig::m_qualityDecayRate);
            }

        }

        bool MeshComponentConfig::IsAssetSet()
        {
            return m_modelAsset.GetId().IsValid();
        }

        bool MeshComponentConfig::LodTypeIsScreenCoverage()
        {
            return m_lodType == RPI::Cullable::LodType::ScreenCoverage;
        }

        bool MeshComponentConfig::LodTypeIsSpecificLOD()
        {
            return m_lodType == RPI::Cullable::LodType::SpecificLod;
        }

        bool MeshComponentConfig::ShowLodConfig()
        {
            return LodTypeIsScreenCoverage() && LodTypeIsSpecificLOD();
        }

        AZStd::vector<AZStd::pair<RPI::Cullable::LodOverride, AZStd::string>> MeshComponentConfig::GetLodOverrideValues()
        {
            AZStd::vector<AZStd::pair<RPI::Cullable::LodOverride, AZStd::string>> values;
            uint32_t lodCount = 0;
            if (IsAssetSet())
            {
                if (m_modelAsset.IsReady())
                {
                    lodCount = static_cast<uint32_t>(m_modelAsset->GetLodCount());
                }
                else
                {
                    // If the asset isn't loaded, it's still possible it exists in the instance database.
                    Data::Instance<RPI::Model> model = Data::InstanceDatabase<RPI::Model>::Instance().Find(Data::InstanceId::CreateFromAssetId(m_modelAsset.GetId()));
                    if (model)
                    {
                        lodCount = static_cast<uint32_t>(model->GetLodCount());
                    }
                }
            }

            values.reserve(lodCount + 1);
            values.push_back({0, "Default (Highest)" });

            for (uint32_t i = 1; i < lodCount; ++i)
            {
                AZStd::string enumDescription = AZStd::string::format("Lod %i", i);
                values.push_back({ aznumeric_cast<RPI::Cullable::LodOverride>(i), enumDescription.c_str() });
            }

            return values;
        }

        MeshComponentController::~MeshComponentController()
        {
            // Release memory, disconnect from buses in the right order and broadcast events so that other components are aware.
            Deactivate();
        }

        void MeshComponentController::Reflect(ReflectContext* context)
        {
            MeshComponentConfig::Reflect(context);

            if (auto* serializeContext = azrtti_cast<SerializeContext*>(context))
            {
                serializeContext->Class<MeshComponentController>()
                    ->Version(0)
                    ->Field("Configuration", &MeshComponentController::m_configuration);
            }

            if (AZ::BehaviorContext* behaviorContext = azrtti_cast<AZ::BehaviorContext*>(context))
            {
                behaviorContext->ConstantProperty("DefaultLodOverride", BehaviorConstant(0))
                    ->Attribute(AZ::Script::Attributes::Scope, AZ::Script::Attributes::ScopeFlags::Common)
                    ->Attribute(AZ::Script::Attributes::Category, "render")
                    ->Attribute(AZ::Script::Attributes::Module, "render");

                behaviorContext->ConstantProperty("DefaultLodType", BehaviorConstant(RPI::Cullable::LodType::Default))
                    ->Attribute(AZ::Script::Attributes::Scope, AZ::Script::Attributes::ScopeFlags::Common)
                    ->Attribute(AZ::Script::Attributes::Category, "render")
                    ->Attribute(AZ::Script::Attributes::Module, "render");

                behaviorContext->EBus<MeshComponentRequestBus>("RenderMeshComponentRequestBus")
                    ->Event("GetModelAssetId", &MeshComponentRequestBus::Events::GetModelAssetId)
                    ->Event("SetModelAssetId", &MeshComponentRequestBus::Events::SetModelAssetId)
                    ->Event("GetModelAssetPath", &MeshComponentRequestBus::Events::GetModelAssetPath)
                    ->Event("SetModelAssetPath", &MeshComponentRequestBus::Events::SetModelAssetPath)
                    ->Event("SetSortKey", &MeshComponentRequestBus::Events::SetSortKey)
                    ->Event("GetSortKey", &MeshComponentRequestBus::Events::GetSortKey)
                    ->Event("SetLodType", &MeshComponentRequestBus::Events::SetLodType)
                    ->Event("GetLodType", &MeshComponentRequestBus::Events::GetLodType)
                    ->Event("SetLodOverride", &MeshComponentRequestBus::Events::SetLodOverride)
                    ->Event("GetLodOverride", &MeshComponentRequestBus::Events::GetLodOverride)
                    ->Event("SetMinimumScreenCoverage", &MeshComponentRequestBus::Events::SetMinimumScreenCoverage)
                    ->Event("GetMinimumScreenCoverage", &MeshComponentRequestBus::Events::GetMinimumScreenCoverage)
                    ->Event("SetQualityDecayRate", &MeshComponentRequestBus::Events::SetQualityDecayRate)
                    ->Event("GetQualityDecayRate", &MeshComponentRequestBus::Events::GetQualityDecayRate)
                    ->VirtualProperty("ModelAssetId", "GetModelAssetId", "SetModelAssetId")
                    ->VirtualProperty("ModelAssetPath", "GetModelAssetPath", "SetModelAssetPath")
                    ->VirtualProperty("SortKey", "GetSortKey", "SetSortKey")
                    ->VirtualProperty("LodType", "GetLodType", "SetLodType")
                    ->VirtualProperty("LodOverride", "GetLodOverride", "SetLodOverride")
                    ->VirtualProperty("MinimumScreenCoverage", "GetMinimumScreenCoverage", "SetMinimumScreenCoverage")
                    ->VirtualProperty("QualityDecayRate", "GetQualityDecayRate", "SetQualityDecayRate")
                    ;
            }
        }

        void MeshComponentController::GetDependentServices(AZ::ComponentDescriptor::DependencyArrayType& dependent)
        {
            dependent.push_back(AZ_CRC("TransformService", 0x8ee22c50));
            dependent.push_back(AZ_CRC_CE("NonUniformScaleService"));
        }

        void MeshComponentController::GetProvidedServices(AZ::ComponentDescriptor::DependencyArrayType& provided)
        {
            provided.push_back(AZ_CRC("MaterialReceiverService", 0x0d1a6a74));
            provided.push_back(AZ_CRC("MeshService", 0x71d8a455));
        }

        void MeshComponentController::GetIncompatibleServices(AZ::ComponentDescriptor::DependencyArrayType& incompatible)
        {
            incompatible.push_back(AZ_CRC("MaterialReceiverService", 0x0d1a6a74));
            incompatible.push_back(AZ_CRC("MeshService", 0x71d8a455));
        }

        // [GFX TODO] [ATOM-13339] Remove the ModelAsset id fix up function in MeshComponentController
        // Model id was changed due to fix for [ATOM-13312]. We can remove this code when all the levels are updated.
        void FixUpModelAsset(Data::Asset<RPI::ModelAsset>& modelAsset)
        {
            Data::AssetId assetId;
            Data::AssetCatalogRequestBus::BroadcastResult(
                assetId,
                &Data::AssetCatalogRequestBus::Events::GetAssetIdByPath,
                modelAsset.GetHint().c_str(),
                AZ::RPI::ModelAsset::TYPEINFO_Uuid(),
                false);
            if (assetId != modelAsset.GetId())
            {
                if (assetId.IsValid())
                {
                    modelAsset = Data::Asset<RPI::ModelAsset>{ assetId, AZ::RPI::ModelAsset::TYPEINFO_Uuid(), modelAsset.GetHint().c_str() };
                    modelAsset.SetAutoLoadBehavior(AZ::Data::AssetLoadBehavior::QueueLoad);
                }
                else
                {
                    AZ_Error("MeshComponentController", false, "Failed to find asset id for [%s] ", modelAsset.GetHint().c_str());
                }
            }
        }

        MeshComponentController::MeshComponentController(const MeshComponentConfig& config)
            : m_configuration(config)
        {
            FixUpModelAsset(m_configuration.m_modelAsset);
        }

        void MeshComponentController::Activate(const AZ::EntityComponentIdPair& entityComponentIdPair)
        {
            FixUpModelAsset(m_configuration.m_modelAsset);

            const AZ::EntityId entityId = entityComponentIdPair.GetEntityId();
            m_entityComponentIdPair = entityComponentIdPair;

            m_transformInterface = TransformBus::FindFirstHandler(entityId);
            AZ_Warning("MeshComponentController", m_transformInterface, "Unable to attach to a TransformBus handler. This mesh will always be rendered at the origin.");

            m_meshFeatureProcessor = RPI::Scene::GetFeatureProcessorForEntity<MeshFeatureProcessorInterface>(entityId);
            AZ_Error("MeshComponentController", m_meshFeatureProcessor, "Unable to find a MeshFeatureProcessorInterface on the entityId.");

            m_cachedNonUniformScale = AZ::Vector3::CreateOne();
            AZ::NonUniformScaleRequestBus::EventResult(m_cachedNonUniformScale, entityId, &AZ::NonUniformScaleRequests::GetScale);
            AZ::NonUniformScaleRequestBus::Event(entityId, &AZ::NonUniformScaleRequests::RegisterScaleChangedEvent,
                m_nonUniformScaleChangedHandler);

            MeshComponentRequestBus::Handler::BusConnect(entityId);
            TransformNotificationBus::Handler::BusConnect(entityId);
            MaterialReceiverRequestBus::Handler::BusConnect(entityId);
            MaterialComponentNotificationBus::Handler::BusConnect(entityId);
            AzFramework::BoundsRequestBus::Handler::BusConnect(entityId);
            AzFramework::EntityContextId contextId;
            AzFramework::EntityIdContextQueryBus::EventResult(
                contextId, entityId, &AzFramework::EntityIdContextQueries::GetOwningContextId);
            AzFramework::RenderGeometry::IntersectionRequestBus::Handler::BusConnect({entityId, contextId});

            //Buses must be connected before RegisterModel in case requests are made as a result of HandleModelChange
            RegisterModel();
        }

        void MeshComponentController::Deactivate()
        {
            // Buses must be disconnected after unregistering the model, otherwise they can't deliver the events during the process.
            UnregisterModel();

            AzFramework::RenderGeometry::IntersectionRequestBus::Handler::BusDisconnect();
            AzFramework::BoundsRequestBus::Handler::BusDisconnect();
            MeshComponentRequestBus::Handler::BusDisconnect();
            TransformNotificationBus::Handler::BusDisconnect();
            MaterialReceiverRequestBus::Handler::BusDisconnect();
            MaterialComponentNotificationBus::Handler::BusDisconnect();

            m_nonUniformScaleChangedHandler.Disconnect();

            m_meshFeatureProcessor = nullptr;
            m_transformInterface = nullptr;
            m_entityComponentIdPair = AZ::EntityComponentIdPair(AZ::EntityId(), AZ::InvalidComponentId);
            m_configuration.m_modelAsset.Release();
        }

        void MeshComponentController::SetConfiguration(const MeshComponentConfig& config)
        {
            m_configuration = config;
        }

        const MeshComponentConfig& MeshComponentController::GetConfiguration() const
        {
            return m_configuration;
        }

        void MeshComponentController::OnTransformChanged(const AZ::Transform& /*local*/, const AZ::Transform& world)
        {
            if (m_meshFeatureProcessor)
            {
                m_meshFeatureProcessor->SetTransform(m_meshHandle, world, m_cachedNonUniformScale);
            }
        }

        void MeshComponentController::HandleNonUniformScaleChange(const AZ::Vector3& nonUniformScale)
        {
            m_cachedNonUniformScale = nonUniformScale;
            if (m_meshFeatureProcessor)
            {
                m_meshFeatureProcessor->SetTransform(m_meshHandle, m_transformInterface->GetWorldTM(), m_cachedNonUniformScale);
            }
        }
        
        RPI::ModelMaterialSlotMap MeshComponentController::GetModelMaterialSlots() const
        {
            Data::Asset<const RPI::ModelAsset> modelAsset = GetModelAsset();
            if (modelAsset.IsReady())
            {
                return modelAsset->GetMaterialSlots();
            }
            else
            {
                return {};
            }
        }

        MaterialAssignmentId MeshComponentController::FindMaterialAssignmentId(
            const MaterialAssignmentLodIndex lod, const AZStd::string& label) const
        {
            return FindMaterialAssignmentIdInModel(GetModel(), lod, label);
        }

        MaterialAssignmentMap MeshComponentController::GetMaterialAssignments() const
        {
            return GetMaterialAssignmentsFromModel(GetModel());
        }

        AZStd::unordered_set<AZ::Name> MeshComponentController::GetModelUvNames() const
        {
            const Data::Instance<RPI::Model> model = GetModel();
            return model ? model->GetUvNames() : AZStd::unordered_set<AZ::Name>();
        }

        void MeshComponentController::OnMaterialsUpdated([[maybe_unused]] const MaterialAssignmentMap& materials)
        {
            if (m_meshFeatureProcessor)
            {
                m_meshFeatureProcessor->SetMaterialAssignmentMap(m_meshHandle, materials);
            }
        }

        bool MeshComponentController::RequiresCloning(const Data::Asset<RPI::ModelAsset>& modelAsset)
        {
            // Is the model asset containing a cloth buffer? If yes, we need to clone the model asset for instancing.
            const AZStd::array_view<AZ::Data::Asset<AZ::RPI::ModelLodAsset>> lodAssets = modelAsset->GetLodAssets();
            for (const AZ::Data::Asset<AZ::RPI::ModelLodAsset>& lodAsset : lodAssets)
            {
                const AZStd::array_view<AZ::RPI::ModelLodAsset::Mesh> meshes = lodAsset->GetMeshes();
                for (const AZ::RPI::ModelLodAsset::Mesh& mesh : meshes)
                {
                    if (mesh.GetSemanticBufferAssetView(AZ::Name("CLOTH_DATA")) != nullptr)
                    {
                        return true;
                    }
                }
            }

            return false;
        }

        void MeshComponentController::HandleModelChange(Data::Instance<RPI::Model> model)
        {
            Data::Asset<RPI::ModelAsset> modelAsset = m_meshFeatureProcessor->GetModelAsset(m_meshHandle);
            if (model && modelAsset)
            {
                const AZ::EntityId entityId = m_entityComponentIdPair.GetEntityId();
                m_configuration.m_modelAsset = modelAsset;
                MeshComponentNotificationBus::Event(entityId, &MeshComponentNotificationBus::Events::OnModelReady, m_configuration.m_modelAsset, model);
                MaterialReceiverNotificationBus::Event(entityId, &MaterialReceiverNotificationBus::Events::OnMaterialAssignmentsChanged);
                AZ::Interface<AzFramework::IEntityBoundsUnion>::Get()->RefreshEntityLocalBoundsUnion(entityId);
            }
        }

        void MeshComponentController::RegisterModel()
        {
            if (m_meshFeatureProcessor && m_configuration.m_modelAsset.GetId().IsValid())
            {
                const AZ::EntityId entityId = m_entityComponentIdPair.GetEntityId();

                MaterialAssignmentMap materials;
                MaterialComponentRequestBus::EventResult(materials, entityId, &MaterialComponentRequests::GetMaterialOverrides);

                m_meshFeatureProcessor->ReleaseMesh(m_meshHandle);
                MeshHandleDescriptor meshDescriptor;
                meshDescriptor.m_modelAsset = m_configuration.m_modelAsset;
                meshDescriptor.m_useForwardPassIblSpecular = m_configuration.m_useForwardPassIblSpecular;
                meshDescriptor.m_requiresCloneCallback = RequiresCloning;
                m_meshHandle = m_meshFeatureProcessor->AcquireMesh(meshDescriptor, materials);
                m_meshFeatureProcessor->ConnectModelChangeEventHandler(m_meshHandle, m_changeEventHandler);

                const AZ::Transform& transform = m_transformInterface ? m_transformInterface->GetWorldTM() : AZ::Transform::CreateIdentity();

                m_meshFeatureProcessor->SetTransform(m_meshHandle, transform, m_cachedNonUniformScale);
                m_meshFeatureProcessor->SetSortKey(m_meshHandle, m_configuration.m_sortKey);
                m_meshFeatureProcessor->SetMeshLodConfiguration(m_meshHandle, GetMeshLodConfiguration());
                m_meshFeatureProcessor->SetExcludeFromReflectionCubeMaps(m_meshHandle, m_configuration.m_excludeFromReflectionCubeMaps);
                m_meshFeatureProcessor->SetVisible(m_meshHandle, m_isVisible);

                // [GFX TODO] This should happen automatically. m_changeEventHandler should be passed to AcquireMesh
                // If the model instance or asset already exists, announce a model change to let others know it's loaded.
                HandleModelChange(m_meshFeatureProcessor->GetModel(m_meshHandle));
            }
        }

        void MeshComponentController::UnregisterModel()
        {
            if (m_meshFeatureProcessor && m_meshHandle.IsValid())
            {
                MeshComponentNotificationBus::Event(
                    m_entityComponentIdPair.GetEntityId(), &MeshComponentNotificationBus::Events::OnModelPreDestroy);
                m_meshFeatureProcessor->ReleaseMesh(m_meshHandle);
            }
        }

        void MeshComponentController::RefreshModelRegistration()
        {
            // [GFX TODO][ATOM-13364] Without the Suspend / Resume calls below, a model refresh will trigger an asset unload and reload
            // that breaks Material Thumbnail Previews in the Editor.  The asset unload/reload itself is undesirable, but the flow should
            // get investigated further to determine what state management and notifications need to be modified, since the previews ought
            // to still work even if a full asset reload were to occur here.

            // The unregister / register combination can cause the asset reference to get released, which could trigger a full reload
            // of the asset.  Tell the Asset Manager not to release any asset references until after the registration is complete.
            // This will ensure that if we're reusing the same model, it remains loaded.
            Data::AssetManager::Instance().SuspendAssetRelease();
            UnregisterModel();
            RegisterModel();
            Data::AssetManager::Instance().ResumeAssetRelease();
        }

        void MeshComponentController::SetModelAssetId(Data::AssetId modelAssetId)
        {
            SetModelAsset(Data::Asset<RPI::ModelAsset>(modelAssetId, azrtti_typeid<RPI::ModelAsset>()));
        }

        void MeshComponentController::SetModelAsset(Data::Asset<RPI::ModelAsset> modelAsset)
        {
            if (m_configuration.m_modelAsset != modelAsset)
            {
                m_configuration.m_modelAsset = modelAsset;
                m_configuration.m_modelAsset.SetAutoLoadBehavior(Data::AssetLoadBehavior::PreLoad);
                RefreshModelRegistration();
            }
        }

        Data::Asset<const RPI::ModelAsset> MeshComponentController::GetModelAsset() const
        {
            return m_configuration.m_modelAsset;
        }

        Data::AssetId MeshComponentController::GetModelAssetId() const
        {
            return m_configuration.m_modelAsset.GetId();
        }

        void MeshComponentController::SetModelAssetPath(const AZStd::string& modelAssetPath)
        {
            AZ::Data::AssetId assetId;
            AZ::Data::AssetCatalogRequestBus::BroadcastResult(assetId, &AZ::Data::AssetCatalogRequestBus::Events::GetAssetIdByPath, modelAssetPath.c_str(), AZ::RPI::ModelAsset::RTTI_Type(), false);
            SetModelAssetId(assetId);
        }

        AZStd::string MeshComponentController::GetModelAssetPath() const
        {
            AZStd::string assetPathString;
            AZ::Data::AssetCatalogRequestBus::BroadcastResult(assetPathString, &AZ::Data::AssetCatalogRequests::GetAssetPathById, m_configuration.m_modelAsset.GetId());
            return assetPathString;
        }

        Data::Instance<RPI::Model> MeshComponentController::GetModel() const
        {
            return m_meshFeatureProcessor ? m_meshFeatureProcessor->GetModel(m_meshHandle) : Data::Instance<RPI::Model>();
        }

        void MeshComponentController::SetSortKey(RHI::DrawItemSortKey sortKey)
        {
            m_configuration.m_sortKey = sortKey; // Save for serialization
            m_meshFeatureProcessor->SetSortKey(m_meshHandle, sortKey);
        }

        RHI::DrawItemSortKey MeshComponentController::GetSortKey() const
        {
            return m_meshFeatureProcessor->GetSortKey(m_meshHandle);
        }

        RPI::Cullable::LodConfiguration MeshComponentController::GetMeshLodConfiguration() const
        {
            return {
                m_configuration.m_lodType,
                m_configuration.m_lodOverride,
                m_configuration.m_minimumScreenCoverage,
                m_configuration.m_qualityDecayRate
            };
        }
        // -----------------------
        void MeshComponentController::SetLodType(RPI::Cullable::LodType lodType)
        {
            RPI::Cullable::LodConfiguration lodConfig = GetMeshLodConfiguration();
            lodConfig.m_lodType = lodType;
            m_meshFeatureProcessor->SetMeshLodConfiguration(m_meshHandle, lodConfig);
        }

        RPI::Cullable::LodType MeshComponentController::GetLodType() const
        {
            RPI::Cullable::LodConfiguration lodConfig = m_meshFeatureProcessor->GetMeshLodConfiguration(m_meshHandle);
            return lodConfig.m_lodType;
        }

        void MeshComponentController::SetLodOverride(RPI::Cullable::LodOverride lodOverride)
        {
            RPI::Cullable::LodConfiguration lodConfig = GetMeshLodConfiguration();
            lodConfig.m_lodOverride = lodOverride;
            m_meshFeatureProcessor->SetMeshLodConfiguration(m_meshHandle, lodConfig);
        }

        RPI::Cullable::LodOverride MeshComponentController::GetLodOverride() const
        {
<<<<<<< HEAD
            RPI::Cullable::LodConfiguration lodConfig = m_meshFeatureProcessor->GetMeshLodConfiguration(m_meshHandle);
            return lodConfig.m_lodOverride;
        }

        void MeshComponentController::SetMinimumScreenCoverage(float minimumScreenCoverage)
        {
            RPI::Cullable::LodConfiguration lodConfig = GetMeshLodConfiguration();
            lodConfig.m_minimumScreenCoverage = minimumScreenCoverage;
            m_meshFeatureProcessor->SetMeshLodConfiguration(m_meshHandle, lodConfig);
        }

        float MeshComponentController::GetMinimumScreenCoverage() const
        {
            RPI::Cullable::LodConfiguration lodConfig = m_meshFeatureProcessor->GetMeshLodConfiguration(m_meshHandle);
            return lodConfig.m_minimumScreenCoverage;
        }

        void MeshComponentController::SetQualityDecayRate(float qualityDecayRate)
        {
            RPI::Cullable::LodConfiguration lodConfig = GetMeshLodConfiguration();
            lodConfig.m_qualityDecayRate = qualityDecayRate;
            m_meshFeatureProcessor->SetMeshLodConfiguration(m_meshHandle, lodConfig);
        }

        float MeshComponentController::GetQualityDecayRate() const
        {
            RPI::Cullable::LodConfiguration lodConfig = m_meshFeatureProcessor->GetMeshLodConfiguration(m_meshHandle);
            return lodConfig.m_qualityDecayRate;
=======
            return static_cast<RPI::Cullable::LodOverride>(m_meshFeatureProcessor->GetSortKey(m_meshHandle));
>>>>>>> aa681220
        }

        void MeshComponentController::SetVisibility(bool visible)
        {
            if (m_isVisible != visible)
            {
                if (m_meshFeatureProcessor)
                {
                    m_meshFeatureProcessor->SetVisible(m_meshHandle, visible);
                }
                m_isVisible = visible;
            }
        }

        bool MeshComponentController::GetVisibility() const
        {
            return m_isVisible;
        }

        Aabb MeshComponentController::GetWorldBounds()
        {
            if (const AZ::Aabb localBounds = GetLocalBounds(); localBounds.IsValid())
            {
                return localBounds.GetTransformedAabb(m_transformInterface->GetWorldTM());
            }

            return AZ::Aabb::CreateNull();
        }

        Aabb MeshComponentController::GetLocalBounds()
        {
            if (m_meshHandle.IsValid() && m_meshFeatureProcessor)
            {
                Aabb aabb = m_meshFeatureProcessor->GetLocalAabb(m_meshHandle);

                aabb.MultiplyByScale(m_cachedNonUniformScale);
                return aabb;
            }
            else
            {
                return Aabb::CreateNull();
            }
        }

        AzFramework::RenderGeometry::RayResult MeshComponentController::RenderGeometryIntersect(
            const AzFramework::RenderGeometry::RayRequest& ray)
        {
            AzFramework::RenderGeometry::RayResult result;
            if (const Data::Instance<RPI::Model> model = GetModel())
            {
                float t;
                AZ::Vector3 normal;
                if (model->RayIntersection(
                        m_transformInterface->GetWorldTM(), m_cachedNonUniformScale, ray.m_startWorldPosition,
                        ray.m_endWorldPosition - ray.m_startWorldPosition, t, normal))
                {
                    // fill in ray result structure after successful intersection
                    const auto intersectionLine = (ray.m_endWorldPosition - ray.m_startWorldPosition);
                    result.m_uv = AZ::Vector2::CreateZero();
                    result.m_worldPosition = ray.m_startWorldPosition + intersectionLine * t;
                    result.m_worldNormal = normal;
                    result.m_distance = intersectionLine.GetLength() * t;
                    result.m_entityAndComponent = m_entityComponentIdPair;
                }
            }

            return result;
        }
    } // namespace Render
} // namespace AZ<|MERGE_RESOLUTION|>--- conflicted
+++ resolved
@@ -517,7 +517,6 @@
 
         RPI::Cullable::LodOverride MeshComponentController::GetLodOverride() const
         {
-<<<<<<< HEAD
             RPI::Cullable::LodConfiguration lodConfig = m_meshFeatureProcessor->GetMeshLodConfiguration(m_meshHandle);
             return lodConfig.m_lodOverride;
         }
@@ -546,9 +545,6 @@
         {
             RPI::Cullable::LodConfiguration lodConfig = m_meshFeatureProcessor->GetMeshLodConfiguration(m_meshHandle);
             return lodConfig.m_qualityDecayRate;
-=======
-            return static_cast<RPI::Cullable::LodOverride>(m_meshFeatureProcessor->GetSortKey(m_meshHandle));
->>>>>>> aa681220
         }
 
         void MeshComponentController::SetVisibility(bool visible)
