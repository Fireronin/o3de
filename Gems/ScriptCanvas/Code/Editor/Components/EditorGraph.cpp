--- conflicted
+++ resolved
@@ -2068,11 +2068,7 @@
         return false;
     }
 
-<<<<<<< HEAD
-    bool EditorGraph::ConvertSlotToReference(const GraphCanvas::Endpoint& endpoint)
-=======
-    bool Graph::ConvertSlotToReference(const GraphCanvas::Endpoint& endpoint, bool isNewSlot)
->>>>>>> f2b1970e
+    bool EditorGraph::ConvertSlotToReference(const GraphCanvas::Endpoint& endpoint, bool isNewSlot)
     {
         ScriptCanvas::Endpoint scEndpoint = ConvertToScriptCanvasEndpoint(endpoint);
         ScriptCanvas::Node* canvasNode = FindNode(scEndpoint.GetNodeId());
@@ -2085,11 +2081,7 @@
         return false;
     }
 
-<<<<<<< HEAD
-    bool EditorGraph::CanConvertSlotToReference(const GraphCanvas::Endpoint& endpoint)
-=======
-    bool Graph::CanConvertSlotToReference(const GraphCanvas::Endpoint& endpoint, bool isNewSlot)
->>>>>>> f2b1970e
+    bool EditorGraph::CanConvertSlotToReference(const GraphCanvas::Endpoint& endpoint, bool isNewSlot)
     {
         ScriptCanvas::Endpoint scEndpoint = ConvertToScriptCanvasEndpoint(endpoint);
         ScriptCanvas::Node* canvasNode = FindNode(scEndpoint.GetNodeId());
@@ -2165,11 +2157,7 @@
         return handledEvent;
     }
 
-<<<<<<< HEAD
-    bool EditorGraph::CanPromoteToVariable(const GraphCanvas::Endpoint& endpoint) const
-=======
-    bool Graph::CanPromoteToVariable(const GraphCanvas::Endpoint& endpoint, [[maybe_unused]] bool isNewSlot) const
->>>>>>> f2b1970e
+    bool EditorGraph::CanPromoteToVariable(const GraphCanvas::Endpoint& endpoint, [[maybe_unused]] bool isNewSlot) const
     {
         ScriptCanvas::Endpoint scriptCanvasEndpoint = ConvertToScriptCanvasEndpoint(endpoint);        
         auto activeSlot = FindSlot(scriptCanvasEndpoint);
@@ -2188,11 +2176,7 @@
         return false;
     }
 
-<<<<<<< HEAD
-    bool EditorGraph::PromoteToVariableAction(const GraphCanvas::Endpoint& endpoint)
-=======
-    bool Graph::PromoteToVariableAction(const GraphCanvas::Endpoint& endpoint, bool isNewSlot)
->>>>>>> f2b1970e
+    bool EditorGraph::PromoteToVariableAction(const GraphCanvas::Endpoint& endpoint, bool isNewSlot)
     {
         ScriptCanvas::Endpoint scriptCanvasEndpoint = ConvertToScriptCanvasEndpoint(endpoint);
 
