/*
 * Copyright (c) Contributors to the Open 3D Engine Project.
 * For complete copyright and license terms please see the LICENSE at the root of this distribution.
 *
 * SPDX-License-Identifier: Apache-2.0 OR MIT
 *
 */
#pragma once

#if !defined(Q_MOC_RUN)
#include <QMainWindow>
#include <QLabel>
#include <QVBoxLayout>
#include <QTimer>
#include <QTranslator>
#include <QMimeData>
#include <QToolButton>
#include <QWidget>

#include <AzCore/Component/ComponentApplicationBus.h>
#include <AzCore/Component/EntityId.h>
#include <AzCore/Asset/AssetCommon.h>
#include <AzCore/Asset/AssetManagerBus.h>

#include <AzFramework/Asset/AssetCatalogBus.h>

#include <AzToolsFramework/AssetBrowser/AssetBrowserFilterModel.h>

#include <AzQtComponents/Components/WindowDecorationWrapper.h>
#include <AzQtComponents/Components/ToastNotification.h>

#include <GraphCanvas/Components/Connections/ConnectionBus.h>
#include <GraphCanvas/Components/SceneBus.h>
#include <GraphCanvas/Editor/AssetEditorBus.h>
#include <GraphCanvas/Editor/EditorTypes.h>
#include <GraphCanvas/Widgets/Bookmarks/BookmarkDockWidget.h>
#include <GraphCanvas/Widgets/ConstructPresetDialog/ConstructPresetDialog.h>
#include <GraphCanvas/Styling/StyleManager.h>

#include <Core/Core.h>

#include <ScriptCanvas/Bus/RequestBus.h>
#include <ScriptCanvas/Bus/EditorScriptCanvasBus.h>
#include <ScriptCanvas/Core/ScriptCanvasBus.h>
#include <ScriptCanvas/Debugger/ClientTransceiver.h>
<<<<<<< HEAD
=======
#include <Editor/Assets/ScriptCanvasAssetHolder.h>
>>>>>>> a2bb9683
#include <Editor/Undo/ScriptCanvasGraphCommand.h>
#include <Editor/Utilities/RecentFiles.h>
#include <Editor/View/Dialogs/SettingsDialog.h>
#include <Editor/View/Widgets/NodePalette/NodePaletteModel.h>
#include <AzToolsFramework/API/EditorAssetSystemAPI.h>

#include <Editor/View/Widgets/AssetGraphSceneDataBus.h>
#include <Editor/View/Windows/Tools/UpgradeTool/Controller.h>
#include <Editor/View/Windows/Tools/UpgradeTool/FileSaver.h>

#if SCRIPTCANVAS_EDITOR
#include <Include/EditorCoreAPI.h>
#endif//#if SCRIPTCANVAS_EDITOR

#endif//#if !defined(Q_MOC_RUN)

namespace GraphCanvas
{
    class AssetEditorToolbar;
    class GraphCanvasMimeEvent;
    class GraphCanvasEditorEmptyDockWidget;
    class MiniMapDockWidget;

    namespace Styling
    {
        class StyleSheet;
    }
}

namespace Ui
{
    class MainWindow;
}

namespace AzQtComponents
{
    class TabWidget;
}

class QDir;
class QFile;
class QProgressDialog;

namespace ScriptCanvasEditor
{
    class MainWindow;


    class ScriptCanvasAssetBrowserModel
        : public AzToolsFramework::AssetBrowser::AssetBrowserFilterModel
        , private UpgradeNotificationsBus::Handler
    {
    public:

        explicit ScriptCanvasAssetBrowserModel(QObject* parent = nullptr)
            : AzToolsFramework::AssetBrowser::AssetBrowserFilterModel(parent)
        {
            UpgradeNotificationsBus::Handler::BusConnect();
        }

        ~ScriptCanvasAssetBrowserModel() override
        {
            UpgradeNotificationsBus::Handler::BusDisconnect();
        }

        void OnUpgradeStart() override
        {
            AzToolsFramework::AssetBrowser::AssetBrowserComponentNotificationBus::Handler::BusDisconnect();
        }
    };

    class OnSaveToast
    {
    public:
        OnSaveToast(AZStd::string_view tabName, AZ::EntityId graphCanvasGraphId, bool saveSuccessful)
        {
            AzQtComponents::ToastType toastType = AzQtComponents::ToastType::Information;
            AZStd::string titleLabel = "Notification";

            AZStd::string description;

            if (saveSuccessful)
            {
                description = AZStd::string::format("%s Saved", tabName.data());
            }
            else
            {
                description = AZStd::string::format("Failed to save %s", tabName.data());
                toastType = AzQtComponents::ToastType::Error;
            }

            AzQtComponents::ToastConfiguration toastConfiguration(toastType, titleLabel.c_str(), description.c_str());

            AzToolsFramework::ToastId validationToastId;

            GraphCanvas::ViewId viewId;
            GraphCanvas::SceneRequestBus::EventResult(viewId, graphCanvasGraphId, &GraphCanvas::SceneRequests::GetViewId);
            if (viewId.IsValid())
            {
                GraphCanvas::ViewRequestBus::EventResult(validationToastId, viewId, &GraphCanvas::ViewRequests::ShowToastNotification, toastConfiguration);
            }
        }
    };

    //! Manages the Save/Restore operations of the user's last opened and focused graphs
    class Workspace
    {
    public:

        Workspace(MainWindow* mainWindow)
            : m_mainWindow(mainWindow)
        {
            auto userSettings = AZ::UserSettings::CreateFind<EditorSettings::ScriptCanvasEditorSettings>(AZ_CRC("ScriptCanvasPreviewSettings", 0x1c5a2965), AZ::UserSettings::CT_LOCAL);
            m_rememberOpenCanvases = (userSettings && userSettings->m_rememberOpenCanvases);
        }

        //! Saves the current state of the workspace (which assets are open, which asset is in focus)
        void Save();

        //! Restores the workspace to the previously saved state (opens all previously opened assets and sets focus on what was in focus)
        void Restore();

    private:

<<<<<<< HEAD
=======
        void OnAssetReady(const ScriptCanvasMemoryAsset::pointer asset) override;
>>>>>>> a2bb9683
        void SignalAssetComplete(const ScriptCanvasEditor::SourceHandle& fileAssetId);

        ScriptCanvasEditor::SourceHandle GetSourceAssetId(const ScriptCanvasEditor::SourceHandle& memoryAssetId) const;

        bool m_rememberOpenCanvases;
        MainWindow* m_mainWindow;

        //! Setting focus is problematic unless it is done until after all currently loading graphs have finished loading
        //! This vector is used to track the list of graphs being opened to restore the workspace and as assets are fully
        //! ready and activated they are removed from this list.
        AZStd::vector<ScriptCanvasEditor::SourceHandle> m_loadingAssets;

        //! During restore we queue the asset Id to focus in order to do it last
        ScriptCanvasEditor::SourceHandle m_queuedAssetFocus;
    };

    enum class UnsavedChangesOptions;
    namespace Widget
    {
        class BusSenderTree;
        class CommandLine;
        class GraphTabBar;
        class NodePaletteDockWidget;
        class NodeProperties;
        class PropertyGrid;
        class LogPanelWidget;
    }

    class EBusHandlerActionMenu;
    class VariableDockWidget;
    class UnitTestDockWidget;
    class BatchOperatorTool;
    class ScriptCanvasBatchConverter;    
    class LoggingWindow;
    class GraphValidationDockWidget;
    class MainWindowStatusWidget;
    class StatisticsDialog;
    class SlotTypeSelectorWidget;

    // Custom Context Menus
    class SceneContextMenu;
    class ConnectionContextMenu;
    class RenameFunctionDefinitionNodeAction;

    class MainWindow
        : public QMainWindow
        , private UIRequestBus::Handler
        , private GeneralRequestBus::Handler
        , private UndoNotificationBus::Handler
        , private GraphCanvas::SceneNotificationBus::MultiHandler
        , private GraphCanvas::AssetEditorSettingsRequestBus::Handler
        , private GraphCanvas::AssetEditorRequestBus::Handler
        , private VariablePaletteRequestBus::Handler
        , private ScriptCanvas::BatchOperationNotificationBus::Handler
        , private AssetGraphSceneBus::Handler
#if SCRIPTCANVAS_EDITOR
        //, public IEditorNotifyListener
#endif
        , private AutomationRequestBus::Handler
        , private GraphCanvas::AssetEditorAutomationRequestBus::Handler
        , private GraphCanvas::ViewNotificationBus::Handler
        , public AZ::SystemTickBus::Handler
        , private AzToolsFramework::ToolsApplicationNotificationBus::Handler
        , private AzToolsFramework::AssetSystemBus::Handler
        , private ScriptCanvas::ScriptCanvasSettingsRequestBus::Handler
    {
        Q_OBJECT
    private:
        friend class BatchOperatorTool;
        friend class ScriptCanvasBatchConverter;
        friend class Workspace;

        enum SystemTickActionFlag
        {
            RefreshPropertyGrid = 1,
            CloseWindow = 1 << 1,
            UpdateSaveMenuState = 1 << 2,
            CloseCurrentGraph = 1 << 3,
            CloseNextTabAction = 1 << 4
        };

    public:

        explicit MainWindow(QWidget* parent = nullptr);
        ~MainWindow() override;

    private:
        // UIRequestBus
        QMainWindow* GetMainWindow() override { return qobject_cast<QMainWindow*>(this); }
        void OpenValidationPanel() override;
        //

        // Undo Handlers
        void PostUndoPoint(ScriptCanvas::ScriptCanvasId scriptCanvasId) override;
        void SignalSceneDirty(ScriptCanvasEditor::SourceHandle assetId) override;

        void PushPreventUndoStateUpdate() override;
        void PopPreventUndoStateUpdate() override;
        void ClearPreventUndoStateUpdate() override;
        void TriggerUndo() override;
        void TriggerRedo() override;

        // VariablePaletteRequestBus
        void RegisterVariableType(const ScriptCanvas::Data::Type& variableType) override;
        bool IsValidVariableType(const ScriptCanvas::Data::Type& dataType) const override;
        bool ShowSlotTypeSelector(ScriptCanvas::Slot* slot, const QPoint& scenePosition, VariablePaletteRequests::SlotSetup&) override;
        ////

        // GraphCanvas::AssetEditorRequestBus
        void OnSelectionManipulationBegin() override;
        void OnSelectionManipulationEnd() override;

        AZ::EntityId CreateNewGraph() override;
        bool ContainsGraph(const GraphCanvas::GraphId& graphId) const override;
        bool CloseGraph(const GraphCanvas::GraphId& graphId) override;

        void CustomizeConnectionEntity(AZ::Entity* connectionEntity) override;

        void ShowAssetPresetsMenu(GraphCanvas::ConstructType constructType) override;

        GraphCanvas::ContextMenuAction::SceneReaction ShowSceneContextMenuWithGroup(const QPoint& screenPoint, const QPointF& scenePoint, AZ::EntityId groupTarget) override;

        GraphCanvas::ContextMenuAction::SceneReaction ShowNodeContextMenu(const AZ::EntityId& nodeId, const QPoint& screenPoint, const QPointF& scenePoint) override;

        GraphCanvas::ContextMenuAction::SceneReaction ShowCommentContextMenu(const AZ::EntityId& nodeId, const QPoint& screenPoint, const QPointF& scenePoint) override;

        GraphCanvas::ContextMenuAction::SceneReaction ShowNodeGroupContextMenu(const AZ::EntityId& groupId, const QPoint& screenPoint, const QPointF& scenePoint) override;
        GraphCanvas::ContextMenuAction::SceneReaction ShowCollapsedNodeGroupContextMenu(const AZ::EntityId& nodeId, const QPoint& screenPoint, const QPointF& scenePoint) override;

        GraphCanvas::ContextMenuAction::SceneReaction ShowBookmarkContextMenu(const AZ::EntityId& bookmarkId, const QPoint& screenPoint, const QPointF& scenePoint) override;

        GraphCanvas::ContextMenuAction::SceneReaction ShowConnectionContextMenuWithGroup(const AZ::EntityId& connectionId, const QPoint& screenPoint, const QPointF& scenePoint, AZ::EntityId groupTarget) override;

        GraphCanvas::ContextMenuAction::SceneReaction ShowSlotContextMenu(const AZ::EntityId& slotId, const QPoint& screenPoint, const QPointF& scenePoint) override;

        GraphCanvas::Endpoint CreateNodeForProposalWithGroup(const AZ::EntityId& connectionId, const GraphCanvas::Endpoint& endpoint, const QPointF& scenePoint, const QPoint& screenPoint, AZ::EntityId groupTarget) override;
        void OnWrapperNodeActionWidgetClicked(const AZ::EntityId& wrapperNode, const QRect& actionWidgetBoundingRect, const QPointF& scenePoint, const QPoint& screenPoint) override;
        ////

        // SystemTickBus
        void OnSystemTick() override;
        ////

        //! ScriptCanvas::BatchOperationsNotificationBus
        void OnCommandStarted(AZ::Crc32 commandTag) override;
        void OnCommandFinished(AZ::Crc32 commandTag) override;

        // File menu
        void OnFileNew();

        bool OnFileSave();
        bool OnFileSaveAs();
        bool OnFileSaveCaller(){return OnFileSave();};
        bool OnFileSaveAsCaller(){return OnFileSaveAs();};        
<<<<<<< HEAD
=======
        bool SaveAssetImpl_OLD(const ScriptCanvasEditor::SourceHandle& assetId, const Callbacks::OnSave& saveCB);
>>>>>>> a2bb9683
        enum class Save
        {
            InPlace,
            As
        };
        bool SaveAssetImpl(const ScriptCanvasEditor::SourceHandle& assetId, Save save);
        void OnFileOpen();        

        // Edit menu
        void SetupEditMenu();
        void OnEditMenuShow();
        void RefreshPasteAction();
        void RefreshGraphPreferencesAction();
        void OnEditCut();
        void OnEditCopy();
        void OnEditPaste();
        void OnEditDuplicate();
        void OnEditDelete();
        void OnRemoveUnusedVariables();
        void OnRemoveUnusedNodes();
        void OnRemoveUnusedElements();
        void OnScreenshot();
        void OnSelectAll();
        void OnSelectInputs();
        void OnSelectOutputs();
        void OnSelectConnected();
        void OnClearSelection();
        void OnEnableSelection();
        void OnDisableSelection();
        void OnAlignTop();
        void OnAlignBottom();
        void OnAlignLeft();
        void OnAlignRight();

        void AlignSelected(const GraphCanvas::AlignConfig& alignConfig);

        // View Menu
        void OnShowEntireGraph();
        void OnZoomIn();
        void OnZoomOut();
        void OnZoomToSelection();

        void OnGotoStartOfChain();
        void OnGotoEndOfChain();

        // Tools menu
        void OnViewNodePalette();
        void OnViewProperties();
        void OnViewDebugger();
        void OnViewCommandLine();
        void OnViewLog();
        void OnBookmarks();
        void OnVariableManager();        
        void OnViewMiniMap();
        void OnViewLogWindow();
        void OnViewGraphValidation();
        void OnViewDebuggingWindow();
        void OnViewUnitTestManager();
        void OnViewStatisticsPanel();
        void OnViewPresetsEditor();
        void OnRestoreDefaultLayout();

        void UpdateViewMenu();
        /////////////////////////////////////////////////////////////////////////////////////////////

        //SceneNotificationBus
        void OnNodeAdded(const AZ::EntityId& nodeId, bool isPaste) override;
        void OnSelectionChanged() override;
        /////////////////////////////////////////////////////////////////////////////////////////////
        
        void OnVariableSelectionChanged(const AZStd::vector<AZ::EntityId>& variablePropertyIds);
        void QueuePropertyGridUpdate();
        void DequeuePropertyGridUpdate();

        void SetDefaultLayout();

        void RefreshSelection();
        void Clear();

        void OnTabCloseRequest(int index);
        void OnTabCloseButtonPressed(int index);

        void SaveTab(int index);
        void CloseAllTabs();
        void CloseAllTabsBut(int index);
        void CopyPathToClipboard(int index);
        void OnActiveFileStateChanged();

        void CloseNextTab();

        bool IsTabOpen(const SourceHandle& assetId, int& outTabIndex) const;
        QVariant GetTabData(const SourceHandle& assetId);

        //! GeneralRequestBus
        AZ::Outcome<int, AZStd::string> OpenScriptCanvasAssetId(const SourceHandle& assetId, Tracker::ScriptCanvasFileState fileState) override;
        AZ::Outcome<int, AZStd::string> OpenScriptCanvasAsset(SourceHandle scriptCanvasAssetId, Tracker::ScriptCanvasFileState fileState, int tabIndex = -1) override;
        AZ::Outcome<int, AZStd::string> OpenScriptCanvasAssetImplementation(const SourceHandle& sourceHandle, Tracker::ScriptCanvasFileState fileState, int tabIndex = -1);
        int CloseScriptCanvasAsset(const SourceHandle& assetId) override;
        bool CreateScriptCanvasAssetFor(const TypeDefs::EntityComponentId& requestingEntityId) override;

        bool IsScriptCanvasAssetOpen(const SourceHandle& assetId) const override;

        const CategoryInformation* FindNodePaletteCategoryInformation(AZStd::string_view categoryPath) const override;
        const NodePaletteModelInformation* FindNodePaletteModelInformation(const ScriptCanvas::NodeTypeIdentifier& nodeType) const override;
        ////

        AZ::Outcome<int, AZStd::string> CreateScriptCanvasAsset(AZStd::string_view assetPath, int tabIndex = -1);
        
<<<<<<< HEAD
=======
        //! Removes the assetId -> ScriptCanvasAsset mapping and disconnects from the asset tracker
>>>>>>> a2bb9683
        void RemoveScriptCanvasAsset(const ScriptCanvasEditor::SourceHandle& assetId);
        void OnChangeActiveGraphTab(ScriptCanvasEditor::SourceHandle) override;

        void CreateNewRuntimeAsset() override { OnFileNew(); }

        GraphCanvas::GraphId GetActiveGraphCanvasGraphId() const override;
        ScriptCanvas::ScriptCanvasId GetScriptCanvasId(const GraphCanvas::GraphId& graphCanvasGraphId) const override;
        ScriptCanvas::ScriptCanvasId GetActiveScriptCanvasId() const override;

        GraphCanvas::GraphId GetGraphCanvasGraphId(const ScriptCanvas::ScriptCanvasId& scriptCanvasId) const override;

        GraphCanvas::GraphId FindGraphCanvasGraphIdByAssetId(const ScriptCanvasEditor::SourceHandle& assetId) const override;
        ScriptCanvas::ScriptCanvasId FindScriptCanvasIdByAssetId(const ScriptCanvasEditor::SourceHandle& assetId) const override;

        bool IsInUndoRedo(const AZ::EntityId& graphCanvasGraphId) const override;
        bool IsScriptCanvasInUndoRedo(const ScriptCanvas::ScriptCanvasId& scriptCanvasId) const override;
        bool IsActiveGraphInUndoRedo() const override;
        ////////////////////////////

        // GraphCanvasSettingsRequestBus
        double GetSnapDistance() const override;

        bool IsGroupDoubleClickCollapseEnabled() const override;

        bool IsBookmarkViewportControlEnabled() const override;

        bool IsDragNodeCouplingEnabled() const override;
        AZStd::chrono::milliseconds GetDragCouplingTime() const override;

        bool IsDragConnectionSpliceEnabled() const override;
        AZStd::chrono::milliseconds GetDragConnectionSpliceTime() const override;

        bool IsDropConnectionSpliceEnabled() const override;
        AZStd::chrono::milliseconds GetDropConnectionSpliceTime() const override;

        bool IsNodeNudgingEnabled() const override;

        bool IsShakeToDespliceEnabled() const override;
        int GetShakesToDesplice() const override;
        float GetMinimumShakePercent() const override;
        float GetShakeDeadZonePercent() const override;
        float GetShakeStraightnessPercent() const override;
        AZStd::chrono::milliseconds GetMaximumShakeDuration() const override;

        AZStd::chrono::milliseconds GetAlignmentTime() const override;

        float GetMaxZoom() const override;

        float GetEdgePanningPercentage() const override;
        float GetEdgePanningScrollSpeed() const override;        

        GraphCanvas::EditorConstructPresets* GetConstructPresets() const override;
        const GraphCanvas::ConstructTypePresetBucket* GetConstructTypePresetBucket(GraphCanvas::ConstructType constructType) const override;

        GraphCanvas::Styling::ConnectionCurveType GetConnectionCurveType() const override;
        GraphCanvas::Styling::ConnectionCurveType GetDataConnectionCurveType() const override;

        bool AllowNodeDisabling() const override;
        bool AllowDataReferenceSlots() const override;
        ////

        // AutomationRequestBus
        NodeIdPair ProcessCreateNodeMimeEvent(GraphCanvas::GraphCanvasMimeEvent* mimeEvent, const AZ::EntityId& graphCanvasGraphId, AZ::Vector2 nodeCreationPos) override;
        const GraphCanvas::GraphCanvasTreeItem* GetNodePaletteRoot() const override;

        void SignalAutomationBegin() override;
        void SignalAutomationEnd() override;

        void ForceCloseActiveAsset() override;        
        ////

        // AssetEditorAutomationRequestBus
        bool RegisterObject(AZ::Crc32 elementId, QObject* object) override;
        bool UnregisterObject(AZ::Crc32 elementId) override;

        QObject* FindObject(AZ::Crc32 elementId) override;

        QObject* FindElementByName(QString elementName) override;
        ////

        AZ::EntityId FindEditorNodeIdByAssetNodeId(const ScriptCanvasEditor::SourceHandle& assetId, AZ::EntityId assetNodeId) const override;
        AZ::EntityId FindAssetNodeIdByEditorNodeId(const ScriptCanvasEditor::SourceHandle& assetId, AZ::EntityId editorNodeId) const override;
        
    private:
        void SourceFileChanged(AZStd::string relativePath, AZStd::string scanFolder, AZ::Uuid fileAssetId) override;
        void SourceFileRemoved(AZStd::string relativePath, AZStd::string scanFolder, AZ::Uuid fileAssetId) override;
        
        void DeleteNodes(const AZ::EntityId& sceneId, const AZStd::vector<AZ::EntityId>& nodes) override;
        void DeleteConnections(const AZ::EntityId& sceneId, const AZStd::vector<AZ::EntityId>& connections) override;
        void DisconnectEndpoints(const AZ::EntityId& sceneId, const AZStd::vector<GraphCanvas::Endpoint>& endpoints) override;
        /////////////////////////////////////////////////////////////////////////////////////////////        

        GraphCanvas::Endpoint HandleProposedConnection(const GraphCanvas::GraphId& graphId, const GraphCanvas::ConnectionId& connectionId, const GraphCanvas::Endpoint& endpoint, const GraphCanvas::NodeId& proposedNode, const QPoint& screenPoint);

        //! UndoNotificationBus
        void OnCanUndoChanged(bool canUndo) override;
        void OnCanRedoChanged(bool canRedo) override;
        ////

        //! ScriptCanvasSettingsRequestBus
        bool CanShowNetworkSettings() override;
        ////

        GraphCanvas::ContextMenuAction::SceneReaction HandleContextMenu(GraphCanvas::EditorContextMenu& editorContextMenu, const AZ::EntityId& memberId, const QPoint& screenPoint, const QPointF& scenePoint) const;

        void OnAutoSave();

        void UpdateFileState(const ScriptCanvasEditor::SourceHandle& assetId, Tracker::ScriptCanvasFileState fileState);

        // QMainWindow
        void closeEvent(QCloseEvent *event) override;
        UnsavedChangesOptions ShowSaveDialog(const QString& filename);
        
        bool ActivateAndSaveAsset(const ScriptCanvasEditor::SourceHandle& unsavedAssetId);

        void SaveAs(AZStd::string_view path, ScriptCanvasEditor::SourceHandle assetId);

        void OpenFile(const char* fullPath);
        void CreateMenus();

        void SignalActiveSceneChanged(const ScriptCanvasEditor::SourceHandle assetId);

        void RunUpgradeTool();

        void OnShowValidationErrors();
        void OnShowValidationWarnings();
        void OnValidateCurrentGraph();

        void RunGraphValidation(bool displayToastNotification);

        // ViewNotificationBus
        void OnViewParamsChanged(const GraphCanvas::ViewParams& viewParams) override;
        void OnZoomChanged(qreal zoomLevel) override;
        ////

        // ToolsNotificationBus
        void AfterEntitySelectionChanged(const AzToolsFramework::EntityIdList& newlySelectedEntities, const AzToolsFramework::EntityIdList& newlyDeselectedEntities) override;
        ////

    public slots:
        void UpdateRecentMenu();
        void OnViewVisibilityChanged(bool visibility);

    private:

        void UpdateMenuState(bool enabledState);

        void OnWorkspaceRestoreStart();
        void OnWorkspaceRestoreEnd(ScriptCanvasEditor::SourceHandle lastFocusAsset);

        void UpdateAssignToSelectionState();
        void UpdateUndoRedoState();
        void UpdateSaveState(bool enabled);

        void CreateFunctionInput();
        void CreateFunctionOutput();

        void CreateFunctionDefinitionNode(int positionOffset);

        int CreateAssetTab(const ScriptCanvasEditor::SourceHandle& assetId, Tracker::ScriptCanvasFileState fileState, int tabIndex = -1);

        //! \param asset The AssetId of the ScriptCanvas Asset.
        void SetActiveAsset(const ScriptCanvasEditor::SourceHandle& assetId);
        void RefreshActiveAsset();

        void ReconnectSceneBuses(ScriptCanvasEditor::SourceHandle previousAssetId, ScriptCanvasEditor::SourceHandle nextAssetId);

        void PrepareActiveAssetForSave();
        void PrepareAssetForSave(const ScriptCanvasEditor::SourceHandle& asssetId);

        void RestartAutoTimerSave(bool forceTimer = false);

        // Assign to selected entities Menus
        void OnSelectedEntitiesAboutToShow();
        void OnAssignToSelectedEntities();
        void OnAssignToEntity(const AZ::EntityId& entityId);
        void AssignGraphToEntityImpl(const AZ::EntityId& entityId);
        ////

        Tracker::ScriptCanvasFileState GetAssetFileState(ScriptCanvasEditor::SourceHandle assetId) const;

        ScriptCanvasEditor::SourceHandle GetSourceAssetId(const ScriptCanvasEditor::SourceHandle& memoryAssetId) const
        {
            return memoryAssetId;
        }

        int InsertTabForAsset(AZStd::string_view assetPath, ScriptCanvasEditor::SourceHandle assetId, int tabIndex = -1);

        void UpdateUndoCache(ScriptCanvasEditor::SourceHandle assetId);


        bool HasSystemTickAction(SystemTickActionFlag action);
        void RemoveSystemTickAction(SystemTickActionFlag action);
        void AddSystemTickAction(SystemTickActionFlag action);

        void BlockCloseRequests();
        void UnblockCloseRequests();

        void OpenNextFile();


        void DisableAssetView(const ScriptCanvasEditor::SourceHandle& memoryAssetId);
        void EnableAssetView(const ScriptCanvasEditor::SourceHandle& memoryAssetId);


        QWidget* m_host = nullptr;

        ScriptCanvasAssetBrowserModel*      m_scriptEventsAssetModel;
        ScriptCanvasAssetBrowserModel*      m_scriptCanvasAssetModel;

        AzQtComponents::TabWidget*          m_tabWidget = nullptr;
        Widget::GraphTabBar*                m_tabBar = nullptr;
        GraphCanvas::AssetEditorToolbar*    m_editorToolbar = nullptr;

        QToolButton*                        m_validateGraphToolButton = nullptr;
        QToolButton*                        m_assignToSelectedEntity = nullptr;

        QToolButton*                        m_createFunctionInput = nullptr;
        QToolButton*                        m_createFunctionOutput = nullptr;

        QToolButton*                        m_createScriptCanvas = nullptr;

        QMenu*                              m_selectedEntityMenu = nullptr;

        VariableDockWidget*                 m_variableDockWidget = nullptr;
        GraphValidationDockWidget*          m_validationDockWidget = nullptr;
        UnitTestDockWidget*                 m_unitTestDockWidget = nullptr;
        StatisticsDialog*                   m_statisticsDialog = nullptr;
        Widget::NodePaletteDockWidget*      m_nodePalette = nullptr;
        Widget::LogPanelWidget*             m_logPanel = nullptr;
        Widget::PropertyGrid*               m_propertyGrid = nullptr;
        Widget::CommandLine*                m_commandLine = nullptr;
        GraphCanvas::BookmarkDockWidget*    m_bookmarkDockWidget = nullptr;
        GraphCanvas::MiniMapDockWidget*     m_minimap = nullptr;
        LoggingWindow*                      m_loggingWindow = nullptr;
        SlotTypeSelectorWidget*             m_slotTypeSelector = nullptr;


        AzQtComponents::WindowDecorationWrapper*    m_presetWrapper = nullptr;
        GraphCanvas::ConstructPresetDialog*         m_presetEditor = nullptr;

        MainWindowStatusWidget*             m_statusWidget = nullptr;

        NodePaletteModel                    m_nodePaletteModel;

        QStringList                         m_filesToOpen;

        void CreateUnitTestWidget();

        // Reusable context menu for the context menu's that have a node palette.
        SceneContextMenu* m_sceneContextMenu;
        ConnectionContextMenu* m_connectionContextMenu;

        AZ::EntityId m_entityMimeDelegateId;

        // Reusable context menu for adding/removing ebus events from a wrapper node
        EBusHandlerActionMenu* m_ebusHandlerActionMenu;

        GraphCanvas::GraphCanvasEditorEmptyDockWidget* m_emptyCanvas; // Displayed when there is no open graph
        QVBoxLayout* m_layout;

        ScriptCanvasEditor::SourceHandle m_activeGraph;
        
        bool                  m_loadingNewlySavedFile;
        AZStd::string         m_newlySavedFile;

        AZStd::string         m_errorFilePath;

        bool m_isClosingTabs;
        ScriptCanvasEditor::SourceHandle m_skipTabOnClose;

        bool m_enterState;
        bool m_ignoreSelection;
        AZ::s32 m_preventUndoStateUpdateCount;

        bool m_isRestoringWorkspace;
        ScriptCanvasEditor::SourceHandle m_queuedFocusOverride;

        Ui::MainWindow* ui;
        AZStd::array<AZStd::pair<QAction*, QMetaObject::Connection>, c_scriptCanvasEditorSettingsRecentFilesCountMax> m_recentActions;

        AZStd::intrusive_ptr<EditorSettings::ScriptCanvasEditorSettings> m_userSettings;

        bool m_queueCloseRequest;
        bool m_hasQueuedClose;

        bool m_isInAutomation;

        bool m_allowAutoSave;
        bool m_showUpgradeTool;
        QTimer m_autoSaveTimer;

        QByteArray m_defaultLayout;
        QTranslator m_translator;
        
        AZStd::vector<AZ::EntityId> m_selectedVariableIds;

        AZ::u32                                   m_systemTickActions;
        AZStd::unordered_set< ScriptCanvasEditor::SourceHandle > m_processedClosedAssetIds;

        AZStd::unordered_set< ScriptCanvasEditor::SourceHandle > m_loadingWorkspaceAssets;
        AZStd::unordered_set< ScriptCanvasEditor::SourceHandle > m_loadingAssets;
        AZStd::unordered_set< AZ::Uuid > m_variablePaletteTypes;

        AZStd::unordered_map< AZ::Crc32, QObject* > m_automationLookUpMap;

        bool m_closeCurrentGraphAfterSave;

        AZStd::unordered_map< ScriptCanvasEditor::SourceHandle, TypeDefs::EntityComponentId > m_assetCreationRequests;

        ScriptCanvas::Debugger::ClientTransceiver m_clientTRX;
        GraphCanvas::StyleManager m_styleManager;

        //! The workspace stores in the user settings which assets were open and which asset was in focus
        //! this object manages the Save/Restore operations
        Workspace* m_workspace;

        AZStd::unique_ptr<VersionExplorer::FileSaver> m_fileSaver;
        VersionExplorer::FileSaveResult m_fileSaveResult;
        void OnSaveCallBack(const VersionExplorer::FileSaveResult& result);

        void ClearStaleSaves();
        bool IsRecentSave(const SourceHandle& handle) const;
        void MarkRecentSave(const SourceHandle& handle);
        AZStd::recursive_mutex m_mutex; 
        AZStd::unordered_map <AZStd::string, AZStd::chrono::system_clock::time_point> m_saves;
    };
}<|MERGE_RESOLUTION|>--- conflicted
+++ resolved
@@ -43,10 +43,6 @@
 #include <ScriptCanvas/Bus/EditorScriptCanvasBus.h>
 #include <ScriptCanvas/Core/ScriptCanvasBus.h>
 #include <ScriptCanvas/Debugger/ClientTransceiver.h>
-<<<<<<< HEAD
-=======
-#include <Editor/Assets/ScriptCanvasAssetHolder.h>
->>>>>>> a2bb9683
 #include <Editor/Undo/ScriptCanvasGraphCommand.h>
 #include <Editor/Utilities/RecentFiles.h>
 #include <Editor/View/Dialogs/SettingsDialog.h>
@@ -171,10 +167,6 @@
 
     private:
 
-<<<<<<< HEAD
-=======
-        void OnAssetReady(const ScriptCanvasMemoryAsset::pointer asset) override;
->>>>>>> a2bb9683
         void SignalAssetComplete(const ScriptCanvasEditor::SourceHandle& fileAssetId);
 
         ScriptCanvasEditor::SourceHandle GetSourceAssetId(const ScriptCanvasEditor::SourceHandle& memoryAssetId) const;
@@ -329,10 +321,6 @@
         bool OnFileSaveAs();
         bool OnFileSaveCaller(){return OnFileSave();};
         bool OnFileSaveAsCaller(){return OnFileSaveAs();};        
-<<<<<<< HEAD
-=======
-        bool SaveAssetImpl_OLD(const ScriptCanvasEditor::SourceHandle& assetId, const Callbacks::OnSave& saveCB);
->>>>>>> a2bb9683
         enum class Save
         {
             InPlace,
@@ -441,10 +429,6 @@
 
         AZ::Outcome<int, AZStd::string> CreateScriptCanvasAsset(AZStd::string_view assetPath, int tabIndex = -1);
         
-<<<<<<< HEAD
-=======
-        //! Removes the assetId -> ScriptCanvasAsset mapping and disconnects from the asset tracker
->>>>>>> a2bb9683
         void RemoveScriptCanvasAsset(const ScriptCanvasEditor::SourceHandle& assetId);
         void OnChangeActiveGraphTab(ScriptCanvasEditor::SourceHandle) override;
 
