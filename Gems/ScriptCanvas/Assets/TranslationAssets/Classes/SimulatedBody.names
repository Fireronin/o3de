{
    "entries": [
        {
            "base": "SimulatedBody",
            "context": "BehaviorClass",
            "variant": "",
            "details": {
                "name": "Simulated Body"
            },
            "methods": [
                {
<<<<<<< HEAD
                    "base": "GetOnCollisionBeginEvent",
                    "details": {
                        "name": "Get On Collision Begin Event"
                    },
=======
                    "base": "GetOnCollisionEndEvent",
>>>>>>> eadc65ea
                    "entry": {
                        "name": "In",
                        "tooltip": "When signaled, this will invoke Get On Collision Begin Event"
                    }
                },
                {
                    "base": "GetOnCollisionEndEvent",
                    "details": {
                        "name": "Get On Collision End Event"
                    },
                    "entry": {
                        "name": "In",
                        "tooltip": "When signaled, this will invoke Get On Collision End Event"
                    }
                },
                {
                    "base": "GetOnCollisionPersistEvent",
<<<<<<< HEAD
=======
                    "entry": {
                        "name": "In",
                        "tooltip": "When signaled, this will invoke Get On Collision Persist Event"
                    },
                    "exit": {
                        "name": "Out",
                        "tooltip": "Signaled after Get On Collision Persist Event is invoked"
                    },
>>>>>>> eadc65ea
                    "details": {
                        "name": "Get On Collision Persist Event"
                    },
                    "entry": {
                        "name": "In",
                        "tooltip": "When signaled, this will invoke Get On Collision Persist Event"
                    }
                },
                {
                    "base": "GetOnTriggerEnterEvent",
<<<<<<< HEAD
                    "details": {
                        "name": "Get On Trigger Enter Event"
                    },
=======
                    "entry": {
                        "name": "In",
                        "tooltip": "When signaled, this will invoke Get On Trigger Enter Event"
                    },
                    "exit": {
                        "name": "Out",
                        "tooltip": "Signaled after Get On Trigger Enter Event is invoked"
                    },
                    "details": {
                        "name": "Get On Trigger Enter Event"
                    },
                    "params": [
                        {
                            "typeid": "{6383F1D3-BB27-4E6B-A49A-6409B2059EAA}",
                            "details": {
                                "name": "Entity Id",
                                "tooltip": "Entity Unique Id"
                            }
                        }
                    ],
                    "results": [
                        {
                            "typeid": "{C00D2478-E0F3-57A3-AB60-A04DFC515016}",
                            "details": {
                                "name": "Trigger Event"
                            }
                        }
                    ]
                },
                {
                    "base": "GetOnCollisionBeginEvent",
>>>>>>> eadc65ea
                    "entry": {
                        "name": "In",
                        "tooltip": "When signaled, this will invoke Get On Trigger Enter Event"
                    }
                },
                {
                    "base": "GetOnTriggerExitEvent",
<<<<<<< HEAD
                    "details": {
                        "name": "Get On Trigger Exit Event"
                    },
=======
>>>>>>> eadc65ea
                    "entry": {
                        "name": "In",
                        "tooltip": "When signaled, this will invoke Get On Trigger Exit Event"
                    }
                }
            ]
        }
    ]
}<|MERGE_RESOLUTION|>--- conflicted
+++ resolved
@@ -9,14 +9,7 @@
             },
             "methods": [
                 {
-<<<<<<< HEAD
-                    "base": "GetOnCollisionBeginEvent",
-                    "details": {
-                        "name": "Get On Collision Begin Event"
-                    },
-=======
                     "base": "GetOnCollisionEndEvent",
->>>>>>> eadc65ea
                     "entry": {
                         "name": "In",
                         "tooltip": "When signaled, this will invoke Get On Collision Begin Event"
@@ -34,8 +27,6 @@
                 },
                 {
                     "base": "GetOnCollisionPersistEvent",
-<<<<<<< HEAD
-=======
                     "entry": {
                         "name": "In",
                         "tooltip": "When signaled, this will invoke Get On Collision Persist Event"
@@ -44,7 +35,6 @@
                         "name": "Out",
                         "tooltip": "Signaled after Get On Collision Persist Event is invoked"
                     },
->>>>>>> eadc65ea
                     "details": {
                         "name": "Get On Collision Persist Event"
                     },
@@ -55,11 +45,6 @@
                 },
                 {
                     "base": "GetOnTriggerEnterEvent",
-<<<<<<< HEAD
-                    "details": {
-                        "name": "Get On Trigger Enter Event"
-                    },
-=======
                     "entry": {
                         "name": "In",
                         "tooltip": "When signaled, this will invoke Get On Trigger Enter Event"
@@ -91,7 +76,6 @@
                 },
                 {
                     "base": "GetOnCollisionBeginEvent",
->>>>>>> eadc65ea
                     "entry": {
                         "name": "In",
                         "tooltip": "When signaled, this will invoke Get On Trigger Enter Event"
@@ -99,12 +83,6 @@
                 },
                 {
                     "base": "GetOnTriggerExitEvent",
-<<<<<<< HEAD
-                    "details": {
-                        "name": "Get On Trigger Exit Event"
-                    },
-=======
->>>>>>> eadc65ea
                     "entry": {
                         "name": "In",
                         "tooltip": "When signaled, this will invoke Get On Trigger Exit Event"
