/*
 * Copyright (c) Contributors to the Open 3D Engine Project.
 * For complete copyright and license terms please see the LICENSE at the root of this distribution.
 *
 * SPDX-License-Identifier: Apache-2.0 OR MIT
 *
 */

#include <Atom/Document/ShaderManagementConsoleDocumentRequestBus.h>
#include <AtomToolsFramework/Util/Util.h>
#include <AzCore/Name/Name.h>
#include <AzQtComponents/Components/WindowDecorationWrapper.h>
#include <AzToolsFramework/PythonTerminal/ScriptTermDialog.h>
#include <Window/ShaderManagementConsoleWindow.h>

AZ_PUSH_DISABLE_WARNING(4251 4800, "-Wunknown-warning-option") // disable warnings spawned by QT
#include <QHeaderView>
#include <QStandardItemModel>
#include <QTableView>
#include <QWindow>
AZ_POP_DISABLE_WARNING

namespace ShaderManagementConsole
{
    ShaderManagementConsoleWindow::ShaderManagementConsoleWindow(QWidget* parent /* = 0 */)
        : AtomToolsFramework::AtomToolsDocumentMainWindow(parent)
    {
        resize(1280, 1024);

        // Among other things, we need the window wrapper to save the main window size, position, and state
        auto mainWindowWrapper =
            new AzQtComponents::WindowDecorationWrapper(AzQtComponents::WindowDecorationWrapper::OptionAutoTitleBarButtons);
        mainWindowWrapper->setGuest(this);
        mainWindowWrapper->enableSaveRestoreGeometry("O3DE", "ShaderManagementConsole", "mainWindowGeometry");

        setWindowTitle("Shader Management Console");

        setObjectName("ShaderManagementConsoleWindow");

        m_toolBar = new ShaderManagementConsoleToolBar(this);
        m_toolBar->setObjectName("ToolBar");
        addToolBar(m_toolBar);

        AddDockWidget("Asset Browser", new ShaderManagementConsoleBrowserWidget, Qt::BottomDockWidgetArea, Qt::Vertical);
        AddDockWidget("Python Terminal", new AzToolsFramework::CScriptTermDialog, Qt::BottomDockWidgetArea, Qt::Horizontal);

        SetDockWidgetVisible("Python Terminal", false);

        // Restore geometry and show the window
        mainWindowWrapper->showFromSettings();

<<<<<<< HEAD
        AtomToolsFramework::AtomToolsDocumentNotificationBus::Handler::BusConnect();
        OnDocumentOpened(AZ::Uuid::CreateNull());
    }

    ShaderManagementConsoleWindow::~ShaderManagementConsoleWindow()
    {
        AtomToolsFramework::AtomToolsDocumentNotificationBus::Handler::BusDisconnect();
    }

    void ShaderManagementConsoleWindow::closeEvent(QCloseEvent* closeEvent)
    {
        bool didClose = true;
        AtomToolsFramework::AtomToolsDocumentSystemRequestBus::BroadcastResult(didClose, &AtomToolsFramework::AtomToolsDocumentSystemRequestBus::Events::CloseAllDocuments);
        if (!didClose)
        {
            closeEvent->ignore();
            return;
        }

        AtomToolsFramework::AtomToolsMainWindowNotificationBus::Broadcast(
            &AtomToolsFramework::AtomToolsMainWindowNotifications::OnMainWindowClosing);
    }

    void ShaderManagementConsoleWindow::OnDocumentOpened(const AZ::Uuid& documentId)
    {
        bool isOpen = false;
        AtomToolsFramework::AtomToolsDocumentRequestBus::EventResult(isOpen, documentId, &AtomToolsFramework::AtomToolsDocumentRequestBus::Events::IsOpen);
        bool isSavable = false;
        AtomToolsFramework::AtomToolsDocumentRequestBus::EventResult(isSavable, documentId, &AtomToolsFramework::AtomToolsDocumentRequestBus::Events::IsSavable);
        bool isModified = false;
        AtomToolsFramework::AtomToolsDocumentRequestBus::EventResult(isModified, documentId, &AtomToolsFramework::AtomToolsDocumentRequestBus::Events::IsModified);
        bool canUndo = false;
        AtomToolsFramework::AtomToolsDocumentRequestBus::EventResult(canUndo, documentId, &AtomToolsFramework::AtomToolsDocumentRequestBus::Events::CanUndo);
        bool canRedo = false;
        AtomToolsFramework::AtomToolsDocumentRequestBus::EventResult(canRedo, documentId, &AtomToolsFramework::AtomToolsDocumentRequestBus::Events::CanRedo);
        AZStd::string absolutePath;
        AtomToolsFramework::AtomToolsDocumentRequestBus::EventResult(absolutePath, documentId, &AtomToolsFramework::AtomToolsDocumentRequestBus::Events::GetAbsolutePath);
        AZStd::string filename;
        AzFramework::StringFunc::Path::GetFullFileName(absolutePath.c_str(), filename);

        // Update UI to display the new document
        if (!documentId.IsNull() && isOpen)
        {
            // Create a new tab for the document ID and assign it's label to the file name of the document.
            AddTabForDocumentId(documentId, filename, absolutePath, [this, documentId]{
                // The document tab contains a table view.
                auto contentWidget = new QTableView(centralWidget());
                contentWidget->setSelectionBehavior(QAbstractItemView::SelectRows);
                contentWidget->setModel(CreateDocumentContent(documentId));
                return contentWidget;
            });
        }

        UpdateTabForDocumentId(documentId, filename, absolutePath, isModified);

        const bool hasTabs = m_tabWidget->count() > 0;

        // Update menu options
        m_actionOpen->setEnabled(true);
        m_actionOpenRecent->setEnabled(false);
        m_actionClose->setEnabled(hasTabs);
        m_actionCloseAll->setEnabled(hasTabs);
        m_actionCloseOthers->setEnabled(hasTabs);

        m_actionSave->setEnabled(isOpen && isSavable);
        m_actionSaveAsCopy->setEnabled(isOpen && isSavable);
        m_actionSaveAll->setEnabled(hasTabs);

        m_actionExit->setEnabled(true);

        m_actionUndo->setEnabled(canUndo);
        m_actionRedo->setEnabled(canRedo);
        m_actionSettings->setEnabled(false);

        m_actionAssetBrowser->setEnabled(true);
        m_actionPythonTerminal->setEnabled(true);
        m_actionPreviousTab->setEnabled(m_tabWidget->count() > 1);
        m_actionNextTab->setEnabled(m_tabWidget->count() > 1);

        m_actionHelp->setEnabled(false);
        m_actionAbout->setEnabled(false);

        activateWindow();
        raise();

        const QString documentPath = GetDocumentPath(documentId);
        if (!documentPath.isEmpty())
        {
            SetStatusMessage(tr("Document opened: %1").arg(documentPath));
        }
    }

    void ShaderManagementConsoleWindow::OnDocumentClosed(const AZ::Uuid& documentId)
    {
        RemoveTabForDocumentId(documentId);
        SetStatusMessage(tr("Document closed: %1").arg(GetDocumentPath(documentId)));
    }

    void ShaderManagementConsoleWindow::OnDocumentModified(const AZ::Uuid& documentId)
    {
        bool isModified = false;
        AtomToolsFramework::AtomToolsDocumentRequestBus::EventResult(isModified, documentId, &AtomToolsFramework::AtomToolsDocumentRequestBus::Events::IsModified);
        AZStd::string absolutePath;
        AtomToolsFramework::AtomToolsDocumentRequestBus::EventResult(absolutePath, documentId, &AtomToolsFramework::AtomToolsDocumentRequestBus::Events::GetAbsolutePath);
        AZStd::string filename;
        AzFramework::StringFunc::Path::GetFullFileName(absolutePath.c_str(), filename);
        UpdateTabForDocumentId(documentId, filename, absolutePath, isModified);
    }

    void ShaderManagementConsoleWindow::OnDocumentUndoStateChanged(const AZ::Uuid& documentId)
    {
        if (documentId == GetDocumentIdFromTab(m_tabWidget->currentIndex()))
        {
            bool canUndo = false;
            AtomToolsFramework::AtomToolsDocumentRequestBus::EventResult(canUndo, documentId, &AtomToolsFramework::AtomToolsDocumentRequestBus::Events::CanUndo);
            bool canRedo = false;
            AtomToolsFramework::AtomToolsDocumentRequestBus::EventResult(canRedo, documentId, &AtomToolsFramework::AtomToolsDocumentRequestBus::Events::CanRedo);
            m_actionUndo->setEnabled(canUndo);
            m_actionRedo->setEnabled(canRedo);
        }
    }

    void ShaderManagementConsoleWindow::OnDocumentSaved(const AZ::Uuid& documentId)
    {
        bool isModified = false;
        AtomToolsFramework::AtomToolsDocumentRequestBus::EventResult(isModified, documentId, &AtomToolsFramework::AtomToolsDocumentRequestBus::Events::IsModified);
        AZStd::string absolutePath;
        AtomToolsFramework::AtomToolsDocumentRequestBus::EventResult(absolutePath, documentId, &AtomToolsFramework::AtomToolsDocumentRequestBus::Events::GetAbsolutePath);
        AZStd::string filename;
        AzFramework::StringFunc::Path::GetFullFileName(absolutePath.c_str(), filename);
        UpdateTabForDocumentId(documentId, filename, absolutePath, isModified);
        SetStatusMessage(tr("Document saved: %1").arg(GetDocumentPath(documentId)));
    }

    void ShaderManagementConsoleWindow::CreateMenu()
    {
        Base::CreateMenu();

        // Generating the main menu manually because it's easier and we will have some dynamic or data driven entries
        m_menuFile = menuBar()->addMenu("&File");

        m_actionOpen = m_menuFile->addAction("&Open...", []() {
            const AZStd::vector<AZ::Data::AssetType> assetTypes = {
            };

            const AZStd::string filePath = AtomToolsFramework::GetOpenFileInfo(assetTypes).absoluteFilePath().toUtf8().constData();
            if (!filePath.empty())
            {
                AtomToolsFramework::AtomToolsDocumentSystemRequestBus::Broadcast(&AtomToolsFramework::AtomToolsDocumentSystemRequestBus::Events::OpenDocument, filePath);
            }
        }, QKeySequence::Open);

        m_actionOpenRecent = m_menuFile->addAction("Open &Recent");

        m_menuFile->addSeparator();

        m_actionSave = m_menuFile->addAction("&Save", [this]() {
            const AZ::Uuid documentId = GetDocumentIdFromTab(m_tabWidget->currentIndex());
            bool result = false;
            AtomToolsFramework::AtomToolsDocumentSystemRequestBus::BroadcastResult(result, &AtomToolsFramework::AtomToolsDocumentSystemRequestBus::Events::SaveDocument, documentId);
            if (!result)
            {
                SetStatusError(tr("Document save failed: %1").arg(GetDocumentPath(documentId)));
            }
        }, QKeySequence::Save);

        m_actionSaveAsCopy = m_menuFile->addAction("Save &As...", [this]() {
            const AZ::Uuid documentId = GetDocumentIdFromTab(m_tabWidget->currentIndex());
            const QString documentPath = GetDocumentPath(documentId);

            bool result = false;
            AtomToolsFramework::AtomToolsDocumentSystemRequestBus::BroadcastResult(result, &AtomToolsFramework::AtomToolsDocumentSystemRequestBus::Events::SaveDocumentAsCopy,
                documentId, AtomToolsFramework::GetSaveFileInfo(documentPath).absoluteFilePath().toUtf8().constData());
            if (!result)
            {
                SetStatusError(tr("Document save failed: %1").arg(GetDocumentPath(documentId)));
            }
        }, QKeySequence::SaveAs);

        m_actionSaveAll = m_menuFile->addAction("Save A&ll", [this]() {
            bool result = false;
            AtomToolsFramework::AtomToolsDocumentSystemRequestBus::BroadcastResult(result, &AtomToolsFramework::AtomToolsDocumentSystemRequestBus::Events::SaveAllDocuments);
            if (!result)
            {
                SetStatusError(tr("Document save all failed"));
            }
        });

        m_menuFile->addSeparator();

        m_actionClose = m_menuFile->addAction("&Close", [this]() {
            const AZ::Uuid documentId = GetDocumentIdFromTab(m_tabWidget->currentIndex());
            AtomToolsFramework::AtomToolsDocumentSystemRequestBus::Broadcast(&AtomToolsFramework::AtomToolsDocumentSystemRequestBus::Events::CloseDocument, documentId);
        }, QKeySequence::Close);

        m_actionCloseAll = m_menuFile->addAction("Close All", []() {
            AtomToolsFramework::AtomToolsDocumentSystemRequestBus::Broadcast(&AtomToolsFramework::AtomToolsDocumentSystemRequestBus::Events::CloseAllDocuments);
        });

        m_actionCloseOthers = m_menuFile->addAction("Close Others", [this]() {
            const AZ::Uuid documentId = GetDocumentIdFromTab(m_tabWidget->currentIndex());
            AtomToolsFramework::AtomToolsDocumentSystemRequestBus::Broadcast(&AtomToolsFramework::AtomToolsDocumentSystemRequestBus::Events::CloseAllDocumentsExcept, documentId);
        });

        m_menuFile->addSeparator();

        m_menuFile->addAction("Run &Python...", [this]() {
            const QString script = QFileDialog::getOpenFileName(this, "Run Script", QString(), QString("*.py"));
            if (!script.isEmpty())
            {
                AzToolsFramework::EditorPythonRunnerRequestBus::Broadcast(&AzToolsFramework::EditorPythonRunnerRequestBus::Events::ExecuteByFilename, script.toUtf8().constData());
            }
        });

        m_menuFile->addSeparator();

        m_actionExit = m_menuFile->addAction("E&xit", [this]() {
            close();
        }, QKeySequence::Quit);

        m_menuEdit = menuBar()->addMenu("&Edit");

        m_actionUndo = m_menuEdit->addAction("&Undo", [this]() {
            const AZ::Uuid documentId = GetDocumentIdFromTab(m_tabWidget->currentIndex());
            bool result = false;
            AtomToolsFramework::AtomToolsDocumentRequestBus::EventResult(result, documentId, &AtomToolsFramework::AtomToolsDocumentRequestBus::Events::Undo);
            if (!result)
            {
                SetStatusError(tr("Document undo failed: %1").arg(GetDocumentPath(documentId)));
            }
        }, QKeySequence::Undo);

        m_actionRedo = m_menuEdit->addAction("&Redo", [this]() {
            const AZ::Uuid documentId = GetDocumentIdFromTab(m_tabWidget->currentIndex());
            bool result = false;
            AtomToolsFramework::AtomToolsDocumentRequestBus::EventResult(result, documentId, &AtomToolsFramework::AtomToolsDocumentRequestBus::Events::Redo);
            if (!result)
            {
                SetStatusError(tr("Document redo failed: %1").arg(GetDocumentPath(documentId)));
            }
        }, QKeySequence::Redo);

        m_menuEdit->addSeparator();

        m_actionSettings = m_menuEdit->addAction("&Settings...", []() {
        }, QKeySequence::Preferences);
        m_actionSettings->setEnabled(false);

        m_menuView = menuBar()->addMenu("&View");

        m_actionAssetBrowser = m_menuView->addAction("&Asset Browser", [this]() {
            const AZStd::string label = "Asset Browser";
            SetDockWidgetVisible(label, !IsDockWidgetVisible(label));
        });

        m_actionPythonTerminal = m_menuView->addAction("Python &Terminal", [this]() {
            const AZStd::string label = "Python Terminal";
            SetDockWidgetVisible(label, !IsDockWidgetVisible(label));
        });


        m_menuView->addSeparator();

        m_actionPreviousTab = m_menuView->addAction("&Previous Tab", [this]() {
            SelectPreviousTab();
        }, Qt::CTRL | Qt::SHIFT | Qt::Key_Tab); //QKeySequence::PreviousChild is mapped incorrectly in Qt

        m_actionNextTab = m_menuView->addAction("&Next Tab", [this]() {
            SelectNextTab();
        }, Qt::CTRL | Qt::Key_Tab); //QKeySequence::NextChild works as expected but mirroring Previous

        m_menuHelp = menuBar()->addMenu("&Help");

        m_actionHelp = m_menuHelp->addAction("&Help...", []() {
        });

        m_actionAbout = m_menuHelp->addAction("&About...", []() {
        });
    }

    void ShaderManagementConsoleWindow::CreateTabBar()
    {
        Base::CreateTabBar();

        // This signal will be triggered whenever a tab is added, removed, selected, clicked, dragged
        // When the last tab is removed tabIndex will be -1 and the document ID will be null
        // This should automatically clear the active document
        connect(m_tabWidget, &QTabWidget::currentChanged, this, [this](int tabIndex) {
            const AZ::Uuid documentId = GetDocumentIdFromTab(tabIndex);
            AtomToolsFramework::AtomToolsDocumentNotificationBus::Broadcast(&AtomToolsFramework::AtomToolsDocumentNotificationBus::Events::OnDocumentOpened, documentId);
        });

        connect(m_tabWidget, &QTabWidget::tabCloseRequested, this, [this](int tabIndex) {
            const AZ::Uuid documentId = GetDocumentIdFromTab(tabIndex);
            AtomToolsFramework::AtomToolsDocumentSystemRequestBus::Broadcast(&AtomToolsFramework::AtomToolsDocumentSystemRequestBus::Events::CloseDocument, documentId);
        });
    }

    QString ShaderManagementConsoleWindow::GetDocumentPath(const AZ::Uuid& documentId) const
    {
        AZStd::string absolutePath;
        AtomToolsFramework::AtomToolsDocumentRequestBus::EventResult(absolutePath, documentId, &AtomToolsFramework::AtomToolsDocumentRequestBus::Handler::GetAbsolutePath);
        return absolutePath.c_str();
    }

    void ShaderManagementConsoleWindow::OpenTabContextMenu()
    {
        const QTabBar* tabBar = m_tabWidget->tabBar();
        const QPoint position = tabBar->mapFromGlobal(QCursor::pos());
        const int clickedTabIndex = tabBar->tabAt(position);
        const int currentTabIndex = tabBar->currentIndex();
        if (clickedTabIndex >= 0)
        {
            QMenu tabMenu;
            const QString selectActionName = (currentTabIndex == clickedTabIndex) ? "Select in Browser" : "Select";
            tabMenu.addAction(selectActionName, [this, clickedTabIndex]() {
                const AZ::Uuid documentId = GetDocumentIdFromTab(clickedTabIndex);
                AtomToolsFramework::AtomToolsDocumentNotificationBus::Broadcast(&AtomToolsFramework::AtomToolsDocumentNotificationBus::Events::OnDocumentOpened, documentId);
            });
            tabMenu.addAction("Close", [this, clickedTabIndex]() {
                const AZ::Uuid documentId = GetDocumentIdFromTab(clickedTabIndex);
                AtomToolsFramework::AtomToolsDocumentSystemRequestBus::Broadcast(&AtomToolsFramework::AtomToolsDocumentSystemRequestBus::Events::CloseDocument, documentId);
            });
            auto closeOthersAction = tabMenu.addAction("Close Others", [this, clickedTabIndex]() {
                const AZ::Uuid documentId = GetDocumentIdFromTab(clickedTabIndex);
                AtomToolsFramework::AtomToolsDocumentSystemRequestBus::Broadcast(&AtomToolsFramework::AtomToolsDocumentSystemRequestBus::Events::CloseAllDocumentsExcept, documentId);
            });
            closeOthersAction->setEnabled(tabBar->count() > 1);
            tabMenu.exec(QCursor::pos());
        }
=======
        // Disable unused actions
        m_actionNew->setVisible(false);
        m_actionNew->setEnabled(false);
        m_actionSaveAsChild->setVisible(false);
        m_actionSaveAsChild->setEnabled(false);

        OnDocumentOpened(AZ::Uuid::CreateNull());
>>>>>>> cd9621f1
    }

    QWidget* ShaderManagementConsoleWindow::CreateDocumentTabView(const AZ::Uuid& documentId)
    {
        AZStd::unordered_set<AZStd::string> optionNames;

        size_t shaderOptionCount = 0;
        ShaderManagementConsoleDocumentRequestBus::EventResult(
            shaderOptionCount, documentId, &ShaderManagementConsoleDocumentRequestBus::Events::GetShaderOptionCount);

        for (size_t optionIndex = 0; optionIndex < shaderOptionCount; ++optionIndex)
        {
            AZ::RPI::ShaderOptionDescriptor shaderOptionDesc;
            ShaderManagementConsoleDocumentRequestBus::EventResult(
                shaderOptionDesc, documentId, &ShaderManagementConsoleDocumentRequestBus::Events::GetShaderOptionDescriptor, optionIndex);

            const char* optionName = shaderOptionDesc.GetName().GetCStr();
            optionNames.insert(optionName);
        }

        size_t shaderVariantCount = 0;
        ShaderManagementConsoleDocumentRequestBus::EventResult(
            shaderVariantCount, documentId, &ShaderManagementConsoleDocumentRequestBus::Events::GetShaderVariantCount);

        auto model = new QStandardItemModel();
        model->setRowCount(static_cast<int>(shaderVariantCount));
        model->setColumnCount(static_cast<int>(optionNames.size()));

        int nameIndex = 0;
        for (const auto& optionName : optionNames)
        {
            model->setHeaderData(nameIndex++, Qt::Horizontal, optionName.c_str());
        }

        for (int variantIndex = 0; variantIndex < shaderVariantCount; ++variantIndex)
        {
            AZ::RPI::ShaderVariantListSourceData::VariantInfo shaderVariantInfo;
            ShaderManagementConsoleDocumentRequestBus::EventResult(
                shaderVariantInfo, documentId, &ShaderManagementConsoleDocumentRequestBus::Events::GetShaderVariantInfo, variantIndex);

            model->setHeaderData(variantIndex, Qt::Vertical, QString::number(variantIndex));

            for (const auto& shaderOption : shaderVariantInfo.m_options)
            {
                AZ::Name optionName{ shaderOption.first };
                AZ::Name optionValue{ shaderOption.second };

                auto optionIt = optionNames.find(optionName.GetCStr());
                int optionIndex = static_cast<int>(AZStd::distance(optionNames.begin(), optionIt));

                QStandardItem* item = new QStandardItem(optionValue.GetCStr());
                model->setItem(variantIndex, optionIndex, item);
            }
        }

        // The document tab contains a table view.
        auto contentWidget = new QTableView(centralWidget());
        contentWidget->setSelectionBehavior(QAbstractItemView::SelectRows);
        contentWidget->setModel(model);
        return contentWidget;
    }
} // namespace ShaderManagementConsole

#include <Window/moc_ShaderManagementConsoleWindow.cpp><|MERGE_RESOLUTION|>--- conflicted
+++ resolved
@@ -49,338 +49,6 @@
         // Restore geometry and show the window
         mainWindowWrapper->showFromSettings();
 
-<<<<<<< HEAD
-        AtomToolsFramework::AtomToolsDocumentNotificationBus::Handler::BusConnect();
-        OnDocumentOpened(AZ::Uuid::CreateNull());
-    }
-
-    ShaderManagementConsoleWindow::~ShaderManagementConsoleWindow()
-    {
-        AtomToolsFramework::AtomToolsDocumentNotificationBus::Handler::BusDisconnect();
-    }
-
-    void ShaderManagementConsoleWindow::closeEvent(QCloseEvent* closeEvent)
-    {
-        bool didClose = true;
-        AtomToolsFramework::AtomToolsDocumentSystemRequestBus::BroadcastResult(didClose, &AtomToolsFramework::AtomToolsDocumentSystemRequestBus::Events::CloseAllDocuments);
-        if (!didClose)
-        {
-            closeEvent->ignore();
-            return;
-        }
-
-        AtomToolsFramework::AtomToolsMainWindowNotificationBus::Broadcast(
-            &AtomToolsFramework::AtomToolsMainWindowNotifications::OnMainWindowClosing);
-    }
-
-    void ShaderManagementConsoleWindow::OnDocumentOpened(const AZ::Uuid& documentId)
-    {
-        bool isOpen = false;
-        AtomToolsFramework::AtomToolsDocumentRequestBus::EventResult(isOpen, documentId, &AtomToolsFramework::AtomToolsDocumentRequestBus::Events::IsOpen);
-        bool isSavable = false;
-        AtomToolsFramework::AtomToolsDocumentRequestBus::EventResult(isSavable, documentId, &AtomToolsFramework::AtomToolsDocumentRequestBus::Events::IsSavable);
-        bool isModified = false;
-        AtomToolsFramework::AtomToolsDocumentRequestBus::EventResult(isModified, documentId, &AtomToolsFramework::AtomToolsDocumentRequestBus::Events::IsModified);
-        bool canUndo = false;
-        AtomToolsFramework::AtomToolsDocumentRequestBus::EventResult(canUndo, documentId, &AtomToolsFramework::AtomToolsDocumentRequestBus::Events::CanUndo);
-        bool canRedo = false;
-        AtomToolsFramework::AtomToolsDocumentRequestBus::EventResult(canRedo, documentId, &AtomToolsFramework::AtomToolsDocumentRequestBus::Events::CanRedo);
-        AZStd::string absolutePath;
-        AtomToolsFramework::AtomToolsDocumentRequestBus::EventResult(absolutePath, documentId, &AtomToolsFramework::AtomToolsDocumentRequestBus::Events::GetAbsolutePath);
-        AZStd::string filename;
-        AzFramework::StringFunc::Path::GetFullFileName(absolutePath.c_str(), filename);
-
-        // Update UI to display the new document
-        if (!documentId.IsNull() && isOpen)
-        {
-            // Create a new tab for the document ID and assign it's label to the file name of the document.
-            AddTabForDocumentId(documentId, filename, absolutePath, [this, documentId]{
-                // The document tab contains a table view.
-                auto contentWidget = new QTableView(centralWidget());
-                contentWidget->setSelectionBehavior(QAbstractItemView::SelectRows);
-                contentWidget->setModel(CreateDocumentContent(documentId));
-                return contentWidget;
-            });
-        }
-
-        UpdateTabForDocumentId(documentId, filename, absolutePath, isModified);
-
-        const bool hasTabs = m_tabWidget->count() > 0;
-
-        // Update menu options
-        m_actionOpen->setEnabled(true);
-        m_actionOpenRecent->setEnabled(false);
-        m_actionClose->setEnabled(hasTabs);
-        m_actionCloseAll->setEnabled(hasTabs);
-        m_actionCloseOthers->setEnabled(hasTabs);
-
-        m_actionSave->setEnabled(isOpen && isSavable);
-        m_actionSaveAsCopy->setEnabled(isOpen && isSavable);
-        m_actionSaveAll->setEnabled(hasTabs);
-
-        m_actionExit->setEnabled(true);
-
-        m_actionUndo->setEnabled(canUndo);
-        m_actionRedo->setEnabled(canRedo);
-        m_actionSettings->setEnabled(false);
-
-        m_actionAssetBrowser->setEnabled(true);
-        m_actionPythonTerminal->setEnabled(true);
-        m_actionPreviousTab->setEnabled(m_tabWidget->count() > 1);
-        m_actionNextTab->setEnabled(m_tabWidget->count() > 1);
-
-        m_actionHelp->setEnabled(false);
-        m_actionAbout->setEnabled(false);
-
-        activateWindow();
-        raise();
-
-        const QString documentPath = GetDocumentPath(documentId);
-        if (!documentPath.isEmpty())
-        {
-            SetStatusMessage(tr("Document opened: %1").arg(documentPath));
-        }
-    }
-
-    void ShaderManagementConsoleWindow::OnDocumentClosed(const AZ::Uuid& documentId)
-    {
-        RemoveTabForDocumentId(documentId);
-        SetStatusMessage(tr("Document closed: %1").arg(GetDocumentPath(documentId)));
-    }
-
-    void ShaderManagementConsoleWindow::OnDocumentModified(const AZ::Uuid& documentId)
-    {
-        bool isModified = false;
-        AtomToolsFramework::AtomToolsDocumentRequestBus::EventResult(isModified, documentId, &AtomToolsFramework::AtomToolsDocumentRequestBus::Events::IsModified);
-        AZStd::string absolutePath;
-        AtomToolsFramework::AtomToolsDocumentRequestBus::EventResult(absolutePath, documentId, &AtomToolsFramework::AtomToolsDocumentRequestBus::Events::GetAbsolutePath);
-        AZStd::string filename;
-        AzFramework::StringFunc::Path::GetFullFileName(absolutePath.c_str(), filename);
-        UpdateTabForDocumentId(documentId, filename, absolutePath, isModified);
-    }
-
-    void ShaderManagementConsoleWindow::OnDocumentUndoStateChanged(const AZ::Uuid& documentId)
-    {
-        if (documentId == GetDocumentIdFromTab(m_tabWidget->currentIndex()))
-        {
-            bool canUndo = false;
-            AtomToolsFramework::AtomToolsDocumentRequestBus::EventResult(canUndo, documentId, &AtomToolsFramework::AtomToolsDocumentRequestBus::Events::CanUndo);
-            bool canRedo = false;
-            AtomToolsFramework::AtomToolsDocumentRequestBus::EventResult(canRedo, documentId, &AtomToolsFramework::AtomToolsDocumentRequestBus::Events::CanRedo);
-            m_actionUndo->setEnabled(canUndo);
-            m_actionRedo->setEnabled(canRedo);
-        }
-    }
-
-    void ShaderManagementConsoleWindow::OnDocumentSaved(const AZ::Uuid& documentId)
-    {
-        bool isModified = false;
-        AtomToolsFramework::AtomToolsDocumentRequestBus::EventResult(isModified, documentId, &AtomToolsFramework::AtomToolsDocumentRequestBus::Events::IsModified);
-        AZStd::string absolutePath;
-        AtomToolsFramework::AtomToolsDocumentRequestBus::EventResult(absolutePath, documentId, &AtomToolsFramework::AtomToolsDocumentRequestBus::Events::GetAbsolutePath);
-        AZStd::string filename;
-        AzFramework::StringFunc::Path::GetFullFileName(absolutePath.c_str(), filename);
-        UpdateTabForDocumentId(documentId, filename, absolutePath, isModified);
-        SetStatusMessage(tr("Document saved: %1").arg(GetDocumentPath(documentId)));
-    }
-
-    void ShaderManagementConsoleWindow::CreateMenu()
-    {
-        Base::CreateMenu();
-
-        // Generating the main menu manually because it's easier and we will have some dynamic or data driven entries
-        m_menuFile = menuBar()->addMenu("&File");
-
-        m_actionOpen = m_menuFile->addAction("&Open...", []() {
-            const AZStd::vector<AZ::Data::AssetType> assetTypes = {
-            };
-
-            const AZStd::string filePath = AtomToolsFramework::GetOpenFileInfo(assetTypes).absoluteFilePath().toUtf8().constData();
-            if (!filePath.empty())
-            {
-                AtomToolsFramework::AtomToolsDocumentSystemRequestBus::Broadcast(&AtomToolsFramework::AtomToolsDocumentSystemRequestBus::Events::OpenDocument, filePath);
-            }
-        }, QKeySequence::Open);
-
-        m_actionOpenRecent = m_menuFile->addAction("Open &Recent");
-
-        m_menuFile->addSeparator();
-
-        m_actionSave = m_menuFile->addAction("&Save", [this]() {
-            const AZ::Uuid documentId = GetDocumentIdFromTab(m_tabWidget->currentIndex());
-            bool result = false;
-            AtomToolsFramework::AtomToolsDocumentSystemRequestBus::BroadcastResult(result, &AtomToolsFramework::AtomToolsDocumentSystemRequestBus::Events::SaveDocument, documentId);
-            if (!result)
-            {
-                SetStatusError(tr("Document save failed: %1").arg(GetDocumentPath(documentId)));
-            }
-        }, QKeySequence::Save);
-
-        m_actionSaveAsCopy = m_menuFile->addAction("Save &As...", [this]() {
-            const AZ::Uuid documentId = GetDocumentIdFromTab(m_tabWidget->currentIndex());
-            const QString documentPath = GetDocumentPath(documentId);
-
-            bool result = false;
-            AtomToolsFramework::AtomToolsDocumentSystemRequestBus::BroadcastResult(result, &AtomToolsFramework::AtomToolsDocumentSystemRequestBus::Events::SaveDocumentAsCopy,
-                documentId, AtomToolsFramework::GetSaveFileInfo(documentPath).absoluteFilePath().toUtf8().constData());
-            if (!result)
-            {
-                SetStatusError(tr("Document save failed: %1").arg(GetDocumentPath(documentId)));
-            }
-        }, QKeySequence::SaveAs);
-
-        m_actionSaveAll = m_menuFile->addAction("Save A&ll", [this]() {
-            bool result = false;
-            AtomToolsFramework::AtomToolsDocumentSystemRequestBus::BroadcastResult(result, &AtomToolsFramework::AtomToolsDocumentSystemRequestBus::Events::SaveAllDocuments);
-            if (!result)
-            {
-                SetStatusError(tr("Document save all failed"));
-            }
-        });
-
-        m_menuFile->addSeparator();
-
-        m_actionClose = m_menuFile->addAction("&Close", [this]() {
-            const AZ::Uuid documentId = GetDocumentIdFromTab(m_tabWidget->currentIndex());
-            AtomToolsFramework::AtomToolsDocumentSystemRequestBus::Broadcast(&AtomToolsFramework::AtomToolsDocumentSystemRequestBus::Events::CloseDocument, documentId);
-        }, QKeySequence::Close);
-
-        m_actionCloseAll = m_menuFile->addAction("Close All", []() {
-            AtomToolsFramework::AtomToolsDocumentSystemRequestBus::Broadcast(&AtomToolsFramework::AtomToolsDocumentSystemRequestBus::Events::CloseAllDocuments);
-        });
-
-        m_actionCloseOthers = m_menuFile->addAction("Close Others", [this]() {
-            const AZ::Uuid documentId = GetDocumentIdFromTab(m_tabWidget->currentIndex());
-            AtomToolsFramework::AtomToolsDocumentSystemRequestBus::Broadcast(&AtomToolsFramework::AtomToolsDocumentSystemRequestBus::Events::CloseAllDocumentsExcept, documentId);
-        });
-
-        m_menuFile->addSeparator();
-
-        m_menuFile->addAction("Run &Python...", [this]() {
-            const QString script = QFileDialog::getOpenFileName(this, "Run Script", QString(), QString("*.py"));
-            if (!script.isEmpty())
-            {
-                AzToolsFramework::EditorPythonRunnerRequestBus::Broadcast(&AzToolsFramework::EditorPythonRunnerRequestBus::Events::ExecuteByFilename, script.toUtf8().constData());
-            }
-        });
-
-        m_menuFile->addSeparator();
-
-        m_actionExit = m_menuFile->addAction("E&xit", [this]() {
-            close();
-        }, QKeySequence::Quit);
-
-        m_menuEdit = menuBar()->addMenu("&Edit");
-
-        m_actionUndo = m_menuEdit->addAction("&Undo", [this]() {
-            const AZ::Uuid documentId = GetDocumentIdFromTab(m_tabWidget->currentIndex());
-            bool result = false;
-            AtomToolsFramework::AtomToolsDocumentRequestBus::EventResult(result, documentId, &AtomToolsFramework::AtomToolsDocumentRequestBus::Events::Undo);
-            if (!result)
-            {
-                SetStatusError(tr("Document undo failed: %1").arg(GetDocumentPath(documentId)));
-            }
-        }, QKeySequence::Undo);
-
-        m_actionRedo = m_menuEdit->addAction("&Redo", [this]() {
-            const AZ::Uuid documentId = GetDocumentIdFromTab(m_tabWidget->currentIndex());
-            bool result = false;
-            AtomToolsFramework::AtomToolsDocumentRequestBus::EventResult(result, documentId, &AtomToolsFramework::AtomToolsDocumentRequestBus::Events::Redo);
-            if (!result)
-            {
-                SetStatusError(tr("Document redo failed: %1").arg(GetDocumentPath(documentId)));
-            }
-        }, QKeySequence::Redo);
-
-        m_menuEdit->addSeparator();
-
-        m_actionSettings = m_menuEdit->addAction("&Settings...", []() {
-        }, QKeySequence::Preferences);
-        m_actionSettings->setEnabled(false);
-
-        m_menuView = menuBar()->addMenu("&View");
-
-        m_actionAssetBrowser = m_menuView->addAction("&Asset Browser", [this]() {
-            const AZStd::string label = "Asset Browser";
-            SetDockWidgetVisible(label, !IsDockWidgetVisible(label));
-        });
-
-        m_actionPythonTerminal = m_menuView->addAction("Python &Terminal", [this]() {
-            const AZStd::string label = "Python Terminal";
-            SetDockWidgetVisible(label, !IsDockWidgetVisible(label));
-        });
-
-
-        m_menuView->addSeparator();
-
-        m_actionPreviousTab = m_menuView->addAction("&Previous Tab", [this]() {
-            SelectPreviousTab();
-        }, Qt::CTRL | Qt::SHIFT | Qt::Key_Tab); //QKeySequence::PreviousChild is mapped incorrectly in Qt
-
-        m_actionNextTab = m_menuView->addAction("&Next Tab", [this]() {
-            SelectNextTab();
-        }, Qt::CTRL | Qt::Key_Tab); //QKeySequence::NextChild works as expected but mirroring Previous
-
-        m_menuHelp = menuBar()->addMenu("&Help");
-
-        m_actionHelp = m_menuHelp->addAction("&Help...", []() {
-        });
-
-        m_actionAbout = m_menuHelp->addAction("&About...", []() {
-        });
-    }
-
-    void ShaderManagementConsoleWindow::CreateTabBar()
-    {
-        Base::CreateTabBar();
-
-        // This signal will be triggered whenever a tab is added, removed, selected, clicked, dragged
-        // When the last tab is removed tabIndex will be -1 and the document ID will be null
-        // This should automatically clear the active document
-        connect(m_tabWidget, &QTabWidget::currentChanged, this, [this](int tabIndex) {
-            const AZ::Uuid documentId = GetDocumentIdFromTab(tabIndex);
-            AtomToolsFramework::AtomToolsDocumentNotificationBus::Broadcast(&AtomToolsFramework::AtomToolsDocumentNotificationBus::Events::OnDocumentOpened, documentId);
-        });
-
-        connect(m_tabWidget, &QTabWidget::tabCloseRequested, this, [this](int tabIndex) {
-            const AZ::Uuid documentId = GetDocumentIdFromTab(tabIndex);
-            AtomToolsFramework::AtomToolsDocumentSystemRequestBus::Broadcast(&AtomToolsFramework::AtomToolsDocumentSystemRequestBus::Events::CloseDocument, documentId);
-        });
-    }
-
-    QString ShaderManagementConsoleWindow::GetDocumentPath(const AZ::Uuid& documentId) const
-    {
-        AZStd::string absolutePath;
-        AtomToolsFramework::AtomToolsDocumentRequestBus::EventResult(absolutePath, documentId, &AtomToolsFramework::AtomToolsDocumentRequestBus::Handler::GetAbsolutePath);
-        return absolutePath.c_str();
-    }
-
-    void ShaderManagementConsoleWindow::OpenTabContextMenu()
-    {
-        const QTabBar* tabBar = m_tabWidget->tabBar();
-        const QPoint position = tabBar->mapFromGlobal(QCursor::pos());
-        const int clickedTabIndex = tabBar->tabAt(position);
-        const int currentTabIndex = tabBar->currentIndex();
-        if (clickedTabIndex >= 0)
-        {
-            QMenu tabMenu;
-            const QString selectActionName = (currentTabIndex == clickedTabIndex) ? "Select in Browser" : "Select";
-            tabMenu.addAction(selectActionName, [this, clickedTabIndex]() {
-                const AZ::Uuid documentId = GetDocumentIdFromTab(clickedTabIndex);
-                AtomToolsFramework::AtomToolsDocumentNotificationBus::Broadcast(&AtomToolsFramework::AtomToolsDocumentNotificationBus::Events::OnDocumentOpened, documentId);
-            });
-            tabMenu.addAction("Close", [this, clickedTabIndex]() {
-                const AZ::Uuid documentId = GetDocumentIdFromTab(clickedTabIndex);
-                AtomToolsFramework::AtomToolsDocumentSystemRequestBus::Broadcast(&AtomToolsFramework::AtomToolsDocumentSystemRequestBus::Events::CloseDocument, documentId);
-            });
-            auto closeOthersAction = tabMenu.addAction("Close Others", [this, clickedTabIndex]() {
-                const AZ::Uuid documentId = GetDocumentIdFromTab(clickedTabIndex);
-                AtomToolsFramework::AtomToolsDocumentSystemRequestBus::Broadcast(&AtomToolsFramework::AtomToolsDocumentSystemRequestBus::Events::CloseAllDocumentsExcept, documentId);
-            });
-            closeOthersAction->setEnabled(tabBar->count() > 1);
-            tabMenu.exec(QCursor::pos());
-        }
-=======
         // Disable unused actions
         m_actionNew->setVisible(false);
         m_actionNew->setEnabled(false);
@@ -388,7 +56,6 @@
         m_actionSaveAsChild->setEnabled(false);
 
         OnDocumentOpened(AZ::Uuid::CreateNull());
->>>>>>> cd9621f1
     }
 
     QWidget* ShaderManagementConsoleWindow::CreateDocumentTabView(const AZ::Uuid& documentId)
