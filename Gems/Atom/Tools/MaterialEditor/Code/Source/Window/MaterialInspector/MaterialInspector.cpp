--- conflicted
+++ resolved
@@ -182,23 +182,11 @@
             group.m_properties.reserve(propertySet->GetProperties().size());
             for (const auto& propertyDefinition : propertySet->GetProperties())
             {
-<<<<<<< HEAD
                 AtomToolsFramework::DynamicProperty property;
                 AtomToolsFramework::AtomToolsDocumentRequestBus::EventResult(
                     property, m_documentId, &AtomToolsFramework::AtomToolsDocumentRequestBus::Events::GetProperty,
                     AZ::RPI::MaterialPropertyId(groupName, propertyDefinition->m_name));
                 group.m_properties.push_back(property);
-=======
-                group.m_properties.reserve(propertyListItr->second.size());
-                for (const auto& propertyDefinition : propertyListItr->second)
-                {
-                    AtomToolsFramework::DynamicProperty property;
-                    AtomToolsFramework::AtomToolsDocumentRequestBus::EventResult(
-                        property, m_documentId, &AtomToolsFramework::AtomToolsDocumentRequestBus::Events::GetProperty,
-                        AZ::RPI::MaterialPropertyId(groupName, propertyDefinition.m_name));
-                    group.m_properties.push_back(property);
-                }
->>>>>>> ea55c6d5
             }
 
             // Passing in same group as main and comparison instance to enable custom value comparison for highlighting modified properties
