/*
 * Copyright (c) Contributors to the Open 3D Engine Project
 * 
 * SPDX-License-Identifier: Apache-2.0 OR MIT
 *
 */

#include <AzCore/Component/Entity.h>
#include <AzCore/Serialization/EditContext.h>
#include <AzCore/Serialization/SerializeContext.h>
#include <AzCore/Script/ScriptAsset.h>

#include <Atom/RPI.Edit/Material/MaterialTypeSourceData.h>
#include <Atom/RPI.Edit/Material/MaterialSourceData.h>
#include <Atom/RPI.Edit/Material/MaterialPropertyValueSourceData.h>
#include <Atom/RPI.Edit/Material/LuaMaterialFunctorSourceData.h>
#include <Atom/RPI.Edit/Shader/ShaderSourceData.h>
#include <Atom/RPI.Edit/Shader/ShaderVariantListSourceData.h>
#include <Atom/RPI.Edit/Common/AssetAliasesSourceData.h>

#include <Atom/RPI.Reflect/Asset/AssetHandler.h>
#include <Atom/RPI.Reflect/Material/MaterialAsset.h>
#include <Atom/RPI.Reflect/Shader/ShaderAsset.h>
<<<<<<< HEAD
=======
#include <Atom/RPI.Reflect/Shader/ShaderResourceGroupAsset.h>
>>>>>>> c7d000e1
#include <Atom/RPI.Reflect/Image/StreamingImagePoolAsset.h>
#include <Atom/RPI.Reflect/Buffer/BufferAsset.h>
#include <Atom/RPI.Reflect/Model/ModelLodAsset.h>
#include <Atom/RPI.Reflect/Model/ModelAsset.h>
#include <Atom/RPI.Reflect/Model/MorphTargetMetaAsset.h>
#include <Atom/RPI.Reflect/Model/SkinMetaAsset.h>
#include <Atom/RPI.Reflect/Pass/PassAsset.h>
#include <Atom/RPI.Reflect/Shader/ShaderVariantAsset.h>
#include <Atom/RPI.Reflect/Shader/ShaderVariantTreeAsset.h>

#include <BuilderComponent.h>
#include <Common/AnyAssetBuilder.h>
#include <Material/MaterialBuilder.h>
#include <ResourcePool/ResourcePoolBuilder.h>
#include <Pass/PassBuilder.h>

namespace AZ
{
    namespace RPI
    {
        void BuilderComponent::Reflect(AZ::ReflectContext* context)
        {
            if (auto* serialize = azrtti_cast<AZ::SerializeContext*>(context))
            {
                serialize->Class<BuilderComponent, AZ::Component>()
                    ->Version(0)
                    ->Attribute(AZ::Edit::Attributes::SystemComponentTags, AZStd::vector<AZ::Crc32>({ AssetBuilderSDK::ComponentTags::AssetBuilder }))
                ;
            }

            MaterialTypeSourceData::Reflect(context);
            MaterialSourceData::Reflect(context);
            MaterialPropertyValueSourceData::Reflect(context);
            MaterialFunctorSourceDataHolder::Reflect(context);
            LuaMaterialFunctorSourceData::Reflect(context);
            ResourcePoolSourceData::Reflect(context);
            ConvertibleSource::Reflect(context);
            AssetAliasesSourceData::Reflect(context);
            ShaderSourceData::Reflect(context);
            ShaderVariantListSourceData::Reflect(context);
        }

        BuilderComponent::BuilderComponent()
        {
            m_materialFunctorRegistration.Init();
        }

        BuilderComponent::~BuilderComponent()
        {
            m_materialFunctorRegistration.Shutdown();
        }

        void BuilderComponent::Activate()
        {
            // Register asset workers
            m_assetWorkers.emplace_back(MakeAssetBuilder<MaterialBuilder>());
            m_assetWorkers.emplace_back(MakeAssetBuilder<ResourcePoolBuilder>());
            m_assetWorkers.emplace_back(MakeAssetBuilder<AnyAssetBuilder>());
            m_assetWorkers.emplace_back(MakeAssetBuilder<PassBuilder>());

            m_assetHandlers.emplace_back(MakeAssetHandler<ShaderAssetHandler>());
<<<<<<< HEAD
=======
            m_assetHandlers.emplace_back(MakeAssetHandler<ShaderResourceGroupAssetHandler>());
>>>>>>> c7d000e1
            m_assetHandlers.emplace_back(MakeAssetHandler<MaterialTypeAssetHandler>());
            m_assetHandlers.emplace_back(MakeAssetHandler<MaterialAssetHandler>());
            m_assetHandlers.emplace_back(MakeAssetHandler<ResourcePoolAssetHandler>());
            m_assetHandlers.emplace_back(MakeAssetHandler<StreamingImagePoolAssetHandler>());
            m_assetHandlers.emplace_back(MakeAssetHandler<BufferAssetHandler>());
            m_assetHandlers.emplace_back(MakeAssetHandler<ModelLodAssetHandler>());
            m_assetHandlers.emplace_back(MakeAssetHandler<ModelAssetHandler>());
            m_assetHandlers.emplace_back(MakeAssetHandler<PassAssetHandler>());
            m_assetHandlers.emplace_back(MakeAssetHandler<ShaderVariantAssetHandler>());
            m_assetHandlers.emplace_back(MakeAssetHandler<ShaderVariantTreeAssetHandler>());
            m_assetHandlers.emplace_back(MakeAssetHandler<SkinMetaAssetHandler>());
            m_assetHandlers.emplace_back(MakeAssetHandler<MorphTargetMetaAssetHandler>());
        }

        void BuilderComponent::Deactivate()
        {
            m_assetHandlers.clear();
            m_assetWorkers.clear();
        }
    } // namespace RPI
} // namespace AZ<|MERGE_RESOLUTION|>--- conflicted
+++ resolved
@@ -21,10 +21,6 @@
 #include <Atom/RPI.Reflect/Asset/AssetHandler.h>
 #include <Atom/RPI.Reflect/Material/MaterialAsset.h>
 #include <Atom/RPI.Reflect/Shader/ShaderAsset.h>
-<<<<<<< HEAD
-=======
-#include <Atom/RPI.Reflect/Shader/ShaderResourceGroupAsset.h>
->>>>>>> c7d000e1
 #include <Atom/RPI.Reflect/Image/StreamingImagePoolAsset.h>
 #include <Atom/RPI.Reflect/Buffer/BufferAsset.h>
 #include <Atom/RPI.Reflect/Model/ModelLodAsset.h>
@@ -86,10 +82,6 @@
             m_assetWorkers.emplace_back(MakeAssetBuilder<PassBuilder>());
 
             m_assetHandlers.emplace_back(MakeAssetHandler<ShaderAssetHandler>());
-<<<<<<< HEAD
-=======
-            m_assetHandlers.emplace_back(MakeAssetHandler<ShaderResourceGroupAssetHandler>());
->>>>>>> c7d000e1
             m_assetHandlers.emplace_back(MakeAssetHandler<MaterialTypeAssetHandler>());
             m_assetHandlers.emplace_back(MakeAssetHandler<MaterialAssetHandler>());
             m_assetHandlers.emplace_back(MakeAssetHandler<ResourcePoolAssetHandler>());
