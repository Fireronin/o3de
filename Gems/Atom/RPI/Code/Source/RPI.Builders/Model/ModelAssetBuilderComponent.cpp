/*
 * Copyright (c) Contributors to the Open 3D Engine Project.
 * For complete copyright and license terms please see the LICENSE at the root of this distribution.
 *
 * SPDX-License-Identifier: Apache-2.0 OR MIT
 *
 */

#include <Model/ModelAssetBuilderComponent.h>
#include <Model/MaterialAssetBuilderComponent.h>
#include <Model/MorphTargetExporter.h>
#include <Atom/RPI.Edit/Common/AssetUtils.h>

#include <AzCore/Component/ComponentApplicationBus.h>
#include <AzCore/Math/Aabb.h>
#include <AzCore/Math/Transform.h>
#include <AzCore/Serialization/SerializeContext.h>
#include <AzCore/Serialization/Utils.h>
#include <AzCore/std/smart_ptr/make_shared.h>

#include <Atom/RPI.Reflect/Buffer/BufferAssetCreator.h>
#include <Atom/RPI.Reflect/Material/MaterialAsset.h>
#include <Atom/RPI.Reflect/Model/ModelAssetCreator.h>
#include <Atom/RPI.Reflect/Model/ModelLodAssetCreator.h>
#include <Atom/RPI.Reflect/Model/MorphTargetDelta.h>
#include <Atom/RPI.Reflect/Model/SkinJointIdPadding.h>
#include <Atom/RPI.Reflect/Model/SkinMetaAssetCreator.h>
#include <Atom/RPI.Reflect/Model/ModelAssetHelpers.h>

#include <SceneAPI/SceneCore/Containers/Scene.h>
#include <SceneAPI/SceneCore/Containers/Views/PairIterator.h>
#include <SceneAPI/SceneCore/Containers/Views/SceneGraphChildIterator.h>
#include <SceneAPI/SceneCore/Containers/Views/SceneGraphDownwardsIterator.h>
#include <SceneAPI/SceneCore/Containers/Views/SceneGraphUpwardsIterator.h>
#include <SceneAPI/SceneCore/DataTypes/GraphData/IBoneData.h>
#include <SceneAPI/SceneCore/DataTypes/GraphData/IBlendShapeData.h>
#include <SceneAPI/SceneCore/DataTypes/Rules/ICoordinateSystemRule.h>
#include <SceneAPI/SceneCore/DataTypes/Rules/ILodRule.h>
#include <SceneAPI/SceneCore/DataTypes/Rules/ISkinRule.h>
#include <SceneAPI/SceneCore/DataTypes/Rules/IClothRule.h>
#include <SceneAPI/SceneCore/DataTypes/Rules/ITagRule.h>
#include <SceneAPI/SceneCore/Events/ExportEventContext.h>
#include <SceneAPI/SceneCore/Utilities/SceneGraphSelector.h>
#include <SceneAPI/SceneCore/Utilities/Reporting.h>
#include <SceneAPI/SceneData/Groups/MeshGroup.h>
#include <SceneAPI/SceneData/Rules/StaticMeshAdvancedRule.h>
#include <SceneAPI/SceneCore/Containers/Utilities/SceneUtilities.h>
#include <SceneAPI/SceneCore/Containers/Utilities/Filters.h>

static constexpr AZStd::string_view MismatchedVertexLayoutsAreErrorsKey{ "/O3DE/SceneAPI/ModelBuilder/MismatchedVertexLayoutsAreErrors" };
 /**
  * DEBUG DEFINES!
  * These are useful for debugging bad behavior from the builder.
  * By default this builder wants to merge meshes as much as possible
  * to cut down on the number of buffers it has to create. This is generally
  * helpful for rendering but can make debugging difficult.
  *
  * If you experience artifacts from models built by this builder try
  * commenting these out to disable certain merging features. This will
  * produce a large volume of buffers for large models but it should be a lot
  * easier to step through.
  */
#define AZ_RPI_MESHES_SHARE_COMMON_BUFFERS


namespace AZ
{
    class Aabb;

    namespace RPI
    {
        static const uint64_t s_invalidMaterialUid = 0;

        static bool MismatchedVertexLayoutsAreErrors()
        {
            bool mismatchedVertexStreamsAreErrors = false;
            if (auto settingsRegistry = AZ::SettingsRegistry::Get(); settingsRegistry != nullptr)
            {
                settingsRegistry->Get(mismatchedVertexStreamsAreErrors, MismatchedVertexLayoutsAreErrorsKey);
            }
            return mismatchedVertexStreamsAreErrors;
        }

        void ModelAssetBuilderComponent::Reflect(ReflectContext* context)
        {
            if (auto* serialize = azrtti_cast<SerializeContext*>(context))
            {
                serialize->Class<ModelAssetBuilderComponent, SceneAPI::SceneCore::ExportingComponent>()
                    ->Version(38);  // Pad Skinning mesh buffers to respect appropriate alignment
            }
        }

        ModelAssetBuilderComponent::ModelAssetBuilderComponent()
        {
            BindToCall(&ModelAssetBuilderComponent::BuildModel);
        }

        //Supports a case-insensitive check for "lodN" or "lod_N" or "lod-N" or "lod:N" or "lod|N" or "lod#N" or "lod N" at the end of the name for the current node or an ancestor node.
        //Returns -1 if no valid naming convention is found.
        int GetLodIndexByNamingConvention(const char* name, size_t len)
        {
            //look for "lodN"
            if (len >= 4)
            {   
                const char* subStr = &name[len - 4];
                if (azstrnicmp(subStr, "lod", 3) == 0)
                {
                    const char lastLetter = name[len - 1];
                    if (AZStd::is_digit(lastLetter))
                    {
                        return static_cast<int>(lastLetter) - '0';
                    }
                }
            }

            //look for "lod_N"
            if (len >= 5)
            {
                const char* subStr = &name[len - 5];
                if (azstrnicmp(subStr, "lod", 3) == 0)
                {
                    if (strchr("_-:|# ", name[len - 2]))
                    {
                        const char lastLetter = name[len - 1];
                        if (AZStd::is_digit(lastLetter))
                        {
                            return static_cast<int>(lastLetter) - '0';
                        }
                    }
                }
            }
            return -1;
        }

        SceneAPI::Events::ProcessingResult ModelAssetBuilderComponent::BuildModel(ModelAssetBuilderContext& context)
        {
            {
                auto assetIdOutcome = RPI::AssetUtils::MakeAssetId(s_defaultVertexBufferPoolSourcePath, 0);
                if (!assetIdOutcome.IsSuccess())
                {
                    return SceneAPI::Events::ProcessingResult::Failure;
                }
                m_systemInputAssemblyBufferPoolId = assetIdOutcome.GetValue();
            }

            m_modelName = context.m_group.GetName();

            const auto& scene = context.m_scene;
            const auto& sceneGraph = scene.GetGraph();

            m_sourceUuid = scene.GetSourceGuid();

            auto names = sceneGraph.GetNameStorage();
            auto content = sceneGraph.GetContentStorage();

            // Create a downwards, breadth-first view into the scene
            auto pairView = AZ::SceneAPI::Containers::Views::MakePairView(names, content);
            auto view = AZ::SceneAPI::Containers::Views::MakeSceneGraphDownwardsView<
                AZ::SceneAPI::Containers::Views::BreadthFirst>(
                    sceneGraph, sceneGraph.GetRoot(), pairView.cbegin(), true);

            AZStd::vector<SourceMeshContentList> sourceMeshContentListsByLod;

            AZStd::shared_ptr<const SceneAPI::DataTypes::ILodRule> lodRule = context.m_group.GetRuleContainerConst().FindFirstByType<SceneAPI::DataTypes::ILodRule>();
            AZStd::vector<AZStd::vector<AZStd::string>> selectedMeshPathsByLod;

            // The Atom Model builder uses the optimized versions of meshes that are
            // placed in the SceneGraph during its generation phase. Users select
            // meshes based on their original name, and the mesh optimizer adds the
            // suffix "_optimized" to these mesh nodes in the scene graph. To target
            // these nodes, first filter for the non-optimized mesh nodes, then remap
            // from the non-optimized one to the optimized one. This callable is used
            // to filter for mesh nodes that are not the optimized ones.
            const auto isNonOptimizedMesh = [](const SceneAPI::Containers::SceneGraph& graph, SceneAPI::Containers::SceneGraph::NodeIndex& index)
            {
                return SceneAPI::Utilities::SceneGraphSelector::IsMesh(graph, index) &&
                    !AZStd::string_view{graph.GetNodeName(index).GetName(), graph.GetNodeName(index).GetNameLength()}.ends_with(SceneAPI::Utilities::OptimizedMeshSuffix);
            };

            if (lodRule)
            {
                selectedMeshPathsByLod.resize(lodRule->GetLodCount());
                for (size_t lod = 0; lod < lodRule->GetLodCount(); ++lod)
                {
                    selectedMeshPathsByLod[lod] = SceneAPI::Utilities::SceneGraphSelector::GenerateTargetNodes(
                        sceneGraph, lodRule->GetSceneNodeSelectionList(lod), isNonOptimizedMesh,
                        SceneAPI::Utilities::SceneGraphSelector::RemapToOptimizedMesh);
                }
            }

            // Gather the list of nodes in the graph that are selected as part of this
            // MeshGroup defined in context.m_group, then remap to the optimized mesh
            // nodes, if they exist.
            AZStd::vector<AZStd::string> selectedMeshPaths = SceneAPI::Utilities::SceneGraphSelector::GenerateTargetNodes(
                sceneGraph, context.m_group.GetSceneNodeSelectionList(), isNonOptimizedMesh,
                SceneAPI::Utilities::SceneGraphSelector::RemapToOptimizedMesh);

            // Iterate over the downwards, breadth-first view into the scene.
            // First we have to split the source mesh data up by lod.
            for (const auto& viewIt : view)
            {
                if (viewIt.second != nullptr &&
                    azrtti_istypeof<MeshData>(viewIt.second.get()))
                {
                    const AZStd::string meshPath(viewIt.first.GetPath(), viewIt.first.GetPathLength());
                    const AZStd::string meshName(viewIt.first.GetName(), viewIt.first.GetNameLength());

                    uint32_t lodIndex = 0; // Default to the 0th LOD if nothing is found
                    if (lodRule)
                    {
                        // The LodRule contains the objects for Lod1 through LodN. Objects at Lod0 are not include in the LodRule
                        for (size_t lod = 0; lod < selectedMeshPathsByLod.size(); ++lod)
                        {
                            AZStd::vector<AZStd::string>& paths = selectedMeshPathsByLod[lod];
                            const auto it = AZStd::find(paths.begin(), paths.end(), meshPath);
                            if (it != paths.end())
                            {
                                lodIndex = aznumeric_cast<uint32_t>(lod + 1);
                                break;
                            }
                        }
                        if (lodIndex == 0)
                        {
                            // Object was not found in the LodRule, but we still need to see if it was in the selection list
                            const auto selectedMeshPathsIt = AZStd::find(selectedMeshPaths.begin(), selectedMeshPaths.end(), meshPath);
                            if(selectedMeshPathsIt == selectedMeshPaths.end())
                            {
                                continue;
                            }
                        }
                    }
                    else
                    {
                        // Skip the mesh if it's not in the MeshGroup's selected mesh list
                        const auto selectedMeshPathsIt = AZStd::find(selectedMeshPaths.begin(), selectedMeshPaths.end(), meshPath);
                        if(selectedMeshPathsIt == selectedMeshPaths.end())
                        {
                            continue;
                        }
                        AZ_TracePrintf(AZ::SceneAPI::Utilities::LogWindow, "Using mesh '%s'", meshPath.c_str());

                        // Select the Lod that this mesh is part of                        
                        {
                            int lodIndexFromName = GetLodIndexByNamingConvention(meshName.c_str(), meshName.size());
                            if (lodIndexFromName >= 0)
                            {
                                lodIndex = aznumeric_cast<uint32_t>(lodIndexFromName);
                            }
                            else
                            {
                                // If the mesh node's name doesn't have the LOD identifier in it lets walk the parent hierarchy
                                // The first parent node that has the LOD identifier is the LOD this mesh will be a part of
                                SceneAPI::Containers::SceneGraph::NodeIndex meshNodeIndex = sceneGraph.Find(meshPath);

                                SceneAPI::Containers::SceneGraph::NodeIndex parentNodeIndex = sceneGraph.GetNodeParent(meshNodeIndex);
                                while (parentNodeIndex != sceneGraph.GetRoot())
                                {
                                    const SceneAPI::Containers::SceneGraph::Name& parentNodeName = sceneGraph.GetNodeName(parentNodeIndex);

                                    lodIndexFromName = GetLodIndexByNamingConvention(parentNodeName.GetName(), parentNodeName.GetNameLength());
                                    if (lodIndexFromName >= 0)
                                    {
                                        lodIndex = aznumeric_cast<uint32_t>(lodIndexFromName);
                                        break;
                                    }

                                    parentNodeIndex = sceneGraph.GetNodeParent(parentNodeIndex);
                                }
                            }
                        }
                    }

                    // Find which LodAssetBuilder we need to add this mesh to
                    // If the lod is new we need to create and begin a new builder
                    if (lodIndex + 1 >= sourceMeshContentListsByLod.size())
                    {
                        sourceMeshContentListsByLod.resize(lodIndex + 1);
                    }

                    SourceMeshContentList& sourceMeshContentList = sourceMeshContentListsByLod[lodIndex];

                    // Gather mesh content
                    SourceMeshContent sourceMesh;

                    

                    const auto node = sceneGraph.Find(meshPath);
                    sourceMesh.m_worldTransform = AZ::SceneAPI::Utilities::DetermineWorldTransform(scene, node, context.m_group.GetRuleContainerConst());
                    
                    SceneAPI::Containers::SceneGraph::NodeIndex originalUnoptimizedMeshIndex =
                        SceneAPI::Utilities::SceneGraphSelector::RemapToOriginalUnoptimizedMesh(sceneGraph, node);
                    // Although the nodes used to gather mesh content are the optimized ones (when found), to make
                    // this process transparent for the end-asset generated, the name assigned to the source mesh
                    // content will not include the "_optimized" prefix or the group name.
                    sourceMesh.m_name = sceneGraph.GetNodeName(originalUnoptimizedMeshIndex).GetName();

                    // Add the MeshData to the source mesh
                    AddToMeshContent(viewIt.second, sourceMesh);

                    // Iterate over the immediate children of the mesh node, looking for additional data like uvs, tangents, etc.
                    auto sibling = sceneGraph.GetNodeChild(node);
                    bool traversing = true;
                    while (traversing)
                    {
                        if (sibling.IsValid())
                        {
                            auto siblingContent = sceneGraph.GetNodeContent(sibling);

                            // If a sibling is MeshData, that indicates a separate mesh node
                            // that should not add to or overwrite the MeshData for the current node
                            if (!azrtti_istypeof<MeshData>(siblingContent.get()))
                            {
                                AddToMeshContent(siblingContent, sourceMesh);
                            }

                            sibling = sceneGraph.GetNodeSibling(sibling);
                        }
                        else
                        {
                            traversing = false;
                        }
                    }

                    sourceMesh.m_isMorphed = GetIsMorphed(sceneGraph, node);

                    // Get the cloth data (only for full mesh LOD 0).
                    sourceMesh.m_meshClothData = (lodIndex == 0)
                        ? SceneAPI::DataTypes::IClothRule::FindClothData(
                                                                       sceneGraph,
                                                                       originalUnoptimizedMeshIndex,
                                                                       sourceMesh.m_meshData->GetVertexCount(),
                                                                       context.m_group.GetRuleContainerConst())
                        : AZStd::vector<AZ::Color>{};

                    // We've traversed this node and all its children that hold
                    // relevant data  We can move it into the list of content for this lod
                    sourceMeshContentList.emplace_back(AZStd::move(sourceMesh));
                }
            }

            // Then in each Lod we need to group all faces by material id.
            // All sub meshes with the same material id get merged
            AZStd::vector<Data::Asset<ModelLodAsset>> lodAssets;
            lodAssets.resize(sourceMeshContentListsByLod.size());

            // Joint name to joint index map used for the skinning influences.
            AZStd::unordered_map<AZStd::string, uint16_t> jointNameToIndexMap;

            AZStd::string modelAssetName = GetAssetFullName(ModelAsset::TYPEINFO_Uuid());
            const AZ::Data::AssetId modelAssetId = CreateAssetId(modelAssetName);

            MorphTargetMetaAssetCreator morphTargetMetaCreator;
            morphTargetMetaCreator.Begin(MorphTargetMetaAsset::ConstructAssetId(modelAssetId, modelAssetName));
            
            ModelAssetCreator modelAssetCreator;
            modelAssetCreator.Begin(modelAssetId);
            modelAssetCreator.SetName(modelAssetName);
            AZStd::shared_ptr<const SceneAPI::DataTypes::ITagRule> tagRule = context.m_group.GetRuleContainerConst().FindFirstByType<SceneAPI::DataTypes::ITagRule>();
            if (tagRule)
            {
                for (AZStd::string tag : tagRule->GetTags())
                {
                    AZStd::to_lower(tag.begin(), tag.end());
                    modelAssetCreator.AddTag(AZ::Name{ tag });
                }
            }

            uint32_t lodIndex = 0;
            for (const SourceMeshContentList& sourceMeshContentList : sourceMeshContentListsByLod)
            {
                ModelLodAssetCreator lodAssetCreator;
                m_lodName = AZStd::string::format("lod%d", lodIndex);
                AZStd::string lodAssetName = GetAssetFullName(ModelLodAsset::TYPEINFO_Uuid());
                lodAssetCreator.Begin(CreateAssetId(lodAssetName));

                {
                    AZ::Outcome<ProductMeshContentList> productMeshListOutcome =
                        SourceMeshListToProductMeshList(context, sourceMeshContentList, jointNameToIndexMap, morphTargetMetaCreator);

                    if (!productMeshListOutcome.IsSuccess())
                    {
                        return AZ::SceneAPI::Events::ProcessingResult::Failure;
                    }
                    ProductMeshContentList lodMeshes = productMeshListOutcome.GetValue();

                    PadVerticesForSkinning(lodMeshes);

                    // By default, we merge meshes that share the same material
                    bool canMergeMeshes = true;

                    AZStd::shared_ptr<const SceneAPI::SceneData::StaticMeshAdvancedRule> staticMeshAdvancedRule = context.m_group.GetRuleContainerConst().FindFirstByType<SceneAPI::SceneData::StaticMeshAdvancedRule>();
                    if (staticMeshAdvancedRule && !staticMeshAdvancedRule->MergeMeshes())
                    {
                        // If the merge meshes option is disabled in the advanced mesh rule, don't merge meshes
                        canMergeMeshes = false;
                    }
                    else
                    {
                        for (const SourceMeshContent& sourceMesh : sourceMeshContentList)
                        {
                            if (sourceMesh.m_isMorphed)
                            {
                                // Merging meshes shuffles around the order of the vertices, but morph targets rely on having an index that tell them which vertices to morph
                                // We do not merge morphed meshes so that this index is preserved and correct.
                                // If we keep track of the ordering changes in MergeMeshesByMaterialUid and then re-mapped the MORPHTARGET_VERTEXINDICES buffer
                                // we could potentially enable merging meshes that are morphed. But for now, disable merging.
                                canMergeMeshes = false;
                                break;
                            }
                        }
                    }

                    if (canMergeMeshes)
                    {
                        productMeshListOutcome = MergeMeshesByMaterialUid(lodMeshes);

                        if (!productMeshListOutcome.IsSuccess())
                        {
                            return AZ::SceneAPI::Events::ProcessingResult::Failure;
                        }
                        lodMeshes = productMeshListOutcome.GetValue();
                    }

#if defined(AZ_RPI_MESHES_SHARE_COMMON_BUFFERS)
                    // We shouldn't need a mesh name for the buffer names since meshed are sharing common buffers
                    m_meshName = "";
                    ProductMeshViewList lodMeshViews;

                    ProductMeshContent mergedMesh;
                    MergeMeshesToCommonBuffers(lodMeshes, mergedMesh, lodMeshViews);

                    BufferAssetView indexBuffer;
                    AZStd::vector<ModelLodAsset::Mesh::StreamBufferInfo> streamBuffers;

                    if (!CreateModelLodBuffers(mergedMesh, indexBuffer, streamBuffers, lodAssetCreator))
                    {
                        return AZ::SceneAPI::Events::ProcessingResult::Failure;
                    }

                    for (const ProductMeshView& meshView : lodMeshViews)
                    {
                        if (!CreateMesh(meshView, indexBuffer, streamBuffers, modelAssetCreator, lodAssetCreator, context.m_materialsByUid))
                        {
                            return AZ::SceneAPI::Events::ProcessingResult::Failure;
                        }
                    }
#else
                    uint32_t meshIndex = 0;
                    for (const ProductMeshContent& mesh : lodMeshes)
                    {
                        const ProductMeshView meshView = CreateViewToEntireMesh(mesh);

                        BufferAssetView indexBuffer;
                        AZStd::vector<ModelLodAsset::Mesh::StreamBufferInfo> streamBuffers;

                        // Mesh name in ProductMeshContent could be duplicated so generate unique mesh name using index 
                        m_meshName = AZStd::string::format("mesh%d", meshIndex++);

                        if (!CreateModelLodBuffers(mesh, indexBuffer, streamBuffers, lodAssetCreator))
                        {
                            return AZ::SceneAPI::Events::ProcessingResult::Failure;
                        }

                        if (!CreateMesh(meshView, indexBuffer, streamBuffers, modelAssetCreator, lodAssetCreator, context.m_materialsByUid))
                        {
                            return AZ::SceneAPI::Events::ProcessingResult::Failure;
                        }
                    }
#endif
                }

                if (!lodAssetCreator.End(lodAssets[lodIndex]))
                {
                    return AZ::SceneAPI::Events::ProcessingResult::Failure;
                }
                lodAssets[lodIndex].SetHint(lodAssetName); // name will be used for file name when export asset

                lodIndex++;
            }
            sourceMeshContentListsByLod.clear();

            // Finalize all LOD assets
            for (auto& lodAsset : lodAssets)
            {
                modelAssetCreator.AddLodAsset(AZStd::move(lodAsset));
            }

            // Finalize the model
            if (!modelAssetCreator.End(context.m_outputModelAsset))
            {
                return AZ::SceneAPI::Events::ProcessingResult::Failure;
            }

            // Fill the skin meta asset
            if (!jointNameToIndexMap.empty())
            {
                SkinMetaAssetCreator skinCreator;
                skinCreator.Begin(SkinMetaAsset::ConstructAssetId(modelAssetId, modelAssetName));

                skinCreator.SetJointNameToIndexMap(jointNameToIndexMap);

                if (!skinCreator.End(context.m_outputSkinMetaAsset))
                {
                    AZ_Warning(s_builderName, false, "Cannot create skin meta asset. Skinning influences won't be automatically relinked.");
                }
            }

            // Fill the morph target meta asset
            if (!morphTargetMetaCreator.IsEmpty())
            {
                if (!morphTargetMetaCreator.End(context.m_outputMorphTargetMetaAsset))
                {
                    AZ_Warning(s_builderName, false, "Cannot create morph target meta asset for model asset '%s'.", modelAssetName.c_str());
                }
            }

            context.m_outputModelAsset.SetHint(modelAssetName);
            return AZ::SceneAPI::Events::ProcessingResult::Success;
        }

        void ModelAssetBuilderComponent::AddToMeshContent(
            const AZStd::shared_ptr<const AZ::SceneAPI::DataTypes::IGraphObject>& data,
            SourceMeshContent& content)
        {
            if (azrtti_istypeof<MeshData>(data.get()))
            {
                auto meshData = AZStd::static_pointer_cast<const MeshData>(data);
                content.m_meshData = meshData;
            }
            else if (azrtti_istypeof<UVData>(data.get()))
            {
                auto uvData = AZStd::static_pointer_cast<const UVData>(data);
                content.m_meshUVData.push_back(uvData);
            }
            else if (azrtti_istypeof<ColorData>(data.get()))
            {
                auto colorData = AZStd::static_pointer_cast<const ColorData>(data);
                content.m_meshColorData.push_back(colorData);
            }
            else if (azrtti_istypeof<TangentData>(data.get()))
            {
                auto tangentData = AZStd::static_pointer_cast<const TangentData>(data);
                if (!content.m_meshTangents)
                {
                    content.m_meshTangents = tangentData;
                }
                else
                {
                    AZ_Printf(s_builderName,
                        "Found multiple tangent data sets for mesh '%s'. Only the first will be used.",
                        content.m_name.GetCStr());
                }
            }
            else if (azrtti_istypeof<BitangentData>(data.get()))
            {
                auto bitangentData = AZStd::static_pointer_cast<const BitangentData>(data);
                if (!content.m_meshBitangents)
                {
                    content.m_meshBitangents = bitangentData;
                }
                else
                {
                    AZ_Printf(s_builderName,
                        "Found multiple bitangent data sets for mesh '%s'. Only the first will be used.",
                        content.m_name.GetCStr());
                }
            }
            else if (azrtti_istypeof<MaterialData>(data.get()))
            {
                auto materialData = AZStd::static_pointer_cast<const MaterialData>(data);
                content.m_materials.push_back(materialData->GetUniqueId());
            }
            else if (azrtti_istypeof<SkinData>(data.get()))
            {
                content.m_skinData.emplace_back(data, static_cast<const SkinData*>(data.get()));
            }
        }

        AZ::Outcome<ModelAssetBuilderComponent::ProductMeshContentList> ModelAssetBuilderComponent::SourceMeshListToProductMeshList(
            const ModelAssetBuilderContext& context,
            const SourceMeshContentList& sourceMeshList,
            AZStd::unordered_map<AZStd::string, uint16_t>& jointNameToIndexMap,
            MorphTargetMetaAssetCreator& morphTargetMetaCreator)
        {
            ProductMeshContentList productMeshList;

            using Face = SceneAPI::DataTypes::IMeshData::Face;
            using FaceList = AZStd::vector<Face>;
            struct UidFaceList
            {
                MaterialUid m_materialUid;
                FaceList m_faceList;
            };
            using FacesByMaterialUid = AZStd::vector<UidFaceList>;
            using ProductList = AZStd::vector<FacesByMaterialUid>;

            ProductList productList;
            productList.resize(sourceMeshList.size());

            AZStd::vector<SceneAPI::DataTypes::MatrixType> meshTransforms;
            meshTransforms.reserve(sourceMeshList.size());

            size_t productMeshCount = 0;

            MorphTargetExporter morphTargetExporter;

            // Break up source data by material uid. We don't do any merging at this point,
            // and we don't sort by material id at this point so that the resulting vertex data
            // will have a 1-1 relationship with the source data. This ensures morph target indices
            // don't need to be re-mapped, as long as the meshes aren't merged later
            // We just can't output a mesh that has faces with multiple materials.
            for (size_t i = 0; i < sourceMeshList.size(); ++i)
            {
                const SourceMeshContent& sourceMeshContent = sourceMeshList[i];
                FacesByMaterialUid& productsByMaterialUid = productList[i];

                meshTransforms.push_back(sourceMeshContent.m_worldTransform);

                const auto& meshData = sourceMeshContent.m_meshData;

                const uint32_t faceCount = meshData->GetFaceCount();

                MaterialUid currentMaterialId = std::numeric_limits<MaterialUid>::max();
                for (uint32_t j = 0; j < faceCount; ++j)
                {
                    const Face& faceInfo = meshData->GetFaceInfo(j);
                    const MaterialUid matUid = sourceMeshContent.GetMaterialUniqueId(meshData->GetFaceMaterialId(j));

                    // Start a new product mesh if the material changed
                    if (currentMaterialId != matUid)
                    {
                        UidFaceList uidFaceList;
                        uidFaceList.m_materialUid = matUid;
                        productsByMaterialUid.push_back(uidFaceList);
                        currentMaterialId = matUid;
                    }

                    // Add the faceinfo to the current product mesh
                    UidFaceList& currentFaceList = productsByMaterialUid.back();
                    currentFaceList.m_faceList.push_back(faceInfo);                    
                }

                productMeshCount += productsByMaterialUid.size();
            }
            productMeshList.reserve(productMeshCount);

            // Get the default values if there is no skin rule
            m_skinRuleSettings = SceneAPI::DataTypes::GetDefaultSkinRuleSettings();

            // Get the skin rule, if it exists
            if (const auto* skinRule = context.m_group.GetRuleContainerConst().FindFirstByType<SceneAPI::DataTypes::ISkinRule>().get())
            {
                m_skinRuleSettings.m_maxInfluencesPerVertex = skinRule->GetMaxWeightsPerVertex();
                m_skinRuleSettings.m_weightThreshold = skinRule->GetWeightThreshold();
            }

            
            // Keep track of the order of sub-meshes for morph targets.
            // We cannot re-order sub-meshes after this unless we also update the morph target data
            // This is because one morph target may impact multiple sub-meshes, and there may be
            // multiple product sub-meshes for each source mesh, so a given morph target may be
            // split into multiple dispatches, and we use this index to track which mesh is associated
            // with which dispatch
            uint32_t productMeshIndex = 0;
            
            // Once per source-mesh, since productList is 1-1 with source mesh
            for (size_t i = 0; i < productList.size(); ++i)
            {
                const FacesByMaterialUid& productsByMaterialUid = productList[i];
                const SceneAPI::DataTypes::MatrixType& meshTransform = meshTransforms[i];

                const SceneAPI::DataTypes::MatrixType inverseTranspose = meshTransform.GetInverseFull().GetTranspose();

                const SourceMeshContent& sourceMesh = sourceMeshList[i];

                const auto& meshData = sourceMesh.m_meshData;
                const auto& uvContentCollection = sourceMesh.m_meshUVData;
                const size_t uvSetCount = uvContentCollection.size();
                const auto& colorContentCollection = sourceMesh.m_meshColorData;
                const size_t colorSetCount = colorContentCollection.size();
                bool warnedExcessOfSkinInfluences = false;

                uint32_t totalVertexCountForThisSourceMesh = 0;
                for (const auto& it : productsByMaterialUid)
                {
                    ProductMeshContent productMesh;
                    productMesh.m_name = sourceMesh.m_name;

                    productMesh.m_materialUid = it.m_materialUid;

                    const FaceList& faceInfoList = it.m_faceList;
                    uint32_t indexCount = static_cast<uint32_t>(faceInfoList.size()) * 3;

                    productMesh.m_indices.reserve(indexCount);

                    for (const Face& faceInfo : faceInfoList)
                    {
                        productMesh.m_indices.push_back(faceInfo.vertexIndex[0]);
                        productMesh.m_indices.push_back(faceInfo.vertexIndex[1]);
                        productMesh.m_indices.push_back(faceInfo.vertexIndex[2]);
                    }

                    // We need to both gather a collection of unique 
                    // indices so that we don't gather duplicate vertex data
                    // while also correcting the collection of indices 
                    // that we have so that they start at 0 and are contiguous. 
                    AZStd::map<uint32_t, uint32_t> oldToNewIndices;
                    uint32_t newIndex = 0;

                    // Keep track of the highest value of old indices to validate vertex stream size
                    uint32_t maxOldIndex = 0;

                    for (uint32_t& index : productMesh.m_indices)
                    {
                        if (oldToNewIndices.find(index) == oldToNewIndices.end())
                        {
                            oldToNewIndices[index] = newIndex;
                            newIndex++;
                        }
                        maxOldIndex = AZStd::max(maxOldIndex, index);
                        index = oldToNewIndices[index];
                    }

                    AZStd::vector<float>& positions = productMesh.m_positions;
                    AZStd::vector<float>& normals = productMesh.m_normals;
                    AZStd::vector<float>& tangents = productMesh.m_tangents;
                    AZStd::vector<float>& bitangents = productMesh.m_bitangents;
                    AZStd::vector<AZStd::vector<float>>& uvSets = productMesh.m_uvSets;
                    AZStd::vector<AZ::Name>& uvNames = productMesh.m_uvCustomNames;
                    AZStd::vector<AZStd::vector<float>>& colorSets = productMesh.m_colorSets;
                    AZStd::vector<AZ::Name>& colorNames = productMesh.m_colorCustomNames;
                    AZStd::vector<float>& clothData = productMesh.m_clothData;

                    AZStd::vector<uint16_t>& skinJointIndices = productMesh.m_skinJointIndices;
                    AZStd::vector<float>& skinWeights = productMesh.m_skinWeights;

                    const size_t vertexCount = oldToNewIndices.size();
                    productMesh.m_vertexCount = vertexCount;

                    positions.reserve(vertexCount * PositionFloatsPerVert);
                    normals.reserve(vertexCount * NormalFloatsPerVert);

                    if (sourceMesh.m_meshTangents)
                    {
                        if (maxOldIndex >= sourceMesh.m_meshTangents->GetCount())
                        {
                            AZ_Assert(false, "Out of bounds access of mesh tangents.");
                            return AZ::Failure();
                        }
                        tangents.reserve(vertexCount * TangentFloatsPerVert);

                        if (sourceMesh.m_meshBitangents)
                        {
                            if (maxOldIndex >= sourceMesh.m_meshBitangents->GetCount())
                            {
                                AZ_Assert(false, "Out of bounds access of mesh bitangents.");
                                return AZ::Failure();
                            }
                            bitangents.reserve(vertexCount * BitangentFloatsPerVert);
                        }
                    }

                    uvNames.reserve(uvSetCount);
                    for (auto& uvContent : uvContentCollection)
                    {
                        if (maxOldIndex >= uvContent->GetCount())
                        {
                            AZ_Assert(false, "Out of bounds access of uvs.");
                            return AZ::Failure();
                        }
                        uvNames.push_back(uvContent->GetCustomName());
                    }

                    uvSets.resize(uvSetCount);
                    for (auto& uvSet : uvSets)
                    {
                        uvSet.reserve(vertexCount * UVFloatsPerVert);
                    }

                    colorNames.reserve(colorSetCount);
                    for (auto& colorContent : colorContentCollection)
                    {
                        if (maxOldIndex >= colorContent->GetCount())
                        {
                            AZ_Assert(false, "Out of bounds access of colors.");
                            return AZ::Failure();
                        }
                        colorNames.push_back(colorContent->GetCustomName());
                    }

                    colorSets.resize(colorSetCount);
                    for (auto& colorSet : colorSets)
                    {
                        colorSet.reserve(vertexCount * ColorFloatsPerVert);
                    }

                    const bool hasClothData = !sourceMesh.m_meshClothData.empty();
                    if (hasClothData)
                    {
                        if (sourceMesh.m_meshClothData.size() != vertexCount)
                        {
                            AZ_Assert(false, "Vertex Count %d does not match mesh cloth data size %d", vertexCount, sourceMesh.m_meshClothData.size());
                            return AZ::Failure();
                        }
                        clothData.reserve(vertexCount * ClothDataFloatsPerVert);
                    }

                    const bool hasSkinData = !sourceMesh.m_skinData.empty();
                    if (hasSkinData)
                    {
                        // Skinned meshes require that positions, normals, tangents, bitangents, all exist and have the same number
                        // of total elements. Pad buffers with missing data to make them align with positions and normals
                        if (!sourceMesh.m_meshTangents)
                        {
                            tangents.resize(vertexCount * TangentFloatsPerVert, 1.0f);
                            AZ_Warning(s_builderName, false, "Mesh '%s' is missing tangents and no defaults were generated. Skinned meshes require tangents. Dummy tangents will be inserted, which may result in rendering artifacts.", sourceMesh.m_name.GetCStr());
                        }
                        if (!sourceMesh.m_meshBitangents)
                        {
                            bitangents.resize(vertexCount * BitangentFloatsPerVert, 1.0f);
                            AZ_Warning(s_builderName, false, "Mesh '%s' is missing bitangents and no defaults were generated. Skinned meshes require bitangents. Dummy bitangents will be inserted, which may result in rendering artifacts.", sourceMesh.m_name.GetCStr());
                        }

                        productMesh.m_influencesPerVertex = CalculateMaxUsedSkinInfluencesPerVertex(
                            sourceMesh, oldToNewIndices, warnedExcessOfSkinInfluences);

                        const uint32_t totalInfluences = productMesh.m_influencesPerVertex * aznumeric_cast<uint32_t>(vertexCount);
                        productMesh.m_skinJointIndices.reserve(totalInfluences);
                        productMesh.m_skinWeights.reserve(totalInfluences);
                    }

                    for (const auto& itr : oldToNewIndices)
                    {
                        // We use the 'old' index as that properly indexes 
                        // into the old mesh data. The 'new' index is used for properly
                        // indexing into this new collection that we're building here.
                        const uint32_t oldIndex = itr.first;

                        AZ::Vector3 pos = meshData->GetPosition(oldIndex);
                        AZ::Vector3 normal = meshData->GetNormal(oldIndex);

                        // Pre-multiply transform
                        pos = meshTransform * pos;

                        pos = context.m_coordSysConverter.ConvertVector3(pos);

                        positions.push_back(pos.GetX());
                        positions.push_back(pos.GetY());
                        positions.push_back(pos.GetZ());

                        // Multiply normal by inverse transpose to avoid 
                        // incorrect values produced by non-uniformly scaled
                        // transforms.
                        normal = inverseTranspose.TransformVector(normal);
                        normal = context.m_coordSysConverter.ConvertVector3(normal);
                        normal.Normalize();

                        normals.push_back(normal.GetX());
                        normals.push_back(normal.GetY());
                        normals.push_back(normal.GetZ());

                        if (sourceMesh.m_meshTangents)
                        {
                            AZ::Vector4 tangentWithW = sourceMesh.m_meshTangents->GetTangent(oldIndex);
                            AZ::Vector3 tangent = tangentWithW.GetAsVector3();
                            float bitangentSign = tangentWithW.GetW();

                            tangent = meshTransform.TransformVector(tangent);
                            tangent = context.m_coordSysConverter.ConvertVector3(tangent);
                            tangent.Normalize();

                            tangents.push_back(tangent.GetX());
                            tangents.push_back(tangent.GetY());
                            tangents.push_back(tangent.GetZ());
                            tangents.push_back(bitangentSign);

                            if (sourceMesh.m_meshBitangents)
                            {
                                AZ::Vector3 bitangent = sourceMesh.m_meshBitangents->GetBitangent(oldIndex);

                                bitangent = meshTransform.TransformVector(bitangent);
                                bitangent = context.m_coordSysConverter.ConvertVector3(bitangent);
                                bitangent.Normalize();

                                bitangents.push_back(bitangent.GetX());
                                bitangents.push_back(bitangent.GetY());
                                bitangents.push_back(bitangent.GetZ());
                            }
                        }

                        // Gather UVs
                        for (uint32_t ii = 0; ii < uvSetCount; ++ii)
                        {
                            auto& uvs = uvSets[ii];
                            const auto& uvContent = uvContentCollection[ii];

                            AZ::Vector2 uv = uvContent->GetUV(oldIndex);

                            uvs.push_back(uv.GetX());
                            uvs.push_back(uv.GetY());
                        }

                        // Gather Colors
                        for (uint32_t ii = 0; ii < colorSetCount; ++ii)
                        {
                            auto& colors = colorSets[ii];
                            const auto& colorContent = colorContentCollection[ii];

                            SceneAPI::DataTypes::Color color = colorContent->GetColor(oldIndex);

                            colors.push_back(color.red);
                            colors.push_back(color.green);
                            colors.push_back(color.blue);
                            colors.push_back(color.alpha);
                        }

                        // Gather Cloth Data
                        if (hasClothData)
                        {
                            const AZ::Color& vertexClothData = sourceMesh.m_meshClothData[oldIndex];

                            clothData.push_back(vertexClothData.GetR());
                            clothData.push_back(vertexClothData.GetG());
                            clothData.push_back(vertexClothData.GetB());
                            clothData.push_back(vertexClothData.GetA());
                        }

                        // Gather skinning influences
                        if (hasSkinData)
                        {
                            // Warn about excess of skin influences once per-source mesh.
                            GatherVertexSkinningInfluences(sourceMesh, productMesh, jointNameToIndexMap, oldIndex);
                        }
                    }// for each vertex in old to new indices

                    // Align all the stream buffers to ensure they all padded to SkinnedMeshBufferAlignment byte boundary.
                    // This is done to ensure that we can respect Metal's requirement of having typed buffers aligned to 64.
                    // We also need to align to 16 and 12 byte boundary in order to respect RGB32 and RGBA32 buffer views.
                    if (hasSkinData)
                    {
                        RPI::ModelAssetHelpers::AlignStreamBuffer(positions, vertexCount, PositionFormat, SkinnedMeshBufferAlignment);
                        RPI::ModelAssetHelpers::AlignStreamBuffer(normals, vertexCount, NormalFormat, SkinnedMeshBufferAlignment);
                        RPI::ModelAssetHelpers::AlignStreamBuffer(tangents, vertexCount, TangentFormat, SkinnedMeshBufferAlignment);
                        RPI::ModelAssetHelpers::AlignStreamBuffer(bitangents, vertexCount, BitangentFormat, SkinnedMeshBufferAlignment);
                        
                        const size_t totalVertexInfluences = productMesh.m_influencesPerVertex * vertexCount;
                        RPI::ModelAssetHelpers::AlignStreamBuffer(
                            skinJointIndices, totalVertexInfluences, SkinIndicesFormat, SkinnedMeshBufferAlignment);
                        RPI::ModelAssetHelpers::AlignStreamBuffer(
                            skinWeights, totalVertexInfluences, SkinWeightFormat, SkinnedMeshBufferAlignment);
                    }

                    // A morph target that only influenced one source mesh might be split over multiple product meshes
                    // if the source mesh had multiple materials and was split up.
                    // So here, we need to know the start and end indices of the current product mesh within the original source
                    // mesh, so that when we process a morph target on the source mesh, we can ignore it if it doesn't impact the
                    // current product mesh and we can include it if it does. Furthermore, this leads to a 1:N relationship between
                    // morph target animations and actual morph target dispatches
                    morphTargetExporter.ProduceMorphTargets(
                        productMeshIndex, totalVertexCountForThisSourceMesh, oldToNewIndices, context.m_scene, sourceMesh, productMesh,
                        morphTargetMetaCreator, context.m_coordSysConverter);
                    productMeshIndex++;
                    totalVertexCountForThisSourceMesh += static_cast<uint32_t>(vertexCount);

                    productMeshList.emplace_back(productMesh);

                }// for each product mesh in productsByMaterialUid
            }// for each product in productList (for each source mesh)

            return AZ::Success(productMeshList);
        }

        void ModelAssetBuilderComponent::PadVerticesForSkinning(ProductMeshContentList& productMeshList)
        {
            // Check if this is a skinned mesh
            if (!productMeshList.empty() && !productMeshList[0].m_skinWeights.empty())
            {
                for (ProductMeshContent& productMesh : productMeshList)
                {
                    size_t vertexCount = productMesh.m_positions.size() / PositionFloatsPerVert;

                    // Skinned meshes require that positions, normals, tangents, bitangents, all exist and have the same number
                    // of total elements. Pad buffers with missing data to make them align with positions and normals
                    if (productMesh.m_tangents.empty())
                    {
                        size_t alignedVertexCount =
                            RPI::ModelAssetHelpers::GetAlignedCount<float>(vertexCount, TangentFormat, SkinnedMeshBufferAlignment);
                        productMesh.m_tangents.resize(alignedVertexCount, 1.0f);
                        AZ_Warning(s_builderName, false, "Mesh '%s' is missing tangents and no defaults were generated. Skinned meshes require tangents. Dummy tangents will be inserted, which may result in rendering artifacts.", productMesh.m_name.GetCStr());
                    }
                    if (productMesh.m_bitangents.empty())
                    {
                        size_t alignedVertexCount =
                            RPI::ModelAssetHelpers::GetAlignedCount<float>(vertexCount, BitangentFormat, SkinnedMeshBufferAlignment);
                        productMesh.m_bitangents.resize(alignedVertexCount, 1.0f);
                        AZ_Warning(s_builderName, false, "Mesh '%s' is missing bitangents and no defaults were generated. Skinned meshes require bitangents. Dummy bitangents will be inserted, which may result in rendering artifacts.", productMesh.m_name.GetCStr());
                    }
                }
            }
        }

        uint32_t ModelAssetBuilderComponent::CalculateMaxUsedSkinInfluencesPerVertex(
            const SourceMeshContent& sourceMesh,
            const AZStd::map<uint32_t, uint32_t>& oldToNewIndicesMap,
            bool& warnedExcessOfSkinInfluences) const
        {
            uint32_t influencesPerVertex = 0;
            for (const auto& [oldIndex, newIndex] : oldToNewIndicesMap)
            {
                uint32_t influenceCountForCurrentVertex = 0;
                for (const auto& skinData : sourceMesh.m_skinData)
                {
                    const size_t numSkinInfluences = skinData->GetLinkCount(oldIndex);

                    // Check all the links and add any with a weight over the threshold to the running count
                    for (size_t influenceIndex = 0; influenceIndex < numSkinInfluences; ++influenceIndex)
                    {
                        const AZ::SceneAPI::DataTypes::ISkinWeightData::Link& link = skinData->GetLink(oldIndex, influenceIndex);

                        const float weight = link.weight;

                        if (weight > m_skinRuleSettings.m_weightThreshold)
                        {
                            ++influenceCountForCurrentVertex;
                        }
                    }
                }
                influencesPerVertex = AZStd::max(influencesPerVertex, influenceCountForCurrentVertex);
            }

            if (influencesPerVertex > m_skinRuleSettings.m_maxInfluencesPerVertex)
            {
                AZ_Warning(
                    s_builderName, warnedExcessOfSkinInfluences,
                    "Mesh %s has more skin influences (%d) than the maximum (%d). Skinning influences won't be normalized. "
                    "It's also not guaranteed that the excess skin influences that are cut off will be the lowest weight influences. "
                    "Maximum number of skin influences can be increased with a Skin Modifier in Scene Settings.",
                    sourceMesh.m_name.GetCStr(), influencesPerVertex,
                    m_skinRuleSettings.m_maxInfluencesPerVertex);
                warnedExcessOfSkinInfluences = true;
            }

            influencesPerVertex = AZStd::min(influencesPerVertex, m_skinRuleSettings.m_maxInfluencesPerVertex);

            // Round up to a multiple of two, since influences are processed two at a time in the shader
            return AZ::RoundUpToMultiple(influencesPerVertex, 2u);
        }

        void ModelAssetBuilderComponent::GatherVertexSkinningInfluences(
            const SourceMeshContent& sourceMesh,
            ProductMeshContent& productMesh,
            AZStd::unordered_map<AZStd::string, uint16_t>& jointNameToIndexMap,
            size_t vertexIndex) const
        {
            AZStd::vector<uint16_t>& skinJointIndices = productMesh.m_skinJointIndices;
            AZStd::vector<float>& skinWeights = productMesh.m_skinWeights;

            size_t numInfluencesAdded = 0;
            for (const auto& skinData : sourceMesh.m_skinData)
            {
                const size_t numSkinInfluences = skinData->GetLinkCount(vertexIndex);

                for (size_t influenceIndex = 0; influenceIndex < numSkinInfluences; ++influenceIndex)
                {
                    const AZ::SceneAPI::DataTypes::ISkinWeightData::Link& link = skinData->GetLink(vertexIndex, influenceIndex);

                    const float weight = link.weight;
                    const AZStd::string& boneName = skinData->GetBoneName(link.boneId);

                    // The bone id is a local bone id to the mesh. Since there could be multiple meshes, we store a global index to this asset,
                    // which is guaranteed to be unique. Later we will translate those indices back using the skinmetadata.
                    if (!jointNameToIndexMap.contains(boneName))
                    {
                        jointNameToIndexMap[boneName] = aznumeric_caster(jointNameToIndexMap.size());
                    }
                    const AZ::u16 jointIndex = jointNameToIndexMap[boneName];

                    // Add skin influence
                    if (weight > m_skinRuleSettings.m_weightThreshold)
                    {
                        if (numInfluencesAdded < productMesh.m_influencesPerVertex)
                        {
                            skinJointIndices.push_back(jointIndex);
                            skinWeights.push_back(weight);
                            numInfluencesAdded++;
                        }
                    }
                }
            }

            for (size_t influenceIndex = numInfluencesAdded; influenceIndex < productMesh.m_influencesPerVertex; ++influenceIndex)
            {
                skinJointIndices.push_back(0);
                skinWeights.push_back(0.0f);
            }
        }

        AZ::Outcome<ModelAssetBuilderComponent::ProductMeshContentList> ModelAssetBuilderComponent::MergeMeshesByMaterialUid(
            const ProductMeshContentList& productMeshList)
        {
            ProductMeshContentList finalMeshList;
            {
                AZStd::unordered_map<MaterialUid, ProductMeshContentList> meshesByMatUid;

                // First pass to reserve memory
                // This saves time with very large meshes
                {
                    AZStd::unordered_map<MaterialUid, size_t> meshCountByMatUid;

                    for (const ProductMeshContent& mesh : productMeshList)
                    {
                        if (mesh.CanBeMerged())
                        {
                            meshCountByMatUid[mesh.m_materialUid]++;
                        }
                    }

                    for (const auto& it : meshCountByMatUid)
                    {
                        meshesByMatUid[it.first].reserve(it.second);
                    }
                }

                size_t unmergeableMeshCount = 0;
                for (const ProductMeshContent& mesh : productMeshList)
                {
                    if (mesh.CanBeMerged())
                    {
                        meshesByMatUid[mesh.m_materialUid].push_back(mesh);
                    }
                    else
                    {
                        unmergeableMeshCount++;
                    }
                }

                const size_t mergedMeshCount = meshesByMatUid.size();
                finalMeshList.reserve(mergedMeshCount + unmergeableMeshCount);
                bool mismatchedVertexLayoutsAreErrors = MismatchedVertexLayoutsAreErrors();

                // Add the merged meshes
                for (auto& it : meshesByMatUid)
                {
                    ProductMeshContentList& meshList = it.second;

                    for (auto meshIter = meshList.begin(); meshIter < meshList.end() - 1;)
                    {
                        // Any mesh that doesn't match the others will not be merged and will just be added directly to the final mesh list
                        // This could result in multiple meshes that do not match the one before them, but still match each other, not
                        // getting merged. But it's not worth over complicating things by trying to sort and split the meshList when the
                        // common case is that everything assigned to the same material uid likely matches already anyways
                        if (!VertexStreamLayoutMatches(*meshIter, *(meshIter + 1)))
                        {
                            if (mismatchedVertexLayoutsAreErrors)
                            {
                                return AZ::Failure();
                            }

                            // Don't merge the next mesh in the list if it doesn't match the current one
                            finalMeshList.emplace_back(*(meshIter + 1));
                            meshList.erase(meshIter + 1);
                        }
                        else
                        {
                            meshIter++;
                        }
                    }

                    ProductMeshContent mergedMesh = MergeMeshList(meshList, RemapIndices);
                    mergedMesh.m_materialUid = it.first;

                    if(!ValidateStreamAlignment(mergedMesh))
                    {
                        return AZ::Failure();
                    }

                    finalMeshList.emplace_back(AZStd::move(mergedMesh));
                }

                // Add the unmergeable meshes
                for (const ProductMeshContent& mesh : productMeshList)
                {
                    if (!mesh.CanBeMerged())
                    {
                        if(!ValidateStreamAlignment(mesh))
                        {
                            return AZ::Failure();
                        }

                        finalMeshList.emplace_back(mesh);
                    }
                }
            }

            return AZ::Success(finalMeshList);
        }

        bool ModelAssetBuilderComponent::VertexStreamLayoutMatches(const ProductMeshContent& lhs, const ProductMeshContent& rhs) const
        {
            [[maybe_unused]] bool mismatchedVertexLayoutsAreErrors = MismatchedVertexLayoutsAreErrors();

            // Check that the stream counts and types match
            bool layoutMatches =
                lhs.m_positions.empty() == rhs.m_positions.empty() &&
                lhs.m_normals.empty() == rhs.m_normals.empty() &&
                lhs.m_tangents.empty() == rhs.m_tangents.empty() &&
                lhs.m_bitangents.empty() == rhs.m_bitangents.empty() &&
                lhs.m_clothData.empty() == rhs.m_clothData.empty() &&
                lhs.m_skinJointIndices.empty() == rhs.m_skinJointIndices.empty() &&
                lhs.m_skinWeights.empty() == rhs.m_skinWeights.empty() &&
                lhs.m_uvSets.size() == rhs.m_uvSets.size() &&
                lhs.m_colorSets.size() == rhs.m_colorSets.size();

            if (layoutMatches)
            {
                // For the streams that come with names, make sure the names match
                bool namesMatch = true;
                for (size_t i = 0; i < lhs.m_uvCustomNames.size(); ++i)
                {
                    if (lhs.m_uvCustomNames[i] != rhs.m_uvCustomNames[i])
                    {
                        namesMatch = false;
                        AZStd::string errorMessage = AZStd::string::format(
                            "Two meshes have the same material assignment, but the uv names don't match. "
                            "Mesh '%s' uv '%zu' is named '%s'. "
                            "Mesh '%s' uv '%zu' is named '%s'. "
                            "Consider re-naming the uvs to match. "
                            "They will not be merged, but will still show up as a single material slot for material assignments. ",
                            lhs.m_name.GetCStr(),
                            i,
                            lhs.m_uvCustomNames[i].GetCStr(),
                            rhs.m_name.GetCStr(),
                            i,
                            rhs.m_uvCustomNames[i].GetCStr());
                        
                        AZ_Error(s_builderName, !mismatchedVertexLayoutsAreErrors, "%s", errorMessage.c_str());
                        AZ_Warning(s_builderName, mismatchedVertexLayoutsAreErrors, "%s", errorMessage.c_str());
                    }
                }
                for (size_t i = 0; i < lhs.m_colorCustomNames.size(); ++i)
                {
                    if (lhs.m_colorCustomNames[i] != rhs.m_colorCustomNames[i])
                    {
                        namesMatch = false;
                        AZStd::string errorMessage = AZStd::string::format(
                            "Two meshes have the same material assignment, but the color names don't match. "
                            "Mesh '%s' color '%zu' is named '%s'. "
                            "Mesh '%s' color '%zu' is named '%s'. "
                            "Consider re-naming the colors to match. "
                            "They will not be merged, but will still show up as a single material slot for material assignments.",
                            lhs.m_name.GetCStr(),
                            i,
                            lhs.m_colorCustomNames[i].GetCStr(),
                            rhs.m_name.GetCStr(),
                            i,
                            rhs.m_colorCustomNames[i].GetCStr());

                        AZ_Error(s_builderName, !mismatchedVertexLayoutsAreErrors, "%s", errorMessage.c_str());
                        AZ_Warning(s_builderName, mismatchedVertexLayoutsAreErrors, "%s", errorMessage.c_str());
                    }
                }
                layoutMatches = namesMatch;
            }
            else
            {
                AZStd::string errorMessage = AZStd::string::format(
                    "Mesh '%s' and '%s' have the same material assignment, but don't have matching vertex streams. "
                    "Consider giving them the same vertex streams in the source file or assigning a unique material to each of them. "
                    "They will not be merged, but will still show up as a single material slot for material assignments.",
                    lhs.m_name.GetCStr(),
                    rhs.m_name.GetCStr());

                AZ_Error(s_builderName, !mismatchedVertexLayoutsAreErrors, "%s", errorMessage.c_str());
                AZ_Warning(s_builderName, mismatchedVertexLayoutsAreErrors, "%s", errorMessage.c_str());
            }

            return layoutMatches;
        }

        template<typename T>
        bool ModelAssetBuilderComponent::ValidateStreamSize(
            size_t expectedVertexCount,
            const AZStd::vector<T>& bufferData,
            AZ::RHI::Format format,
            [[maybe_unused]] const char* streamName,
            bool isAligned /*= false*/) const
        {
            size_t actualVertexCount = (bufferData.size() * sizeof(T)) / RHI::GetFormatSize(format);
            bool vertexCountMatchesExpected = expectedVertexCount == actualVertexCount;

            //If the buffer is aligned it will have padded data so need to account for that. 
            if (isAligned)
            {
                size_t expectedPaddedVertexCountInT =
                    RPI::ModelAssetHelpers::GetAlignedCount<T>(expectedVertexCount, format, SkinnedMeshBufferAlignment);
                size_t expectedPaddedVertexCount = expectedPaddedVertexCountInT / RHI::GetFormatComponentCount(format);
                vertexCountMatchesExpected = expectedPaddedVertexCount == actualVertexCount;
            }

            AZ_Error(
                s_builderName,
                vertexCountMatchesExpected,
                "VertexStream '%s' does not match the expected vertex count. This typically means multiple sub-meshes have mis-matched "
                "vertex stream layouts (such as one having more uv sets than the other) but are assigned the same material in the dcc tool "
                "so they were merged.",
                streamName);
            return vertexCountMatchesExpected;
        }

        bool ModelAssetBuilderComponent::ValidateStreamAlignment(const ProductMeshContent& mesh) const
        {
            bool success = true;
            const bool hasSkinData = !mesh.m_skinJointIndices.empty() && !mesh.m_skinWeights.empty();
            if (!mesh.m_positions.empty())
            {
                success &= ValidateStreamSize(mesh.m_vertexCount, mesh.m_positions, PositionFormat, "POSITION", hasSkinData);
            }
            if (!mesh.m_normals.empty())
            {
                success &= ValidateStreamSize(mesh.m_vertexCount, mesh.m_normals, NormalFormat, "NORMAL", hasSkinData);
            }
            if (!mesh.m_tangents.empty())
            {
                success &= ValidateStreamSize(mesh.m_vertexCount, mesh.m_tangents, TangentFormat, "TANGENT", hasSkinData);
            }
            if (!mesh.m_bitangents.empty())
            {
                success &= ValidateStreamSize(mesh.m_vertexCount, mesh.m_bitangents, BitangentFormat, "BITANGENT", hasSkinData);
            }

            for (size_t i = 0; i < mesh.m_uvSets.size(); ++i)
            {
                success &= ValidateStreamSize(mesh.m_vertexCount, mesh.m_uvSets[i], UVFormat, mesh.m_uvCustomNames[i].GetCStr());
            }
            for (size_t i = 0; i < mesh.m_colorSets.size(); ++i)
            {
                success &=
                    ValidateStreamSize(mesh.m_vertexCount, mesh.m_colorSets[i], ColorFormat, mesh.m_colorCustomNames[i].GetCStr());
            }
            if (!mesh.m_clothData.empty())
            {
                success &= ValidateStreamSize(mesh.m_vertexCount, mesh.m_clothData, ClothDataFormat, ShaderSemanticName_ClothData);
            }
            if (!mesh.m_skinJointIndices.empty())
            {
                success &= ValidateStreamSize(
                    mesh.m_vertexCount * mesh.m_influencesPerVertex,
                    mesh.m_skinJointIndices,
                    AZ::RHI::Format::R16_UINT,
                    ShaderSemanticName_SkinJointIndices,
                    hasSkinData);  
            }
            if (!mesh.m_skinWeights.empty())
            {
                success &= ValidateStreamSize(
                    mesh.m_vertexCount * mesh.m_influencesPerVertex,
                    mesh.m_skinWeights,
                    SkinWeightFormat,
                    ShaderSemanticName_SkinWeights,
                    hasSkinData);
            }

            return success;
        }

        ModelAssetBuilderComponent::ProductMeshView ModelAssetBuilderComponent::CreateViewToEntireMesh(const ProductMeshContent& mesh)
        {
            ProductMeshView meshView;
            meshView.m_name = mesh.m_name.GetStringView();

            auto meshIndexCount = static_cast<uint32_t>(mesh.m_indices.size());
            auto meshPositionsFloatCount = static_cast<uint32_t>(mesh.m_positions.size());
            auto meshNormalsFloatCount = static_cast<uint32_t>(mesh.m_normals.size());

            auto meshPositionCount = meshPositionsFloatCount / PositionFloatsPerVert;
            auto meshNormalsCount = meshNormalsFloatCount / NormalFloatsPerVert;
            const bool hasSkinData = !mesh.m_skinJointIndices.empty() && !mesh.m_skinWeights.empty();
            if (hasSkinData)
            {
                // Skinned buffers are padded so true vertex count is cached a part of the mesh and used here.
                meshPositionCount = aznumeric_cast<uint32_t>(mesh.m_vertexCount);
                meshNormalsCount = aznumeric_cast<uint32_t>(mesh.m_vertexCount);
            }

            meshView.m_indexView = RHI::BufferViewDescriptor::CreateTyped(0, meshIndexCount, IndicesFormat);
            meshView.m_positionView = RHI::BufferViewDescriptor::CreateTyped(0, meshPositionCount, PositionFormat);
            if (meshNormalsCount > 0)
            {
                meshView.m_normalView = RHI::BufferViewDescriptor::CreateTyped(0, meshNormalsCount, NormalFormat);
            }

            const size_t uvSetCount = mesh.m_uvSets.size();
            meshView.m_uvSetViews.reserve(uvSetCount);
            meshView.m_uvCustomNames.resize(uvSetCount);
            meshView.m_uvCustomNames.resize(mesh.m_uvCustomNames.size());
            AZ_Assert(mesh.m_uvSets.size() == mesh.m_uvCustomNames.size(), "UV set size doesn't match the number of custom uv names");
            for (uint32_t uvSetIndex = 0; uvSetIndex < mesh.m_uvSets.size(); uvSetIndex++)
            {
                const auto& uvSet = mesh.m_uvSets[uvSetIndex];
                auto uvFloatCount = static_cast<uint32_t>(uvSet.size());
                auto uvCount = uvFloatCount / UVFloatsPerVert;

                meshView.m_uvSetViews.push_back(RHI::BufferViewDescriptor::CreateTyped(0, uvCount, UVFormat));
                meshView.m_uvCustomNames.push_back(mesh.m_uvCustomNames[uvSetIndex]);
            }

            meshView.m_colorSetViews.reserve(mesh.m_colorSets.size());
            meshView.m_colorCustomNames.resize(mesh.m_colorCustomNames.size());
            for (uint32_t colorSetIndex = 0; colorSetIndex < mesh.m_colorSets.size(); colorSetIndex++)
            {
                const auto& colorSet = mesh.m_colorSets[colorSetIndex];
                auto colorFloatCount = static_cast<uint32_t>(colorSet.size());
                auto colorCount = colorFloatCount / ColorFloatsPerVert;

                meshView.m_colorSetViews.push_back(RHI::BufferViewDescriptor::CreateTyped(0, colorCount, ColorFormat));
                meshView.m_colorCustomNames.push_back(mesh.m_colorCustomNames[colorSetIndex]);
            }

            if (!mesh.m_tangents.empty())
            {
                meshView.m_tangentView = RHI::BufferViewDescriptor::CreateTyped(0, meshNormalsCount, TangentFormat);
            }

            if (!mesh.m_bitangents.empty())
            {
                meshView.m_bitangentView = RHI::BufferViewDescriptor::CreateTyped(0, meshNormalsCount, BitangentFormat);
            }

            if (!mesh.m_skinJointIndices.empty() && !mesh.m_skinWeights.empty())
            {
                const size_t numSkinInfluences = meshPositionCount * mesh.m_influencesPerVertex;
                const uint32_t jointIndicesSizeInBytes = static_cast<uint32_t>(numSkinInfluences * sizeof(uint16_t));
                meshView.m_skinJointIndicesView = RHI::BufferViewDescriptor::CreateRaw(0, jointIndicesSizeInBytes);
                meshView.m_skinWeightsView = RHI::BufferViewDescriptor::CreateTyped(0, aznumeric_cast<uint32_t>(numSkinInfluences),SkinWeightFormat);
            }

            if (!mesh.m_morphTargetVertexData.empty())
            {
                const size_t numTotalVertices = mesh.m_morphTargetVertexData.size();
                meshView.m_morphTargetVertexDataView = RHI::BufferViewDescriptor::CreateStructured(0, static_cast<uint32_t>(numTotalVertices), sizeof(PackedCompressedMorphTargetDelta));
            }

            if (!mesh.m_clothData.empty())
            {
                auto meshClothDataFloatCount = static_cast<uint32_t>(mesh.m_clothData.size());
                AZ_Assert((meshClothDataFloatCount % ClothDataFloatsPerVert) == 0,
                    "Unexpected number of cloth data elements (%d), it should contain a multiple of %d elements.", meshClothDataFloatCount, ClothDataFloatsPerVert);

                auto meshClothDataCount = meshClothDataFloatCount / ClothDataFloatsPerVert;
                AZ_Assert(meshClothDataCount == meshPositionCount,
                    "Number of cloth data elements (%d) does not match the number of positions (%d) in the mesh", meshClothDataCount, meshPositionCount);

                meshView.m_clothDataView = RHI::BufferViewDescriptor::CreateTyped(0, meshClothDataCount, ClothDataFormat);
            }

            meshView.m_materialUid = mesh.m_materialUid;

            return meshView;
        }

        void ModelAssetBuilderComponent::MergeMeshesToCommonBuffers(
            ProductMeshContentList& lodMeshList,
            ProductMeshContent& lodMeshContent,
            ProductMeshViewList& meshViews)
        {
            meshViews.reserve(lodMeshList.size());

            // We want to merge these meshes into one large 
            // ProductMesh. That large buffer gets set on the LOD directly
            // rather than a Mesh in the LOD.
            ProductMeshContentAllocInfo lodBufferInfo;

            bool isFirstMesh = true;
            for (ProductMeshContent& mesh : lodMeshList)
            {
                if (lodBufferInfo.m_uvSetFloatCounts.size() < mesh.m_uvSets.size())
                {
                    lodBufferInfo.m_uvSetFloatCounts.resize(mesh.m_uvSets.size());
                }

                if (lodBufferInfo.m_colorSetFloatCounts.size() < mesh.m_colorSets.size())
                {
                    lodBufferInfo.m_colorSetFloatCounts.resize(mesh.m_colorSets.size());
                }

                // Once again we save a lot of time and memory by determining what we 
                // need to allocate up-front

                auto meshIndexCount = static_cast<uint32_t>(mesh.m_indices.size());
                auto meshPositionsFloatCount = static_cast<uint32_t>(mesh.m_positions.size());
                auto meshNormalsFloatCount = static_cast<uint32_t>(mesh.m_normals.size());
                auto meshTangentsFloatCount = static_cast<uint32_t>(mesh.m_tangents.size());
                auto meshBitangentsFloatCount = static_cast<uint32_t>(mesh.m_bitangents.size());
                auto meshClothDataFloatCount = static_cast<uint32_t>(mesh.m_clothData.size());

                // For each element we need to:
                // record the offset for the view
                // accumulate the allocation info
                // fill the rest of the data for the view

                ProductMeshView meshView;
                meshView.m_name = mesh.m_name;
                meshView.m_indexView = RHI::BufferViewDescriptor::CreateTyped(static_cast<uint32_t>(lodBufferInfo.m_indexCount), meshIndexCount, IndicesFormat);
                lodBufferInfo.m_indexCount += meshIndexCount;

                const bool hasSkinData = !mesh.m_skinJointIndices.empty() && !mesh.m_skinWeights.empty();
                uint32_t meshVertexCount = meshPositionsFloatCount / PositionFloatsPerVert;
                if (hasSkinData)
                {
                    // Skinned buffers are padded so true vertex count is cached as part of the mesh and used here.
                    meshVertexCount = aznumeric_cast<uint32_t>(mesh.m_vertexCount);
                }

                if (!mesh.m_positions.empty())
                {
                    const uint32_t elementOffset = static_cast<uint32_t>(lodBufferInfo.m_positionsFloatCount) / PositionFloatsPerVert;
                    meshView.m_positionView = RHI::BufferViewDescriptor::CreateTyped(elementOffset, meshVertexCount, PositionFormat);
                    lodBufferInfo.m_positionsFloatCount += meshPositionsFloatCount;
                }

                if (!mesh.m_normals.empty())
                {
                    const uint32_t elementOffset = static_cast<uint32_t>(lodBufferInfo.m_normalsFloatCount) / NormalFloatsPerVert;
                    meshView.m_normalView = RHI::BufferViewDescriptor::CreateTyped(elementOffset, meshVertexCount, NormalFormat);
                    lodBufferInfo.m_normalsFloatCount += meshNormalsFloatCount;
                }

                if (!mesh.m_tangents.empty())
                {
                    const uint32_t elementOffset = static_cast<uint32_t>(lodBufferInfo.m_tangentsFloatCount) / TangentFloatsPerVert;
                    meshView.m_tangentView = RHI::BufferViewDescriptor::CreateTyped(elementOffset, meshVertexCount, TangentFormat);
                    lodBufferInfo.m_tangentsFloatCount += meshTangentsFloatCount;
                }

                if (!mesh.m_bitangents.empty())
                {
                    const uint32_t elementOffset = static_cast<uint32_t>(lodBufferInfo.m_bitangentsFloatCount) / BitangentFloatsPerVert;
                    meshView.m_bitangentView = RHI::BufferViewDescriptor::CreateTyped(elementOffset, meshVertexCount, BitangentFormat);
                    lodBufferInfo.m_bitangentsFloatCount += meshBitangentsFloatCount;
                }

                const size_t uvSetCount = mesh.m_uvSets.size();
                if (uvSetCount > 0)
                {
                    meshView.m_uvSetViews.resize(uvSetCount);
                    meshView.m_uvCustomNames.resize(uvSetCount);
                    for (size_t i = 0; i < uvSetCount; ++i)
                    {
                        meshView.m_uvCustomNames[i] = mesh.m_uvCustomNames[i];

                        auto& uvSetView = meshView.m_uvSetViews[i];

                        const uint32_t elementOffset = static_cast<uint32_t>(lodBufferInfo.m_uvSetFloatCounts[i]) / UVFloatsPerVert;
                        uvSetView = RHI::BufferViewDescriptor::CreateTyped(elementOffset, meshVertexCount, UVFormat);

                        const auto uvCount = static_cast<uint32_t>(mesh.m_uvSets[i].size());
                        lodBufferInfo.m_uvSetFloatCounts[i] += uvCount;
                    }
                }

                const size_t colorSetCount = mesh.m_colorSets.size();
                if (colorSetCount > 0)
                {
                    meshView.m_colorSetViews.resize(colorSetCount);
                    meshView.m_colorCustomNames.resize(colorSetCount);
                    for (size_t i = 0; i < colorSetCount; ++i)
                    {
                        meshView.m_colorCustomNames[i] = mesh.m_colorCustomNames[i];

                        auto& colorSetView = meshView.m_colorSetViews[i];

                        const uint32_t elementOffset = static_cast<uint32_t>(lodBufferInfo.m_colorSetFloatCounts[i]) / ColorFloatsPerVert;
                        colorSetView = RHI::BufferViewDescriptor::CreateTyped(elementOffset, meshVertexCount, ColorFormat);

                        const auto colorCount = static_cast<uint32_t>(mesh.m_colorSets[i].size());
                        lodBufferInfo.m_colorSetFloatCounts[i] += colorCount;
                    }
                }

                if (!mesh.m_clothData.empty())
                {
                    const uint32_t elementOffset = static_cast<uint32_t>(lodBufferInfo.m_clothDataFloatCount) / ClothDataFloatsPerVert;
                    meshView.m_clothDataView = RHI::BufferViewDescriptor::CreateTyped(elementOffset, meshVertexCount, ClothDataFormat);
                    lodBufferInfo.m_clothDataFloatCount += meshClothDataFloatCount;
                }

                meshView.m_materialUid = mesh.m_materialUid;

                if (!mesh.m_skinJointIndices.empty() && !mesh.m_skinWeights.empty())
                {
                    if (!isFirstMesh && lodBufferInfo.m_jointIdsCount == 0)
                    {
                        AZ_Error(
                            s_builderName, false,
                            "Attempting to merge a mix of static and skinned meshes, this will fail on buffer generation later. Mesh with "
                            "name %s is skinned, but previous meshes were not skinned.",
                            mesh.m_name.GetCStr());
                    }

                    [[maybe_unused]] const size_t totalVertexInfluences = mesh.m_influencesPerVertex * mesh.m_vertexCount;
                    AZ_Assert(
                        mesh.m_skinJointIndices.size() >= totalVertexInfluences && mesh.m_skinWeights.size() >= totalVertexInfluences,
                        "Number of allocated skin influence joint indices (%zu) and the number of weights (%zu) should be above (%zu)  .",
                        mesh.m_skinJointIndices.size(),
                        mesh.m_skinWeights.size(),
                        totalVertexInfluences);

                    AZ_Assert(mesh.m_skinWeights.size() % mesh.m_influencesPerVertex == 0,
                        "The number of skin influences per vertex (%d) is not a multiple of the total number of skinning weights (%d). This means that not every vertex has exactly (%d) skinning weights and invalidates the data.",
                        mesh.m_skinWeights.size(), mesh.m_influencesPerVertex, mesh.m_influencesPerVertex);

                    uint32_t prevJointIdCount = aznumeric_cast<uint32_t>(lodBufferInfo.m_jointIdsCount);
                    uint32_t newJointIdCount = aznumeric_cast<uint32_t>(mesh.m_vertexCount * mesh.m_influencesPerVertex);

                    AZ_Assert(prevJointIdCount * sizeof(uint16_t) % 16 == 0, "Failed to align the joint id offset along a 16-byte boundary");

                    // For the view itself, we only want a view that includes the real ids, not the padding, so use newJointIdCount
                    meshView.m_skinJointIndicesView = RHI::BufferViewDescriptor::CreateRaw(
                        /*byteOffset=*/prevJointIdCount * sizeof(uint16_t),
                        /*byteCount*/ newJointIdCount * sizeof(uint16_t));

                    lodBufferInfo.m_jointIdsCount += aznumeric_cast<uint32_t>(mesh.m_skinJointIndices.size());
                    // Weights are more straightforward, just add any new weights
                    const uint32_t prevJointWeightCount = aznumeric_cast<uint32_t>(lodBufferInfo.m_jointWeightsCount);
                    const uint32_t newJointWeightCount = aznumeric_cast<uint32_t>(mesh.m_vertexCount * mesh.m_influencesPerVertex);
                    meshView.m_skinWeightsView = RHI::BufferViewDescriptor::CreateTyped(prevJointWeightCount, newJointWeightCount, SkinWeightFormat);
                    lodBufferInfo.m_jointWeightsCount += aznumeric_cast<uint32_t>(mesh.m_skinWeights.size());
                }
                else if (lodBufferInfo.m_jointIdsCount > 0)
                {
                    AZ_Error(s_builderName, false, "Attempting to merge a mix of static and skinned meshes, this will fail on buffer generation later. Mesh with name %s is not skinned, but previous meshes were skinned.",
                        mesh.m_name.GetCStr());
                }

                if (!mesh.m_morphTargetVertexData.empty())
                {
                    const size_t numPrevVertexDeltas = lodBufferInfo.m_morphTargetVertexDeltaCount;
                    const size_t numNewVertexDeltas = mesh.m_morphTargetVertexData.size();

                    meshView.m_morphTargetVertexDataView = RHI::BufferViewDescriptor::CreateStructured(/*elementOffset=*/ static_cast<uint32_t>(numPrevVertexDeltas), static_cast<uint32_t>(numNewVertexDeltas), sizeof(PackedCompressedMorphTargetDelta));

                    lodBufferInfo.m_morphTargetVertexDeltaCount += numNewVertexDeltas;
                }

                meshViews.emplace_back(AZStd::move(meshView));
                isFirstMesh = false;
            }

            // Now that we have the views settled, we can just merge the mesh
            lodMeshContent = MergeMeshList(lodMeshList, PreserveIndices);
        }

        ModelAssetBuilderComponent::ProductMeshContent ModelAssetBuilderComponent::MergeMeshList(
            const ProductMeshContentList& productMeshList,
            IndicesOperation indicesOp)
        {
            ProductMeshContent mergedMesh;

            // A preallocation pass for the merged mesh
            {
                size_t indexCount = 0;
                size_t positionCount = 0;
                size_t normalCount = 0;
                size_t tangentCount = 0;
                size_t bitangentCount = 0;
                size_t clothDataCount = 0;
                AZStd::vector<size_t> uvSetCounts;
                AZStd::vector<size_t> colorSetCounts;

                for (const ProductMeshContent& mesh : productMeshList)
                {
                    indexCount += mesh.m_indices.size();
                    positionCount += mesh.m_positions.size();
                    normalCount += mesh.m_normals.size();
                    tangentCount += mesh.m_tangents.size();
                    bitangentCount += mesh.m_bitangents.size();
                    clothDataCount += mesh.m_clothData.size();

                    if (mesh.m_uvSets.size() > uvSetCounts.size())
                    {
                        uvSetCounts.resize(mesh.m_uvSets.size());
                    }

                    for (size_t i = 0; i < mesh.m_uvSets.size(); ++i)
                    {
                        uvSetCounts[i] += mesh.m_uvSets[i].size();
                    }

                    if (mesh.m_colorSets.size() > colorSetCounts.size())
                    {
                        colorSetCounts.resize(mesh.m_colorSets.size());
                    }

                    for (size_t i = 0; i < mesh.m_colorSets.size(); ++i)
                    {
                        colorSetCounts[i] += mesh.m_colorSets[i].size();
                    }
                    mergedMesh.m_vertexCount += mesh.m_vertexCount;
                }

                mergedMesh.m_indices.reserve(indexCount);
                mergedMesh.m_positions.reserve(positionCount);
                mergedMesh.m_normals.reserve(normalCount);
                mergedMesh.m_tangents.reserve(tangentCount);
                mergedMesh.m_bitangents.reserve(bitangentCount);
                mergedMesh.m_clothData.reserve(clothDataCount);

                mergedMesh.m_uvCustomNames.resize(uvSetCounts.size());
                for (auto& mesh : productMeshList)
                {
                    int32_t nameCount = aznumeric_cast<int32_t>(mesh.m_uvCustomNames.size());
                    // Backward stack, the first mesh defines the name.
                    for (int32_t i = nameCount - 1; i >= 0; --i)
                    {
                        mergedMesh.m_uvCustomNames[i] = mesh.m_uvCustomNames[i];
                    }
                }

                mergedMesh.m_uvSets.resize(uvSetCounts.size());
                for (size_t i = 0; i < uvSetCounts.size(); ++i)
                {
                    mergedMesh.m_uvSets[i].reserve(uvSetCounts[i]);
                }

                mergedMesh.m_colorCustomNames.resize(colorSetCounts.size());
                for (auto& mesh : productMeshList)
                {
                    int32_t nameCount = aznumeric_cast<int32_t>(mesh.m_colorCustomNames.size());
                    // Backward stack, the first mesh defines the name.
                    for (int32_t i = nameCount - 1; i >= 0; --i)
                    {
                        mergedMesh.m_colorCustomNames[i] = mesh.m_colorCustomNames[i];
                    }
                }

                mergedMesh.m_colorSets.resize(colorSetCounts.size());
                for (size_t i = 0; i < colorSetCounts.size(); ++i)
                {
                    mergedMesh.m_colorSets[i].reserve(colorSetCounts[i]);
                }
            }

            uint32_t tailIndex = 0;

            // Append each common mesh onto this LOD-wide mesh 
            for (const ProductMeshContent& mesh : productMeshList)
            {
                if(mergedMesh.m_name.IsEmpty())
                {
                    mergedMesh.m_name = mesh.m_name;
                }
                else
                {
                    mergedMesh.m_name = AZStd::string::format("%s+%s", mergedMesh.m_name.GetCStr(), mesh.m_name.GetCStr());
                }

                AZStd::vector<uint32_t> indices = mesh.m_indices;

                if (indicesOp == RemapIndices)
                {
                    /**
                     * Remap indices to start where the last mesh left off
                     * If mesh 0 has indices 0,1,2 and mesh 1 has indices 0,1,2
                     * we need to rescale them so that mesh 1 has indices 3,4,5
                     */
                    uint32_t largestIndex = 0;

                    for (uint32_t& index : indices)
                    {
                        index += tailIndex;

                        if (index > largestIndex)
                        {
                            largestIndex = index;
                        }
                    }

                    // +1 because if the largest index is 5 we want the next index to start at 6
                    tailIndex = largestIndex + 1;
                }

                mergedMesh.m_indices.insert(
                    mergedMesh.m_indices.end(), indices.begin(), indices.end());

                if (!mesh.m_positions.empty())
                {
                    mergedMesh.m_positions.insert(
                        mergedMesh.m_positions.end(), mesh.m_positions.begin(), mesh.m_positions.end());
                }

                if (!mesh.m_normals.empty())
                {
                    mergedMesh.m_normals.insert(
                        mergedMesh.m_normals.end(), mesh.m_normals.begin(), mesh.m_normals.end());
                }

                if (!mesh.m_tangents.empty())
                {
                    mergedMesh.m_tangents.insert(
                        mergedMesh.m_tangents.end(), mesh.m_tangents.begin(), mesh.m_tangents.end());
                }

                if (!mesh.m_bitangents.empty())
                {
                    mergedMesh.m_bitangents.insert(
                        mergedMesh.m_bitangents.end(), mesh.m_bitangents.begin(), mesh.m_bitangents.end());
                }

                const size_t uvSetCount = mesh.m_uvSets.size();
                for (size_t i = 0; i < uvSetCount; ++i)
                {
                    mergedMesh.m_uvSets[i].insert(
                        mergedMesh.m_uvSets[i].end(), mesh.m_uvSets[i].begin(), mesh.m_uvSets[i].end());
                }

                const size_t colorSetCount = mesh.m_colorSets.size();
                for (size_t i = 0; i < colorSetCount; ++i)
                {
                    mergedMesh.m_colorSets[i].insert(
                        mergedMesh.m_colorSets[i].end(), mesh.m_colorSets[i].begin(), mesh.m_colorSets[i].end());
                }

                if (!mesh.m_skinJointIndices.empty())
                {
                    mergedMesh.m_skinJointIndices.insert(
                        mergedMesh.m_skinJointIndices.end(), mesh.m_skinJointIndices.begin(), mesh.m_skinJointIndices.end());
                }

                if (!mesh.m_skinWeights.empty())
                {
                    mergedMesh.m_skinWeights.insert(
                        mergedMesh.m_skinWeights.end(), mesh.m_skinWeights.begin(), mesh.m_skinWeights.end());
                }

                if (!mesh.m_morphTargetVertexData.empty())
                {
                    const auto& sourceMorphTargetData = mesh.m_morphTargetVertexData;
                    auto& mergedMorphTargetData = mergedMesh.m_morphTargetVertexData;
                    mergedMorphTargetData.insert(mergedMorphTargetData.end(), sourceMorphTargetData.begin(), sourceMorphTargetData.end());
                }

                if (!mesh.m_clothData.empty())
                {
                    mergedMesh.m_clothData.insert(
                        mergedMesh.m_clothData.end(), mesh.m_clothData.begin(), mesh.m_clothData.end());
                }
            }

            return mergedMesh;
        }

        template<typename T>
        bool ModelAssetBuilderComponent::BuildStructuredStreamBuffer(
            AZStd::vector<ModelLodAsset::Mesh::StreamBufferInfo>& outStreamBuffers,
            const AZStd::vector<T>& bufferData,
            const RHI::ShaderSemantic& semantic,
            const AZ::Name& customStreamName)
        {
            AZStd::string bufferName = semantic.ToString();
            size_t elementCount = bufferData.size();
            size_t elementSize = sizeof(T);
            Outcome<Data::Asset<BufferAsset>> bufferOutcome = CreateStructuredBufferAsset(bufferData.data(), elementCount, elementSize, bufferName);

            if (!bufferOutcome.IsSuccess())
            {
                AZ_Error(s_builderName, false, "Failed to build %s stream", semantic.ToString().data());
                return false;
            }

            outStreamBuffers.push_back({ semantic, customStreamName, {bufferOutcome.GetValue(), bufferOutcome.GetValue()->GetBufferViewDescriptor()} });
            return true;
        };

        template<typename T>
        bool ModelAssetBuilderComponent::BuildRawStreamBuffer(
            AZStd::vector<ModelLodAsset::Mesh::StreamBufferInfo>& outStreamBuffers,
            const AZStd::vector<T>& bufferData,
            const RHI::ShaderSemantic& semantic,
            const AZ::Name& customStreamName)
        {
            AZStd::string bufferName = semantic.ToString();
            size_t sizeInBytes = bufferData.size() * sizeof(T);
            Outcome<Data::Asset<BufferAsset>> bufferOutcome = CreateRawBufferAsset(bufferData.data(), sizeInBytes, bufferName);

            if (!bufferOutcome.IsSuccess())
            {
                AZ_Error(s_builderName, false, "Failed to build %s stream", semantic.ToString().data());
                return false;
            }

            outStreamBuffers.push_back({ semantic, customStreamName, {bufferOutcome.GetValue(), bufferOutcome.GetValue()->GetBufferViewDescriptor()} });
            return true;
        };

        template<typename T>
        bool ModelAssetBuilderComponent::BuildTypedStreamBuffer(
            AZStd::vector<ModelLodAsset::Mesh::StreamBufferInfo>& outStreamBuffers,
            const AZStd::vector<T>& bufferData,
            AZ::RHI::Format format,
            const RHI::ShaderSemantic& semantic,
            const AZ::Name& customStreamName)
        {
            AZStd::string bufferName = semantic.ToString();
            size_t floatsPerElement = RHI::GetFormatSize(format) / sizeof(T);
            Outcome<Data::Asset<BufferAsset>> bufferOutcome = CreateTypedBufferAsset(bufferData.data(), bufferData.size() / floatsPerElement, format, bufferName);

            if (!bufferOutcome.IsSuccess())
            {
                AZ_Error(s_builderName, false, "Failed to build %s stream", semantic.ToString().data());
                return false;
            }

            outStreamBuffers.push_back({semantic, customStreamName, {bufferOutcome.GetValue(), bufferOutcome.GetValue()->GetBufferViewDescriptor()}});
            return true;
        };

        template<typename T>
        bool ModelAssetBuilderComponent::BuildStreamBuffer(size_t vertexCount,
            AZStd::vector<ModelLodAsset::Mesh::StreamBufferInfo>& outStreamBuffers,
            const AZStd::vector<T>& bufferData,
            AZ::RHI::Format format,
            const RHI::ShaderSemantic& semantic,
            const AZ::Name& customStreamName)
        {
            size_t expectedElementCount = vertexCount * RHI::GetFormatComponentCount(format);
            if (expectedElementCount != bufferData.size())
            {
                AZ_Error(s_builderName, false, "Failed to build %s stream. Expected %d elements but found %d.", semantic.ToString().data(), expectedElementCount, bufferData.size());
                return false;
            }

            AZStd::string bufferName = semantic.ToString();
            Outcome<Data::Asset<BufferAsset>> bufferOutcome = CreateTypedBufferAsset(bufferData.data(), vertexCount, format, bufferName);
            if (!bufferOutcome.IsSuccess())
            {
                AZ_Error(s_builderName, false, "Failed to build %s stream", semantic.ToString().data());
                return false;
            }

            outStreamBuffers.push_back({semantic, customStreamName, {bufferOutcome.GetValue(), bufferOutcome.GetValue()->GetBufferViewDescriptor()}});
            return true;
        };

        bool ModelAssetBuilderComponent::CreateModelLodBuffers(
            const ProductMeshContent& lodBufferContent,
            BufferAssetView& outIndexBuffer,
            AZStd::vector<ModelLodAsset::Mesh::StreamBufferInfo>& outStreamBuffers,
            ModelLodAssetCreator& lodAssetCreator)
        {
            const AZStd::vector<uint32_t>& indices = lodBufferContent.m_indices;
            const AZStd::vector<float>& positions = lodBufferContent.m_positions;
            const AZStd::vector<float>& normals = lodBufferContent.m_normals;
            const AZStd::vector<float>& tangents = lodBufferContent.m_tangents;
            const AZStd::vector<float>& bitangents = lodBufferContent.m_bitangents;
            const AZStd::vector<AZStd::vector<float>>& uvSets = lodBufferContent.m_uvSets;
            const AZStd::vector<AZ::Name>& uvCustomNames = lodBufferContent.m_uvCustomNames;
            const AZStd::vector<AZStd::vector<float>>& colorSets = lodBufferContent.m_colorSets;
            const AZStd::vector<AZ::Name>& colorCustomNames = lodBufferContent.m_colorCustomNames;
            const AZStd::vector<float>& clothData = lodBufferContent.m_clothData;

            // Build Index Buffer ...
            {
                Outcome<Data::Asset<BufferAsset>> indexBufferOutcome = CreateTypedBufferAsset(indices.data(), indices.size(), IndicesFormat, "index");
                if (!indexBufferOutcome.IsSuccess())
                {
                    AZ_Error(s_builderName, false, "Failed to build index stream");
                    return false;
                }

                outIndexBuffer = { indexBufferOutcome.GetValue(), indexBufferOutcome.GetValue()->GetBufferViewDescriptor() };
            }

            // Build various stream buffers ...
            if (!BuildTypedStreamBuffer<float>(outStreamBuffers, positions, PositionFormat, RHI::ShaderSemantic{"POSITION"}))
            {
                return false;
            }

            if (!BuildTypedStreamBuffer<float>(outStreamBuffers, normals, NormalFormat, RHI::ShaderSemantic{"NORMAL"}))
            {
                return false;
            }

            if (!tangents.empty())
            {
                if (!BuildTypedStreamBuffer<float>(outStreamBuffers, tangents, TangentFormat, RHI::ShaderSemantic{"TANGENT"}))
                {
                    return false;
                }
            }

            if (!bitangents.empty())
            {
                if (!BuildTypedStreamBuffer<float>(outStreamBuffers, bitangents, BitangentFormat, RHI::ShaderSemantic{"BITANGENT"}))
                {
                    return false;
                }
            }
            
            for (size_t i = 0; i < uvSets.size(); ++i)
            {
                if (!BuildTypedStreamBuffer<float>(outStreamBuffers, uvSets[i], UVFormat, RHI::ShaderSemantic{"UV", i}, uvCustomNames[i]))
                {
                    return false;
                }
            }

            for (size_t i = 0; i < colorSets.size(); ++i)
            {
                if (!BuildTypedStreamBuffer<float>(outStreamBuffers, colorSets[i], ColorFormat, RHI::ShaderSemantic{"COLOR", i}, colorCustomNames[i]))
                {
                    return false;
                }
            }

            // Skinning buffers
            const AZStd::vector<uint16_t>& skinJointIndices = lodBufferContent.m_skinJointIndices;
            const AZStd::vector<float>& skinWeights = lodBufferContent.m_skinWeights;
            if (!skinJointIndices.empty() && !skinWeights.empty())
            {
                if (!BuildRawStreamBuffer<uint16_t>(outStreamBuffers, skinJointIndices, RHI::ShaderSemantic{ShaderSemanticName_SkinJointIndices}))
                {
                    return false;
                }

                if (!BuildStreamBuffer<float>(skinWeights.size(), outStreamBuffers, skinWeights, SkinWeightFormat, RHI::ShaderSemantic{ShaderSemanticName_SkinWeights}))
                {
                    return false;
                }
            }

            // Morph target buffers
            const AZStd::vector<PackedCompressedMorphTargetDelta>& morphTargetVertexDeltas = lodBufferContent.m_morphTargetVertexData;
            if (!morphTargetVertexDeltas.empty())
            {
                if (!BuildStructuredStreamBuffer<PackedCompressedMorphTargetDelta>(outStreamBuffers, morphTargetVertexDeltas,
                    RHI::ShaderSemantic{ ShaderSemanticName_MorphTargetDeltas }))
                {
                    return false;
                }
            }
            
            if (!clothData.empty())
            {
                if (!BuildTypedStreamBuffer<float>(outStreamBuffers, clothData, ClothDataFormat, RHI::ShaderSemantic{ ShaderSemanticName_ClothData }))
                {
                    return false;
                }
            }
            
            lodAssetCreator.SetLodIndexBuffer(outIndexBuffer.GetBufferAsset());

            for (const auto& streamBufferInfo : outStreamBuffers)
            {
                lodAssetCreator.AddLodStreamBuffer(streamBufferInfo.m_bufferAssetView.GetBufferAsset());
            }

            return true;
        }

        bool ModelAssetBuilderComponent::CreateMesh(
            const ProductMeshView& meshView,
            const BufferAssetView& lodIndexBuffer,
            const AZStd::vector<ModelLodAsset::Mesh::StreamBufferInfo>& lodStreamBuffers,
            ModelAssetCreator& modelAssetCreator,
            ModelLodAssetCreator& lodAssetCreator,
            const MaterialAssetsByUid& materialAssetsByUid)
        {
            lodAssetCreator.BeginMesh();
            
            if (meshView.m_materialUid != s_invalidMaterialUid)
            {
                auto iter = materialAssetsByUid.find(meshView.m_materialUid);
                if (iter != materialAssetsByUid.end())
                {
                    ModelMaterialSlot materialSlot;
                    materialSlot.m_stableId = static_cast<AZ::RPI::ModelMaterialSlot::StableId>(meshView.m_materialUid);
                    materialSlot.m_displayName = iter->second.m_name;
                    materialSlot.m_defaultMaterialAsset = iter->second.m_asset;

                    modelAssetCreator.AddMaterialSlot(materialSlot);
                    lodAssetCreator.SetMeshMaterialSlot(materialSlot.m_stableId);
                }
            }

            lodAssetCreator.SetMeshName(meshView.m_name);

            // Set the index stream
            BufferAssetView indexBufferAssetView(lodIndexBuffer.GetBufferAsset(), meshView.m_indexView);

            lodAssetCreator.SetMeshIndexBuffer(AZStd::move(indexBufferAssetView));

            {
                // Build the mesh's Aabb
                ModelLodAsset::Mesh::StreamBufferInfo positionStreamBufferInfo;
                const RHI::ShaderSemantic& positionSemantic = RHI::ShaderSemantic{"POSITION"};
                if (!FindStreamBufferById(lodStreamBuffers, positionSemantic, positionStreamBufferInfo))
                {
                    return false;
                }

                const RHI::BufferViewDescriptor& positionBufferViewDescriptor = meshView.m_positionView;

                // Calculate SubMesh's AABB from position stream
                AZ::Aabb subMeshAabb = AZ::Aabb::CreateNull();
                if (CalculateAABB(positionBufferViewDescriptor, *positionStreamBufferInfo.m_bufferAssetView.GetBufferAsset().Get(), subMeshAabb))
                {
                    lodAssetCreator.SetMeshAabb(AZStd::move(subMeshAabb));
                }
                else
                {
                    AZ_Warning(s_builderName, false, "Failed to calculate AABB for Mesh");
                }

                // Set position buffer
                BufferAssetView meshPositionBufferAssetView(
                    positionStreamBufferInfo.m_bufferAssetView.GetBufferAsset(),
                    meshView.m_positionView);

                lodAssetCreator.AddMeshStreamBuffer(positionSemantic, AZ::Name(), meshPositionBufferAssetView);
            }

            // Set normal buffer
            if (meshView.m_normalView.m_elementCount > 0)
            {
                if (!SetMeshStreamBufferById(RHI::ShaderSemantic{"NORMAL"}, AZ::Name(), meshView.m_normalView, lodStreamBuffers, lodAssetCreator))
                {
                    return false;
                }
            }

            // Set UV buffers
            for (size_t i = 0; i < meshView.m_uvSetViews.size(); ++i)
            {
                if (!SetMeshStreamBufferById(RHI::ShaderSemantic{"UV", i}, meshView.m_uvCustomNames[i], meshView.m_uvSetViews[i], lodStreamBuffers, lodAssetCreator))
                {
                    return false;
                }
            }

            // Set Color buffers
            for (size_t i = 0; i < meshView.m_colorSetViews.size(); ++i)
            {
                if (!SetMeshStreamBufferById(RHI::ShaderSemantic{"COLOR", i}, meshView.m_colorCustomNames[i], meshView.m_colorSetViews[i], lodStreamBuffers, lodAssetCreator))
                {
                    return false;
                }
            }

            // Set Tangent/Bitangent buffer
            if (meshView.m_tangentView.m_elementCount > 0)
            {
                if (!SetMeshStreamBufferById(RHI::ShaderSemantic{"TANGENT"}, AZ::Name(), meshView.m_tangentView, lodStreamBuffers, lodAssetCreator))
                {
                    return false;
                }
            }
            if (meshView.m_bitangentView.m_elementCount > 0)
            {
                if (!SetMeshStreamBufferById(RHI::ShaderSemantic{"BITANGENT"}, AZ::Name(), meshView.m_bitangentView, lodStreamBuffers, lodAssetCreator))
                {
                    return false;
                }
            }

            // Set skin buffers
            if (meshView.m_skinJointIndicesView.m_elementCount > 0 && meshView.m_skinWeightsView.m_elementCount > 0)
            {
                if (!SetMeshStreamBufferById(RHI::ShaderSemantic{ShaderSemanticName_SkinJointIndices}, AZ::Name(), meshView.m_skinJointIndicesView, lodStreamBuffers, lodAssetCreator))
                {
                    return false;
                }

                if (!SetMeshStreamBufferById(RHI::ShaderSemantic{ShaderSemanticName_SkinWeights}, AZ::Name(), meshView.m_skinWeightsView, lodStreamBuffers, lodAssetCreator))
                {
                    return false;
                }
            }

            // Set morph target buffers
            if (meshView.m_morphTargetVertexDataView.m_elementCount > 0)
            {
                if (!SetMeshStreamBufferById(RHI::ShaderSemantic{ShaderSemanticName_MorphTargetDeltas}, AZ::Name(),
                    meshView.m_morphTargetVertexDataView, lodStreamBuffers, lodAssetCreator))
                {
                    return false;
                }
            }

            // Set cloth data buffer
            if (meshView.m_clothDataView.m_elementCount > 0)
            {
                if (!SetMeshStreamBufferById(RHI::ShaderSemantic{ ShaderSemanticName_ClothData }, AZ::Name(), meshView.m_clothDataView, lodStreamBuffers, lodAssetCreator))
                {
                    return false;
                }
            }

            lodAssetCreator.EndMesh();

            return true;
        }

        Outcome<Data::Asset<BufferAsset>> ModelAssetBuilderComponent::CreateTypedBufferAsset(
            const void* data, const size_t elementCount, RHI::Format format, const AZStd::string& bufferName)
        {
            RHI::BufferViewDescriptor bufferViewDescriptor =
                RHI::BufferViewDescriptor::CreateTyped(0, static_cast<uint32_t>(elementCount), format);

            return CreateBufferAsset(data, bufferViewDescriptor, bufferName);
        }

        Outcome<Data::Asset<BufferAsset>> ModelAssetBuilderComponent::CreateStructuredBufferAsset(
            const void* data, const size_t elementCount, const size_t elementSize, const AZStd::string& bufferName)
        {
            RHI::BufferViewDescriptor bufferViewDescriptor =
                RHI::BufferViewDescriptor::CreateStructured(0, static_cast<uint32_t>(elementCount), static_cast<uint32_t>(elementSize));

            return CreateBufferAsset(data, bufferViewDescriptor, bufferName);
        }

        Outcome<Data::Asset<BufferAsset>> ModelAssetBuilderComponent::CreateRawBufferAsset(
            const void* data, const size_t totalSizeInBytes, const AZStd::string& bufferName)
        {
            RHI::BufferViewDescriptor bufferViewDescriptor =
                RHI::BufferViewDescriptor::CreateRaw(0, static_cast<uint32_t>(totalSizeInBytes));

            return CreateBufferAsset(data, bufferViewDescriptor, bufferName);
        }

        Outcome<Data::Asset<BufferAsset>> ModelAssetBuilderComponent::CreateBufferAsset(
            const void* data, const RHI::BufferViewDescriptor& bufferViewDescriptor, const AZStd::string& bufferName)
        {
            BufferAssetCreator creator;
            AZStd::string bufferAssetName = GetAssetFullName(BufferAsset::TYPEINFO_Uuid(), bufferName);
            creator.Begin(CreateAssetId(bufferAssetName));

            RHI::BufferDescriptor bufferDescriptor;
            bufferDescriptor.m_bindFlags = RHI::BufferBindFlags::InputAssembly | RHI::BufferBindFlags::ShaderRead;
            bufferDescriptor.m_byteCount = static_cast<uint64_t>(bufferViewDescriptor.m_elementSize) * static_cast<uint64_t>(bufferViewDescriptor.m_elementCount);

            creator.SetBuffer(data, bufferDescriptor.m_byteCount, bufferDescriptor);

            creator.SetBufferViewDescriptor(bufferViewDescriptor);

            creator.SetPoolAsset({ m_systemInputAssemblyBufferPoolId, azrtti_typeid<RPI::ResourcePoolAsset>() });

            Data::Asset<BufferAsset> bufferAsset;
            if (creator.End(bufferAsset))
            {
                bufferAsset.SetHint(bufferAssetName);
                return AZ::Success(bufferAsset);
            }

            return AZ::Failure();
        }

        bool ModelAssetBuilderComponent::SetMeshStreamBufferById(
            const RHI::ShaderSemantic& semantic,
            const AZ::Name& customName,
            const RHI::BufferViewDescriptor& bufferViewDescriptor,
            const AZStd::vector<ModelLodAsset::Mesh::StreamBufferInfo>& lodStreamBuffers,
            ModelLodAssetCreator& lodAssetCreator)
        {
            ModelLodAsset::Mesh::StreamBufferInfo streamBufferInfo;

            if (FindStreamBufferById(lodStreamBuffers, semantic, streamBufferInfo))
            {
                Data::Asset<BufferAsset> bufferAsset = streamBufferInfo.m_bufferAssetView.GetBufferAsset();

                lodAssetCreator.AddMeshStreamBuffer(semantic, customName, { bufferAsset, bufferViewDescriptor });

                return true;
            }

            AZ_Error(s_builderName, false, "Failed to apply the %s buffer to the mesh", semantic.ToString().data());
            return false;
        }

        AZStd::string ModelAssetBuilderComponent::GetAssetFullName(const TypeId& assetType, const AZStd::string& bufferName)
        {
            AZStd::string fullName;

            if (assetType == ModelAsset::TYPEINFO_Uuid())
            {
                fullName = m_modelName;
            }
            else if (assetType == ModelLodAsset::TYPEINFO_Uuid())
            {
                fullName = AZStd::string::format("%s_%s", m_modelName.c_str(), m_lodName.c_str());
            }
            else
            {
                if (m_meshName.empty())
                {
                    fullName = AZStd::string::format("%s_%s_%s", m_modelName.c_str(), m_lodName.c_str(), bufferName.c_str());
                }
                else
                {
                    fullName = AZStd::string::format("%s_%s_%s_%s", m_modelName.c_str(), m_lodName.c_str(), m_meshName.c_str(), bufferName.c_str());
                }
            }
            return fullName;
        }

        Data::AssetId ModelAssetBuilderComponent::CreateAssetId(const AZStd::string& assetName)
        {
            // The sub id of any model related assets starts with the same prefix 0x10 for first 8 bits
            // And it uses the name hash for the last 24 bits
            static const uint32_t prefix = 0x10000000;

            uint32_t productSubId;
            Data::AssetId assetId;
            assetId.SetInvalid();

            productSubId = prefix | AZ::Crc32(assetName) & 0xffffff;

            if (m_createdSubId.find(productSubId) != m_createdSubId.end())
            {
                AZ_Error("Mesh builder", false, "Duplicate asset sub id for asset [%s]", assetName.c_str());
                return assetId;
            }

            m_createdSubId.insert(productSubId);

            assetId.m_guid = m_sourceUuid;
            assetId.m_subId = productSubId;

            return assetId;
        }

        bool ModelAssetBuilderComponent::CalculateAABB(const RHI::BufferViewDescriptor& bufferViewDesc, const BufferAsset& bufferAsset, AZ::Aabb& aabb)
        {
            const uint32_t elementSize = bufferViewDesc.m_elementSize;
            const uint32_t elementCount = bufferViewDesc.m_elementCount;
            const uint32_t elementOffset = bufferViewDesc.m_elementOffset;
            AZ_Assert(elementOffset + elementCount <= bufferAsset.GetBufferViewDescriptor().m_elementCount, "bufferViewDesc is out of range of bufferAsset");

            // Position is 3 floats
            if (elementSize == sizeof(float) * 3)
            {
                AZ_Assert(bufferViewDesc.m_elementFormat == RHI::Format::R32G32B32_FLOAT, "position buffer format does not match element size");
                
                struct Position { float x,y,z; };
                const Position* buffer = reinterpret_cast<const Position*>(&bufferAsset.GetBuffer()[0]) + elementOffset;

                AZ::Vector3 vpos;    //note: it seems to be fastest to reuse a local Vector3 rather than constructing new ones each loop iteration
                for (uint32_t i = 0; i < elementCount; ++i)
                {
                    vpos.Set(reinterpret_cast<const float*>(&buffer[i]));
                    aabb.AddPoint(vpos);
                }
            }
            // Position is 4 halfs
            else if (elementSize == sizeof(uint16_t) * 4)
            {
                // Can't handle this yet since we have no way to do math on
                // halfs
                AZ_Error(
                    s_builderName, false,
                    "Can't calculate AABB for SubMesh; positions stored "
                    "in halfs not supported.");
                return false;
            }
            else
            {
                // No idea what type of position stream this is
                AZ_Error(
                    s_builderName, false,
                    "Can't calculate AABB for SubMesh; can't determine "
                    "element type of stream.");
                return false;
            }

            return true;
        }
        
        ModelAssetBuilderComponent::MaterialUid ModelAssetBuilderComponent::SourceMeshContent::GetMaterialUniqueId(uint32_t index) const
        {
            if (index >= m_materials.size())
            {
                return s_invalidMaterialUid;
            }

            return m_materials[index];
        }

        bool ModelAssetBuilderComponent::FindStreamBufferById(
            const AZStd::vector<ModelLodAsset::Mesh::StreamBufferInfo>& streamBufferInfoList,
            const RHI::ShaderSemantic& streamSemantic,
            ModelLodAsset::Mesh::StreamBufferInfo& outStreamBufferInfo)
        {
            for (const auto& streamBufferInfo : streamBufferInfoList)
            {
                if (streamBufferInfo.m_semantic == streamSemantic)
                {
                    outStreamBufferInfo = streamBufferInfo;
                    return true;
                }
            }

            AZ_Error(s_builderName, false, "Attempted to find a buffer for stream %s but failed!", streamSemantic.ToString().data());
            return false;
        }

        bool ModelAssetBuilderComponent::GetIsMorphed(const AZ::SceneAPI::Containers::SceneGraph& graph, const AZ::SceneAPI::Containers::SceneGraph::NodeIndex& nodeIndex) const
        {
            // Note: In here we are checking directly in the scene graph. We are also suppose to check if user selected those morph target in blendshape rule, that work
            // will be done when the mesh group support blendshape rule.
            auto contentStorage = graph.GetContentStorage();
            auto downwardsView = AZ::SceneAPI::Containers::Views::MakeSceneGraphDownwardsView<AZ::SceneAPI::Containers::Views::BreadthFirst>(graph, nodeIndex, contentStorage.begin(), true);
            auto filteredView = AZ::SceneAPI::Containers::Views::MakeFilterView(downwardsView, AZ::SceneAPI::Containers::DerivedTypeFilter<AZ::SceneAPI::DataTypes::IBlendShapeData>());
            return (filteredView.begin() != filteredView.end());
        }

        SceneAPI::DataTypes::MatrixType ModelAssetBuilderComponent::GetWorldTransform(const SceneAPI::Containers::SceneGraph& sceneGraph, SceneAPI::Containers::SceneGraph::NodeIndex node)
        {
            // the logic here copies the logic in @AZ::RC::WorldMatrixExporter::ConcatenateMatricesUpwards
            namespace SceneDataTypes = AZ::SceneAPI::DataTypes;
            namespace SceneViews = AZ::SceneAPI::Containers::Views;

            SceneAPI::DataTypes::MatrixType transform = SceneAPI::DataTypes::MatrixType::CreateIdentity();

            const SceneAPI::Containers::SceneGraph::NodeHeader* nodeIterator = sceneGraph.ConvertToHierarchyIterator(node);
            auto upwardsView = SceneViews::MakeSceneGraphUpwardsView(sceneGraph, nodeIterator, sceneGraph.GetContentStorage().cbegin(), true);
            for (auto it = upwardsView.begin(); it != upwardsView.end(); ++it)
            {
                if (!(*it))
                {
                    continue;
                }

                const SceneAPI::DataTypes::IGraphObject* nodeTemp = it->get();
                const SceneDataTypes::ITransform* nodeTransform = azrtti_cast<const SceneDataTypes::ITransform*>(nodeTemp);
                if (nodeTransform)
                {
                    transform = nodeTransform->GetMatrix() * transform;
                }
                else
                {
                    // If the translation is not an end point it means it's its own group as opposed to being
                    //      a component of the parent, so only list end point children.
                    auto view = SceneViews::MakeSceneGraphChildView<SceneViews::AcceptEndPointsOnly>(sceneGraph, it.GetHierarchyIterator(),
                        sceneGraph.GetContentStorage().begin(), true);
                    auto result = AZStd::find_if(view.begin(), view.end(), SceneAPI::Containers::DerivedTypeFilter<SceneDataTypes::ITransform>());
                    if (result != view.end())
                    {
                        transform = azrtti_cast<const SceneDataTypes::ITransform*>(result->get())->GetMatrix() * transform;
                    }
                }
            }

            return transform;
        }

        void ModelAssetDependenciesComponent::Reflect(ReflectContext* context)
        {
            if (auto* serialize = azrtti_cast<SerializeContext*>(context))
            {
                serialize->Class<ModelAssetDependenciesComponent, Component>()
                    // If you have made changes to the model code and need to force scene files to reprocess,
                    // change the version number in ModelAssetBuilderComponent, not this version number.
                    ->Version(0)
                    ->Attribute(
                        Edit::Attributes::SystemComponentTags, AZStd::vector<Crc32>({ AssetBuilderSDK::ComponentTags::AssetBuilder }));
            }
        }

        void ModelAssetDependenciesComponent::GetProvidedServices(AZ::ComponentDescriptor::DependencyArrayType& provided)
        {
            provided.push_back(AZ_CRC_CE("ModelAssetDependenciesService"));
        }

        void ModelAssetDependenciesComponent::GetIncompatibleServices(AZ::ComponentDescriptor::DependencyArrayType& incompatible)
        {
            incompatible.push_back(AZ_CRC_CE("ModelAssetDependenciesService"));
        }

        void ModelAssetDependenciesComponent::Activate()
        {
            SceneAPI::SceneBuilderDependencyBus::Handler::BusConnect();
        }

        void ModelAssetDependenciesComponent::Deactivate()
        {
            SceneAPI::SceneBuilderDependencyBus::Handler::BusDisconnect();
        }

        void ModelAssetDependenciesComponent::ReportJobDependencies(
            SceneAPI::JobDependencyList& jobDependencyList, const char* platformIdentifier)
        {
            // Currently, the only implicit job dependency in model building is the dependency on the DefaultVertexBufferPool asset.
            // It needs to get listed here to ensure that models aren't marked as complete and loadable by the engine before the
            // DefaultVertexBufferPool has been processed.

            AssetBuilderSDK::SourceFileDependency defaultVertexBufferPoolSource;
            defaultVertexBufferPoolSource.m_sourceFileDependencyPath = ModelAssetBuilderComponent::s_defaultVertexBufferPoolSourcePath;

            constexpr AZ::u32 ResourcePoolDefaultSubId = 0;

            AssetBuilderSDK::JobDependency jobDependency;
<<<<<<< HEAD
            jobDependency.m_jobKey = "Model Asset Builder (Default Vertex Buffer Pool)";
=======
            jobDependency.m_jobKey = "Atom Resource Pool";
>>>>>>> fb36d25f
            jobDependency.m_sourceFile = defaultVertexBufferPoolSource;
            jobDependency.m_platformIdentifier = platformIdentifier;
            jobDependency.m_productSubIds.push_back(ResourcePoolDefaultSubId);
            jobDependency.m_type = AssetBuilderSDK::JobDependencyType::Order;

            jobDependencyList.push_back(jobDependency);
        }

    } // namespace RPI
} // namespace AZ<|MERGE_RESOLUTION|>--- conflicted
+++ resolved
@@ -2499,11 +2499,7 @@
             constexpr AZ::u32 ResourcePoolDefaultSubId = 0;
 
             AssetBuilderSDK::JobDependency jobDependency;
-<<<<<<< HEAD
-            jobDependency.m_jobKey = "Model Asset Builder (Default Vertex Buffer Pool)";
-=======
             jobDependency.m_jobKey = "Atom Resource Pool";
->>>>>>> fb36d25f
             jobDependency.m_sourceFile = defaultVertexBufferPoolSource;
             jobDependency.m_platformIdentifier = platformIdentifier;
             jobDependency.m_productSubIds.push_back(ResourcePoolDefaultSubId);
