--- conflicted
+++ resolved
@@ -7,10 +7,7 @@
  */
 
 #include <Atom/RPI.Reflect/Image/StreamingImageAssetHandler.h>
-<<<<<<< HEAD
 #include <Atom/RPI.Public/Image/ImageSystemInterface.h>
-=======
->>>>>>> e3c3db4b
 #include <AzCore/Settings/SettingsRegistry.h>
 #include <AzFramework/Asset/AssetSystemBus.h>
 
@@ -55,15 +52,8 @@
             AzFramework::AssetSystemRequestBus::BroadcastResult(
                 missingAssetStatus, &AzFramework::AssetSystem::AssetSystemRequests::GetAssetStatusById, asset.GetId().m_guid);
 
-<<<<<<< HEAD
-            // Generate asset info to use to register the fallback asset with the asset catalog
-            Data::AssetInfo assetInfo;
-            assetInfo.m_relativePath = DefaultImageAssetPaths::DefaultFallback;
-            assetInfo.m_assetType = azrtti_typeid<StreamingImageAsset>();
-=======
             // Determine which fallback image to use
-            const char* relativePath = "textures/defaults/defaultfallback.png.streamingimage";
->>>>>>> e3c3db4b
+            const char* relativePath = DefaultImageAssetPaths::DefaultFallback;
 
             bool useDebugFallbackImages = true;
             if (auto settingsRegistry = AZ::SettingsRegistry::Get(); settingsRegistry != nullptr)
@@ -77,26 +67,15 @@
                 {
                 case AzFramework::AssetSystem::AssetStatus::AssetStatus_Queued:
                 case AzFramework::AssetSystem::AssetStatus::AssetStatus_Compiling:
-<<<<<<< HEAD
-                    assetInfo.m_relativePath = DefaultImageAssetPaths::Processing;
+                    relativePath = DefaultImageAssetPaths::Processing;
                     break;
                 case AzFramework::AssetSystem::AssetStatus::AssetStatus_Failed:
-                    assetInfo.m_relativePath = DefaultImageAssetPaths::ProcessingFailed;
-=======
-                    relativePath = "textures/defaults/processing.png.streamingimage";
-                    break;
-                case AzFramework::AssetSystem::AssetStatus::AssetStatus_Failed:
-                    relativePath = "textures/defaults/processingfailed.png.streamingimage";
->>>>>>> e3c3db4b
+                    relativePath = DefaultImageAssetPaths::ProcessingFailed;
                     break;
                 case AzFramework::AssetSystem::AssetStatus::AssetStatus_Missing:
                 case AzFramework::AssetSystem::AssetStatus::AssetStatus_Unknown:
                 case AzFramework::AssetSystem::AssetStatus::AssetStatus_Compiled:
-<<<<<<< HEAD
-                    assetInfo.m_relativePath = DefaultImageAssetPaths::Missing;
-=======
-                    relativePath = "textures/defaults/missing.png.streamingimage";
->>>>>>> e3c3db4b
+                    relativePath = DefaultImageAssetPaths::Missing;
                     break;
                 }
             }
@@ -104,25 +83,6 @@
             // Make sure the fallback image has been processed
             AzFramework::AssetSystem::AssetStatus status = AzFramework::AssetSystem::AssetStatus_Unknown;
             AzFramework::AssetSystemRequestBus::BroadcastResult(
-<<<<<<< HEAD
-                status, &AzFramework::AssetSystemRequestBus::Events::CompileAssetSync, assetInfo.m_relativePath);
-            
-            // Generate the id of the fallback image
-            Data::AssetCatalogRequestBus::BroadcastResult(
-                assetInfo.m_assetId, &Data::AssetCatalogRequestBus::Events::GenerateAssetIdTEMP,
-                assetInfo.m_relativePath.c_str());
-
-            assetInfo.m_assetId.m_subId = StreamingImageAsset::GetImageAssetSubId();
-
-            // Register the fallback image with the asset catalog
-            Data::AssetCatalogRequestBus::Broadcast(&Data::AssetCatalogRequestBus::Events::RegisterAsset, assetInfo.m_assetId, assetInfo);
-
-            // Return the asset id of the fallback image
-            return assetInfo.m_assetId;
-        }
-    }
-}
-=======
                 status, &AzFramework::AssetSystemRequestBus::Events::CompileAssetSync, relativePath);
 
             // Return the asset id of the fallback image
@@ -135,5 +95,4 @@
             return assetId;
         }
     } // namespace RPI
-} // namespace AZ
->>>>>>> e3c3db4b
+} // namespace AZ