/*
 * Copyright (c) Contributors to the Open 3D Engine Project.
 * For complete copyright and license terms please see the LICENSE at the root of this distribution.
 *
 * SPDX-License-Identifier: Apache-2.0 OR MIT
 *
 */

#include <Atom/RPI.Reflect/Model/ModelAsset.h>
#include <Atom/RPI.Reflect/Model/ModelAssetHelpers.h>
#include <Atom/RPI.Reflect/Model/ModelKdTree.h>
#include <AzCore/Asset/AssetSerializer.h>
#include <AzCore/Jobs/JobFunction.h>
#include <AzCore/Math/IntersectSegment.h>
#include <AzCore/std/limits.h>

#include <AzCore/RTTI/ReflectContext.h>
#include <AzCore/Serialization/SerializeContext.h>
#include <AzCore/Serialization/EditContext.h>

#include <AzFramework/Asset/AssetSystemBus.h>

namespace AZ
{
    namespace RPI
    {
        const char* ModelAsset::DisplayName = "ModelAsset";
        const char* ModelAsset::Group = "Model";
        const char* ModelAsset::Extension = "azmodel";

        void ModelAsset::Reflect(ReflectContext* context)
        {
            if (auto* serializeContext = azrtti_cast<SerializeContext*>(context))
            {
                serializeContext->Class<ModelAsset, Data::AssetData>()
                    ->Version(1)
                    ->Field("Name", &ModelAsset::m_name)
                    ->Field("Aabb", &ModelAsset::m_aabb)
                    ->Field("MaterialSlots", &ModelAsset::m_materialSlots)
                    ->Field("LodAssets", &ModelAsset::m_lodAssets)
                    ->Field("Tags", &ModelAsset::m_tags)
                    ;

                // Note: This class needs to have edit context reflection so PropertyAssetCtrl::OnEditButtonClicked
                //       can open the asset with the preferred asset editor (Scene Settings).
                if (auto* editContext = serializeContext->GetEditContext())
                {
                    editContext->Class<ModelAsset>("Model Asset", "")
                        ->ClassElement(AZ::Edit::ClassElements::EditorData, "")
                        ;
                }
            }
        }

        ModelAsset::ModelAsset()
        {
            // c-tor and d-tor have to be defined in .cpp in order to have AZStd::unique_ptr<ModelKdTree> without having to include the header of KDTree
        }

        ModelAsset::~ModelAsset()
        {
            // c-tor and d-tor have to be defined in .cpp in order to have AZStd::unique_ptr<ModelKdTree> without having to include the header of KDTree
        }

        const Name& ModelAsset::GetName() const
        {
            return m_name;
        }

        const Aabb& ModelAsset::GetAabb() const
        {
            return m_aabb;
        }
        
        const ModelMaterialSlotMap& ModelAsset::GetMaterialSlots() const
        {
            return m_materialSlots;
        }
            
        const ModelMaterialSlot& ModelAsset::FindMaterialSlot(uint32_t stableId) const
        {
            auto iter = m_materialSlots.find(stableId);

            if (iter == m_materialSlots.end())
            {
                return m_fallbackSlot;
            }
            else
            {
                return iter->second;
            }
        }

        size_t ModelAsset::GetLodCount() const
        {
            return m_lodAssets.size();
        }

        AZStd::span<const Data::Asset<ModelLodAsset>> ModelAsset::GetLodAssets() const
        {
            return AZStd::span<const Data::Asset<ModelLodAsset>>(m_lodAssets);
        }

        void ModelAsset::SetReady()
        {
            m_status = Data::AssetData::AssetStatus::Ready;
        }

        bool ModelAsset::LocalRayIntersectionAgainstModel(
            const AZ::Vector3& rayStart, const AZ::Vector3& rayDir, bool allowBruteForce,
            float& distanceNormalized, AZ::Vector3& normal) const
        {
            if (!m_modelTriangleCount)
            {
                // [GFX TODO][ATOM-4343 Bake mesh spatial information during AP processing]
                m_modelTriangleCount = CalculateTriangleCount();
            }

            // check the total vertex count for this model and skip kd-tree if the model is simple enough
            if (*m_modelTriangleCount > s_minimumModelTriangleCountToOptimize)
            {
                if (!m_kdTree)
                {
                    BuildKdTree();

                    AZ_WarningOnce("Model", false, "ray intersection against a model that is still creating spatial information");
                    return allowBruteForce ? BruteForceRayIntersect(rayStart, rayDir, distanceNormalized, normal) : false;
                }
                else
                {
                    return m_kdTree->RayIntersection(rayStart, rayDir, distanceNormalized, normal);
                }
            }

            return BruteForceRayIntersect(rayStart, rayDir, distanceNormalized, normal);
        }

        const AZStd::vector<AZ::Name>& ModelAsset::GetTags() const
        {
            return m_tags;
        }

        void ModelAsset::BuildKdTree() const
        {
            AZStd::lock_guard<AZStd::mutex> lock(m_kdTreeLock);
            if ((m_isKdTreeCalculationRunning == false) && !m_kdTree)
            {
                m_isKdTreeCalculationRunning = true;

                // ModelAsset can go away while the job is queued up or is in progress, keep it alive until the job is done
                const_cast<ModelAsset*>(this)->Acquire();

                // [GFX TODO][ATOM-4343 Bake mesh spatial information during AP processing]
                // This is a temporary workaround to enable interactive Editor experience.
                // For runtime approach is to do this during asset processing and serialized spatial information alongside with mesh model assets
                const auto jobLambda = [&]() -> void
                {
                    AZ_PROFILE_FUNCTION(RPI);

                    AZStd::unique_ptr<ModelKdTree> tree = AZStd::make_unique<ModelKdTree>();
                    tree->Build(this);

                    AZStd::lock_guard<AZStd::mutex> jobLock(m_kdTreeLock);
                    m_isKdTreeCalculationRunning = false;
                    m_kdTree = AZStd::move(tree);

                    const_cast<ModelAsset*>(this)->Release();
                };

                Job* executeGroupJob = aznew JobFunction<decltype(jobLambda)>(jobLambda, true, nullptr); // Auto-deletes
                executeGroupJob->Start();
            }
        }

        bool ModelAsset::BruteForceRayIntersect(
            const AZ::Vector3& rayStart, const AZ::Vector3& rayDir, float& distanceNormalized, AZ::Vector3& normal) const
        {
            // brute force - check every triangle
            if (GetLodAssets().empty() == false)
            {
                // intersect against the highest level of detail
                if (ModelLodAsset* loadAssetPtr = GetLodAssets()[0].Get())
                {
                    bool anyHit = false;
                    AZ::Vector3 intersectionNormal;
                    float shortestDistanceNormalized = AZStd::numeric_limits<float>::max();
                    for (const ModelLodAsset::Mesh& mesh : loadAssetPtr->GetMeshes())
                    {
                        float currentDistanceNormalized;
                        if (LocalRayIntersectionAgainstMesh(mesh, rayStart, rayDir, currentDistanceNormalized, intersectionNormal))
                        {
                            anyHit = true;

                            if (currentDistanceNormalized < shortestDistanceNormalized)
                            {
                                normal = intersectionNormal;
                                shortestDistanceNormalized = currentDistanceNormalized;
                            }
                        }
                    }

                    if (anyHit)
                    {
                        distanceNormalized = shortestDistanceNormalized;
                    }

                    return anyHit;
                }
            }

            return false;
        }

        bool ModelAsset::LocalRayIntersectionAgainstMesh(
            const ModelLodAsset::Mesh& mesh,
            const AZ::Vector3& rayStart,
            const AZ::Vector3& rayDir,
            float& distanceNormalized,
            AZ::Vector3& normal) const
        {
            const BufferAssetView& indexBufferView = mesh.GetIndexBufferAssetView();
            const BufferAssetView* positionBufferView = mesh.GetSemanticBufferAssetView(m_positionName);

            if (positionBufferView && positionBufferView->GetBufferAsset().Get())
            {
                BufferAsset* bufferAssetViewPtr = positionBufferView->GetBufferAsset().Get();
                BufferAsset* indexAssetViewPtr = indexBufferView.GetBufferAsset().Get();

                if (!bufferAssetViewPtr || !indexAssetViewPtr)
                {
                    return false;
                }

                RHI::BufferViewDescriptor positionBufferViewDesc = positionBufferView->GetBufferViewDescriptor();
                AZStd::span<const uint8_t> positionRawBuffer = bufferAssetViewPtr->GetBuffer();

                const uint32_t positionElementSize = positionBufferViewDesc.m_elementSize;
                const uint32_t positionElementCount = positionBufferViewDesc.m_elementCount;

                // Position is 3 floats
                if (positionElementSize != sizeof(float) * 3)
                {
                    AZ_Warning(
                        "ModelAsset", false, "unsupported mesh posiiton format, only full 3 floats per vertex are supported at the moment");
                    return false;
                }

                RHI::BufferViewDescriptor indexBufferViewDesc = indexBufferView.GetBufferViewDescriptor();
                AZStd::span<const uint8_t> indexRawBuffer = indexAssetViewPtr->GetBuffer();

                const AZ::Vector3 rayEnd = rayStart + rayDir;
                AZ::Vector3 a, b, c;
                AZ::Vector3 intersectionNormal;

                bool anyHit = false;
                float shortestDistanceNormalized = AZStd::numeric_limits<float>::max();

                const AZ::u32* indexPtr = reinterpret_cast<const AZ::u32*>(
                    indexRawBuffer.data() + (indexBufferViewDesc.m_elementOffset * indexBufferViewDesc.m_elementSize));
                const float* positionPtr = reinterpret_cast<const float*>(
                    positionRawBuffer.data() + (positionBufferViewDesc.m_elementOffset * positionBufferViewDesc.m_elementSize));

                Intersect::SegmentTriangleHitTester hitTester(rayStart, rayEnd);

                constexpr int StepSize = 3; // number of values per vertex (x, y, z)
                for (uint32_t indexIter = 0; indexIter < indexBufferViewDesc.m_elementCount; indexIter += StepSize, indexPtr += StepSize)
                {
                    AZ::u32 index0 = indexPtr[0];
                    AZ::u32 index1 = indexPtr[1];
                    AZ::u32 index2 = indexPtr[2];

                    if (index0 >= positionElementCount || index1 >= positionElementCount || index2 >= positionElementCount)
                    {
                        AZ_Warning("ModelAsset", false, "mesh has a bad vertex index");
                        return false;
                    }

                    // faster than AZ::Vector3 c-tor
                    const float* aRef = &positionPtr[index0 * StepSize];
                    a.Set(aRef);
                    const float* bRef = &positionPtr[index1 * StepSize];
                    b.Set(bRef);
                    const float* cRef = &positionPtr[index2 * StepSize];
                    c.Set(cRef);

                    float currentDistanceNormalized;
                    if (hitTester.IntersectSegmentTriangleCCW(a, b, c, intersectionNormal, currentDistanceNormalized))
                    {
                        anyHit = true;

                        if (currentDistanceNormalized < shortestDistanceNormalized)
                        {
                            normal = intersectionNormal;
                            shortestDistanceNormalized = currentDistanceNormalized;
                        }
                    }
                }

                if (anyHit)
                {
                    distanceNormalized = shortestDistanceNormalized;
                }

                return anyHit;
            }

            return false;
        }

        AZStd::size_t ModelAsset::CalculateTriangleCount() const
        {
            AZStd::size_t modelTriangleCount = 0;

            if (GetLodAssets().empty() == false)
            {
                if (ModelLodAsset* loadAssetPtr = GetLodAssets()[0].Get())
                {
                    for (const ModelLodAsset::Mesh& mesh : loadAssetPtr->GetMeshes())
                    {
                        const AZStd::span<const ModelLodAsset::Mesh::StreamBufferInfo>& streamBufferList = mesh.GetStreamBufferInfoList();

                        // find position semantic
                        const ModelLodAsset::Mesh::StreamBufferInfo* positionBuffer = nullptr;

                        for (const ModelLodAsset::Mesh::StreamBufferInfo& bufferInfo : streamBufferList)
                        {
                            if (bufferInfo.m_semantic.m_name == m_positionName)
                            {
                                positionBuffer = &bufferInfo;
                                break;
                            }
                        }

                        if (positionBuffer)
                        {
                            const RHI::BufferViewDescriptor& desc = positionBuffer->m_bufferAssetView.GetBufferViewDescriptor();
                            modelTriangleCount += desc.m_elementCount / 3;
                        }
                    }
                }
            }

            AZ_Warning("Model", modelTriangleCount < ((2<<23) / 3), "Model has too many vertices for the spatial optimization. Currently only up to 16,777,216 is supported");

            return modelTriangleCount;
        }

        void ModelAsset::InitData(
            AZ::Name name,
            AZStd::span<Data::Asset<ModelLodAsset>> lodAssets,
            const ModelMaterialSlotMap& materialSlots,
            const ModelMaterialSlot& fallbackSlot,
<<<<<<< HEAD
            [[maybe_unused]] AZStd::span<AZ::Name> tags)
=======
            AZStd::span<AZ::Name> tags)
>>>>>>> fb36d25f
        {
            AZ_Assert(!m_isKdTreeCalculationRunning, "Overwriting a ModelAsset while it is calculating its kd tree.");

            // Clear out the current AABB, we'll reset it with the data from the LOD assets.
            m_aabb = AZ::Aabb::CreateNull();

            // Copy the trivially-copyable data.
            m_name = name;
            m_materialSlots = materialSlots;
            m_fallbackSlot = fallbackSlot;

            // Clear out the runtime-calculated data.
            m_kdTree = {};
            m_isKdTreeCalculationRunning = false;
            m_modelTriangleCount = {};

<<<<<<< HEAD
            // Clear out LOD Assets, we'll set those individually.
            m_lodAssets.clear();
=======
            // Clear out tags and LOD Assets, we'll set those individually.
            m_lodAssets.clear();
            m_tags = {};
>>>>>>> fb36d25f

            for (const auto& lodAsset : lodAssets)
            {
                m_lodAssets.push_back(lodAsset);
                if (lodAsset.IsReady())
                {
                    m_aabb.AddAabb(lodAsset->GetAabb());
                }
            }

<<<<<<< HEAD
=======
            for (const auto& tag : tags)
            {
                m_tags.push_back(tag);
            }
>>>>>>> fb36d25f
        }

        // Create a stable ID for our default fallback model.
        const AZ::Data::AssetId ModelAssetHandler::s_defaultModelAssetId{ "{D676DD3C-0560-4F39-99E0-B6DCBC7CEDAA}", 0 };

        Data::AssetHandler::LoadResult ModelAssetHandler::LoadAssetData(
            const AZ::Data::Asset<AZ::Data::AssetData>& asset,
            AZStd::shared_ptr<AZ::Data::AssetDataStream> stream,
            const AZ::Data::AssetFilterCB& assetLoadFilterCB)
        {
            // If there's a 0-length stream, this must be trying to load our default fallback model.
            // Fill in the asset data with a generated unit X-shaped model.
            // We need to generate the data instead of load a fallback asset because model assets have dependencies
            // on buffer and material assets, and fallback assets need to not have any dependencies to be able to load
            // correctly when used as fallbacks. (The AssetManager doesn't currently support handling dependency pre-loading
            // for fallback assets)
            if (stream->GetLength() == 0)
            {
                auto assetData = asset.GetAs<AZ::RPI::ModelAsset>();
                if (assetData)
                {
                    ModelAssetHelpers::CreateUnitX(assetData);
                }

                return Data::AssetHandler::LoadResult::LoadComplete;
            }

            return AssetHandler::LoadAssetData(asset, stream, assetLoadFilterCB);
        }

        Data::AssetId ModelAssetHandler::AssetMissingInCatalog(const Data::Asset<Data::AssetData>& asset)
        {
            AZ_Info(
                "Model",
                "Model id " AZ_STRING_FORMAT " not found in asset catalog, using fallback model.\n",
                AZ_STRING_ARG(asset.GetId().ToFixedString()));

            // Find out if the asset is missing completely or just still processing
            // and escalate the asset to the top of the list if it's queued.
            AzFramework::AssetSystem::AssetStatus missingAssetStatus = AzFramework::AssetSystem::AssetStatus::AssetStatus_Unknown;
            AzFramework::AssetSystemRequestBus::BroadcastResult(
                missingAssetStatus, &AzFramework::AssetSystem::AssetSystemRequests::GetAssetStatusById, asset.GetId().m_guid);

            if (missingAssetStatus == AzFramework::AssetSystem::AssetStatus::AssetStatus_Queued)
            {
                bool sendSucceeded = false;
                AzFramework::AssetSystemRequestBus::BroadcastResult(
                    sendSucceeded, &AzFramework::AssetSystem::AssetSystemRequests::EscalateAssetByUuid, asset.GetId().m_guid);
            }

            // Make sure the default model asset has an entry in the asset catalog so that the asset system will try to load it.
            // Note that we specifically give it a 0-byte size and a non-empty path so that the load will just trivially succeed
            // with a 0-byte asset stream. This will enable us to detect it in LoadAssetData and fill in the data with a generated
            // unit cube. We can't use an on-disk model asset because the AssetMissing system currently doesn't correctly handle
            // assets with dependent assets (like azmodel), so we need to just load an "empty" asset and then fill it in with data
            // in LoadAssetData.
            {
                Data::AssetInfo assetInfo;
                assetInfo.m_assetId = s_defaultModelAssetId;
                assetInfo.m_assetType = azrtti_typeid<AZ::RPI::ModelAsset>();
                assetInfo.m_relativePath = "default_fallback_model";
                assetInfo.m_sizeBytes = 0;
                AZ::Data::AssetCatalogRequestBus::Broadcast(
                    &AZ::Data::AssetCatalogRequestBus::Events::RegisterAsset, assetInfo.m_assetId, assetInfo);
            }

            return s_defaultModelAssetId;
        }


    } // namespace RPI
} // namespace AZ<|MERGE_RESOLUTION|>--- conflicted
+++ resolved
@@ -350,11 +350,7 @@
             AZStd::span<Data::Asset<ModelLodAsset>> lodAssets,
             const ModelMaterialSlotMap& materialSlots,
             const ModelMaterialSlot& fallbackSlot,
-<<<<<<< HEAD
-            [[maybe_unused]] AZStd::span<AZ::Name> tags)
-=======
             AZStd::span<AZ::Name> tags)
->>>>>>> fb36d25f
         {
             AZ_Assert(!m_isKdTreeCalculationRunning, "Overwriting a ModelAsset while it is calculating its kd tree.");
 
@@ -371,14 +367,9 @@
             m_isKdTreeCalculationRunning = false;
             m_modelTriangleCount = {};
 
-<<<<<<< HEAD
-            // Clear out LOD Assets, we'll set those individually.
-            m_lodAssets.clear();
-=======
             // Clear out tags and LOD Assets, we'll set those individually.
             m_lodAssets.clear();
             m_tags = {};
->>>>>>> fb36d25f
 
             for (const auto& lodAsset : lodAssets)
             {
@@ -389,13 +380,10 @@
                 }
             }
 
-<<<<<<< HEAD
-=======
             for (const auto& tag : tags)
             {
                 m_tags.push_back(tag);
             }
->>>>>>> fb36d25f
         }
 
         // Create a stable ID for our default fallback model.
