/*
* All or portions of this file Copyright (c) Amazon.com, Inc. or its affiliates or
* its licensors.
*
* For complete copyright and license terms please see the LICENSE at the root of this
* distribution (the "License"). All use of this software is governed by the License,
* or, if provided, by the license below or the license accompanying this file. Do not
* remove or modify any license notices. This file is distributed on an "AS IS" BASIS,
* WITHOUT WARRANTIES OR CONDITIONS OF ANY KIND, either express or implied.
*
*/

#include <Atom/RPI.Public/Shader/ShaderVariant.h>
#include <Atom/RPI.Public/Shader/ShaderReloadNotificationBus.h>
#include <Atom/RPI.Public/Shader/ShaderReloadDebugTracker.h>

#include <Atom/RHI/DrawListTagRegistry.h>
#include <Atom/RHI/RHISystemInterface.h>
#include <Atom/RHI.Reflect/ShaderStageFunction.h>

namespace AZ
{
    namespace RPI
    {
        bool ShaderVariant::Init(
<<<<<<< HEAD
            const ShaderAsset& shaderAsset,
            Data::Asset<ShaderVariantAsset> shaderVariantAsset,
            SupervariantIndex supervariantIndex)
        {            
            m_pipelineStateType = shaderAsset.GetPipelineStateType();
            m_pipelineLayoutDescriptor = shaderAsset.GetPipelineLayoutDescriptor(supervariantIndex);
            m_shaderVariantAsset = shaderVariantAsset;
            m_renderStates = &shaderAsset.GetRenderStates(supervariantIndex);
=======
            const Data::Asset<ShaderAsset>& shaderAsset,
            const Data::Asset<ShaderVariantAsset>& shaderVariantAsset)
        {
            Data::AssetBus::MultiHandler::BusDisconnect();
            Data::AssetBus::MultiHandler::BusConnect(shaderAsset.GetId());
            Data::AssetBus::MultiHandler::BusConnect(shaderVariantAsset.GetId());

            m_shaderAsset = shaderAsset;
            m_pipelineStateType = shaderAsset->GetPipelineStateType();
            m_pipelineLayoutDescriptor = shaderAsset->GetPipelineLayoutDescriptor();
            m_shaderVariantAsset = shaderVariantAsset;

>>>>>>> 7486488b
            return true;
        }

        ShaderVariant::~ShaderVariant()
        {
            Data::AssetBus::MultiHandler::BusDisconnect();
        }

        void ShaderVariant::ConfigurePipelineState(RHI::PipelineStateDescriptor& descriptor) const
        {
            descriptor.m_pipelineLayoutDescriptor = m_pipelineLayoutDescriptor;

            switch (descriptor.GetType())
            {
            case RHI::PipelineStateType::Draw:
            {
                AZ_Assert(m_pipelineStateType == RHI::PipelineStateType::Draw, "ShaderVariant is not intended for the raster pipeline.");
                AZ_Assert(m_renderStates, "Invalid RenderStates");
                RHI::PipelineStateDescriptorForDraw& descriptorForDraw = static_cast<RHI::PipelineStateDescriptorForDraw&>(descriptor);
                descriptorForDraw.m_vertexFunction = m_shaderVariantAsset->GetShaderStageFunction(RHI::ShaderStage::Vertex);
                descriptorForDraw.m_tessellationFunction = m_shaderVariantAsset->GetShaderStageFunction(RHI::ShaderStage::Tessellation);
                descriptorForDraw.m_fragmentFunction = m_shaderVariantAsset->GetShaderStageFunction(RHI::ShaderStage::Fragment);
                descriptorForDraw.m_renderStates = *m_renderStates;
                break;
            }

            case RHI::PipelineStateType::Dispatch:
            {
                AZ_Assert(m_pipelineStateType == RHI::PipelineStateType::Dispatch, "ShaderVariant is not intended for the compute pipeline.");
                RHI::PipelineStateDescriptorForDispatch& descriptorForDispatch = static_cast<RHI::PipelineStateDescriptorForDispatch&>(descriptor);
                descriptorForDispatch.m_computeFunction = m_shaderVariantAsset->GetShaderStageFunction(RHI::ShaderStage::Compute);
                break;
            }

            case RHI::PipelineStateType::RayTracing:
            {
                AZ_Assert(m_pipelineStateType == RHI::PipelineStateType::RayTracing, "ShaderVariant is not intended for the ray tracing pipeline.");
                RHI::PipelineStateDescriptorForRayTracing& descriptorForRayTracing = static_cast<RHI::PipelineStateDescriptorForRayTracing&>(descriptor);
                descriptorForRayTracing.m_rayTracingFunction = m_shaderVariantAsset->GetShaderStageFunction(RHI::ShaderStage::RayTracing);
                break;
            }

            default:
                AZ_Assert(false, "Unexpected PipelineStateType");
                break;
            }
        }

<<<<<<< HEAD
=======
        const ShaderInputContract& ShaderVariant::GetInputContract() const
        {
            return m_shaderVariantAsset->GetInputContract();
        }

        const ShaderOutputContract& ShaderVariant::GetOutputContract() const
        {
            return m_shaderVariantAsset->GetOutputContract();
        }

        void ShaderVariant::OnAssetReloaded(Data::Asset<Data::AssetData> asset)
        {
            ShaderReloadDebugTracker::ScopedSection reloadSection("{%p}->ShaderVariant::OnAssetReloaded %s", this, asset.GetHint().c_str());

            if (asset.GetAs<ShaderVariantAsset>())
            {
                Data::Asset<ShaderVariantAsset> shaderVariantAsset = { asset.GetAs<ShaderVariantAsset>(), AZ::Data::AssetLoadBehavior::PreLoad };
                Init(m_shaderAsset, shaderVariantAsset);
                ShaderReloadNotificationBus::Event(m_shaderAsset.GetId(), &ShaderReloadNotificationBus::Events::OnShaderVariantReinitialized, *this);
            }

            if (asset.GetAs<ShaderAsset>())
            {
                Data::Asset<ShaderAsset> shaderAsset = { asset.GetAs<ShaderAsset>(), AZ::Data::AssetLoadBehavior::PreLoad };
                Init(shaderAsset, m_shaderVariantAsset);
                ShaderReloadNotificationBus::Event(m_shaderAsset.GetId(), &ShaderReloadNotificationBus::Events::OnShaderVariantReinitialized, *this);
            }
        }

>>>>>>> 7486488b
    } // namespace RPI
} // namespace AZ<|MERGE_RESOLUTION|>--- conflicted
+++ resolved
@@ -23,29 +23,13 @@
     namespace RPI
     {
         bool ShaderVariant::Init(
-<<<<<<< HEAD
-            const ShaderAsset& shaderAsset,
-            Data::Asset<ShaderVariantAsset> shaderVariantAsset,
+            const Data::Asset<ShaderAsset>& shaderAsset,
+            const Data::Asset<ShaderVariantAsset>& shaderVariantAsset,
             SupervariantIndex supervariantIndex)
         {            
             m_pipelineStateType = shaderAsset.GetPipelineStateType();
-            m_pipelineLayoutDescriptor = shaderAsset.GetPipelineLayoutDescriptor(supervariantIndex);
-            m_shaderVariantAsset = shaderVariantAsset;
+            m_pipelineLayoutDescriptor = shaderAsset.GetPipelineLayoutDescriptor(supervariantIndex);            m_shaderVariantAsset = shaderVariantAsset;
             m_renderStates = &shaderAsset.GetRenderStates(supervariantIndex);
-=======
-            const Data::Asset<ShaderAsset>& shaderAsset,
-            const Data::Asset<ShaderVariantAsset>& shaderVariantAsset)
-        {
-            Data::AssetBus::MultiHandler::BusDisconnect();
-            Data::AssetBus::MultiHandler::BusConnect(shaderAsset.GetId());
-            Data::AssetBus::MultiHandler::BusConnect(shaderVariantAsset.GetId());
-
-            m_shaderAsset = shaderAsset;
-            m_pipelineStateType = shaderAsset->GetPipelineStateType();
-            m_pipelineLayoutDescriptor = shaderAsset->GetPipelineLayoutDescriptor();
-            m_shaderVariantAsset = shaderVariantAsset;
-
->>>>>>> 7486488b
             return true;
         }
 
@@ -94,17 +78,6 @@
             }
         }
 
-<<<<<<< HEAD
-=======
-        const ShaderInputContract& ShaderVariant::GetInputContract() const
-        {
-            return m_shaderVariantAsset->GetInputContract();
-        }
-
-        const ShaderOutputContract& ShaderVariant::GetOutputContract() const
-        {
-            return m_shaderVariantAsset->GetOutputContract();
-        }
 
         void ShaderVariant::OnAssetReloaded(Data::Asset<Data::AssetData> asset)
         {
@@ -125,6 +98,5 @@
             }
         }
 
->>>>>>> 7486488b
     } // namespace RPI
 } // namespace AZ