/*
 * Copyright (c) Contributors to the Open 3D Engine Project.
 * For complete copyright and license terms please see the LICENSE at the root of this distribution.
 *
 * SPDX-License-Identifier: Apache-2.0 OR MIT
 *
 */

#pragma once

#include <Atom/Feature/Mesh/MeshFeatureProcessorInterface.h>
#include <Atom/Feature/Mesh/ModelReloaderSystemInterface.h>
#include <Atom/Feature/TransformService/TransformServiceFeatureProcessor.h>
#include <Atom/RHI/TagBitRegistry.h>
#include <Atom/RPI.Public/Culling.h>
#include <Atom/RPI.Public/MeshDrawPacket.h>
#include <Atom/RPI.Public/Shader/ShaderSystemInterface.h>
#include <AtomCore/std/parallel/concurrency_checker.h>
#include <AzCore/Asset/AssetCommon.h>
#include <AzCore/Component/TickBus.h>
#include <AzCore/Console/Console.h>
#include <AzFramework/Asset/AssetCatalogBus.h>
#include <RayTracing/RayTracingFeatureProcessor.h>

namespace AZ
{
    namespace Render
    {
        class TransformServiceFeatureProcessor;
        class RayTracingFeatureProcessor;
        class ReflectionProbeFeatureProcessor;

        class ModelDataInstance
        {
            friend class MeshFeatureProcessor;
            friend class MeshLoader;

        public:
            const Data::Instance<RPI::Model>& GetModel() { return m_model; }
            const RPI::Cullable& GetCullable() { return m_cullable; }

        private:
            class MeshLoader
                : private Data::AssetBus::Handler
                , private AzFramework::AssetCatalogEventBus::Handler
            {
            public:
                using ModelChangedEvent = MeshFeatureProcessorInterface::ModelChangedEvent;

                MeshLoader(const Data::Asset<RPI::ModelAsset>& modelAsset, ModelDataInstance* parent);
                ~MeshLoader();

                ModelChangedEvent& GetModelChangedEvent();

            private:
                // AssetBus::Handler overrides...
                void OnAssetReady(Data::Asset<Data::AssetData> asset) override;
                void OnAssetError(Data::Asset<Data::AssetData> asset) override;

                // AssetCatalogEventBus::Handler overrides...
                void OnCatalogAssetChanged(const AZ::Data::AssetId& assetId) override;
                void OnCatalogAssetAdded(const AZ::Data::AssetId& assetId) override;

                void OnModelReloaded(Data::Asset<Data::AssetData> asset);
                ModelReloadedEvent::Handler m_modelReloadedEventHandler{ [&](Data::Asset<RPI::ModelAsset> modelAsset)
                                                                         {
                                                                             OnModelReloaded(modelAsset);
                                                                         } };
                MeshFeatureProcessorInterface::ModelChangedEvent m_modelChangedEvent;
                Data::Asset<RPI::ModelAsset> m_modelAsset;
                ModelDataInstance* m_parent = nullptr;
            };

            void DeInit(RayTracingFeatureProcessor* rayTracingFeatureProcessor);
            void QueueInit(const Data::Instance<RPI::Model>& model);
            void Init();
            void BuildDrawPacketList(size_t modelLodIndex);
            void SetRayTracingData(
                RayTracingFeatureProcessor* rayTracingFeatureProcessor,
                TransformServiceFeatureProcessor* transformServiceFeatureProcessor);
            void RemoveRayTracingData(RayTracingFeatureProcessor* rayTracingFeatureProcessor);
            void SetIrradianceData(
                RayTracingFeatureProcessor::SubMesh& subMesh,
                const Data::Instance<RPI::Material> material,
                const Data::Instance<RPI::Image> baseColorImage);
            void SetRayTracingReflectionProbeData(
                TransformServiceFeatureProcessor* transformServiceFeatureProcessor,
                ReflectionProbeFeatureProcessor* reflectionProbeFeatureProcessor,
                RayTracingFeatureProcessor::Mesh::ReflectionProbe& reflectionProbe);
            void SetSortKey(RHI::DrawItemSortKey sortKey);
            RHI::DrawItemSortKey GetSortKey() const;
            void SetMeshLodConfiguration(RPI::Cullable::LodConfiguration meshLodConfig);
            RPI::Cullable::LodConfiguration GetMeshLodConfiguration() const;
            void UpdateDrawPackets(bool forceUpdate = false);
            void BuildCullable();
            void UpdateCullBounds(const TransformServiceFeatureProcessor* transformService);
            void UpdateObjectSrg(
                ReflectionProbeFeatureProcessor* reflectionProbeFeatureProcessor,
                TransformServiceFeatureProcessor* transformServiceFeatureProcessor);
            bool MaterialRequiresForwardPassIblSpecular(Data::Instance<RPI::Material> material) const;
            void SetVisible(bool isVisible);
            CustomMaterialInfo GetCustomMaterialWithFallback(const CustomMaterialId& id) const;

            RPI::MeshDrawPacketLods m_drawPacketListsByLod;

            RPI::Cullable m_cullable;
<<<<<<< HEAD
            MaterialAssignmentMap m_materialAssignments;

            size_t m_lodBias = 0;

            typedef AZStd::unordered_map<Data::Instance<RPI::Material>, RPI::Material::ChangeId> MaterialChangeIdMap;
            MaterialChangeIdMap m_materialChangeIds;

=======
            CustomMaterialMap m_customMaterials;
>>>>>>> e282c39b
            MeshHandleDescriptor m_descriptor;
            Data::Instance<RPI::Model> m_model;

            //! A reference to the original model asset in case it got cloned before creating the model instance.
            Data::Asset<RPI::ModelAsset> m_originalModelAsset;

            //! List of object SRGs used by meshes in this model 
            AZStd::vector<Data::Instance<RPI::ShaderResourceGroup>> m_objectSrgList;
            AZStd::unique_ptr<MeshLoader> m_meshLoader;
            RPI::Scene* m_scene = nullptr;
            RHI::DrawItemSortKey m_sortKey;

            TransformServiceFeatureProcessorInterface::ObjectId m_objectId;
            AZ::Uuid m_rayTracingUuid;

            Aabb m_aabb = Aabb::CreateNull();

            bool m_cullBoundsNeedsUpdate = false;
            bool m_cullableNeedsRebuild = false;
            bool m_needsInit = false;
            bool m_objectSrgNeedsUpdate = true;
            bool m_isAlwaysDynamic = false;
            bool m_visible = true;
            bool m_hasForwardPassIblSpecularMaterial = false;
            bool m_needsSetRayTracingData = false;
            bool m_hasRayTracingReflectionProbe = false;
        };

        //! This feature processor handles static and dynamic non-skinned meshes.
        class MeshFeatureProcessor final : public MeshFeatureProcessorInterface
        {
        public:
            AZ_CLASS_ALLOCATOR(MeshFeatureProcessor, AZ::SystemAllocator)

            AZ_RTTI(AZ::Render::MeshFeatureProcessor, "{6E3DFA1D-22C7-4738-A3AE-1E10AB88B29B}", AZ::Render::MeshFeatureProcessorInterface);

            AZ_CONSOLEFUNC(MeshFeatureProcessor, ReportShaderOptionFlags, AZ::ConsoleFunctorFlags::Null, "Report currently used shader option flags.");

            using FlagRegistry = RHI::TagBitRegistry<RPI::Cullable::FlagType>;

            static void Reflect(AZ::ReflectContext* context);

            MeshFeatureProcessor() = default;
            virtual ~MeshFeatureProcessor() = default;

            // FeatureProcessor overrides ...
            //! Creates pools, buffers, and buffer views
            void Activate() override;
            //! Releases GPU resources.
            void Deactivate() override;
            //! Updates GPU buffers with latest data from render proxies
            void Simulate(const FeatureProcessor::SimulatePacket& packet) override;

            // RPI::SceneNotificationBus overrides ...
            void OnBeginPrepareRender() override;
            void OnEndPrepareRender() override;

            TransformServiceFeatureProcessorInterface::ObjectId GetObjectId(const MeshHandle& meshHandle) const override;
            MeshHandle AcquireMesh(const MeshHandleDescriptor& descriptor, const CustomMaterialMap& materials = {}) override;
            MeshHandle AcquireMesh(const MeshHandleDescriptor& descriptor, const Data::Instance<RPI::Material>& material) override;
            bool ReleaseMesh(MeshHandle& meshHandle) override;
            MeshHandle CloneMesh(const MeshHandle& meshHandle) override;

            Data::Instance<RPI::Model> GetModel(const MeshHandle& meshHandle) const override;
            Data::Asset<RPI::ModelAsset> GetModelAsset(const MeshHandle& meshHandle) const override;
            const RPI::MeshDrawPacketLods& GetDrawPackets(const MeshHandle& meshHandle) const override;
            const AZStd::vector<Data::Instance<RPI::ShaderResourceGroup>>& GetObjectSrgs(const MeshHandle& meshHandle) const override;
            void QueueObjectSrgForCompile(const MeshHandle& meshHandle) const override;
            void SetCustomMaterials(const MeshHandle& meshHandle, const Data::Instance<RPI::Material>& material) override;
            void SetCustomMaterials(const MeshHandle& meshHandle, const CustomMaterialMap& materials) override;
            const CustomMaterialMap& GetCustomMaterials(const MeshHandle& meshHandle) const override;
            void ConnectModelChangeEventHandler(const MeshHandle& meshHandle, ModelChangedEvent::Handler& handler) override;

            void SetTransform(const MeshHandle& meshHandle, const AZ::Transform& transform,
                const AZ::Vector3& nonUniformScale = AZ::Vector3::CreateOne()) override;
            Transform GetTransform(const MeshHandle& meshHandle) override;
            Vector3 GetNonUniformScale(const MeshHandle& meshHandle) override;

            void SetLocalAabb(const MeshHandle& meshHandle, const AZ::Aabb& localAabb) override;
            AZ::Aabb GetLocalAabb(const MeshHandle& meshHandle) const override;

            void SetSortKey(const MeshHandle& meshHandle, RHI::DrawItemSortKey sortKey) override;
            RHI::DrawItemSortKey GetSortKey(const MeshHandle& meshHandle) const override;

            void SetMeshLodConfiguration(const MeshHandle& meshHandle, const RPI::Cullable::LodConfiguration& meshLodConfig) override;
            RPI::Cullable::LodConfiguration GetMeshLodConfiguration(const MeshHandle& meshHandle) const override;

            void SetExcludeFromReflectionCubeMaps(const MeshHandle& meshHandle, bool excludeFromReflectionCubeMaps) override;
            bool GetExcludeFromReflectionCubeMaps(const MeshHandle& meshHandle) const override;
            void SetIsAlwaysDynamic(const MeshHandle& meshHandle, bool isAlwaysDynamic) override;
            bool GetIsAlwaysDynamic(const MeshHandle& meshHandle) const override;
            void SetRayTracingEnabled(const MeshHandle& meshHandle, bool rayTracingEnabled) override;
            bool GetRayTracingEnabled(const MeshHandle& meshHandle) const override;
            void SetVisible(const MeshHandle& meshHandle, bool visible) override;
            bool GetVisible(const MeshHandle& meshHandle) const override;
            void SetUseForwardPassIblSpecular(const MeshHandle& meshHandle, bool useForwardPassIblSpecular) override;
            void SetRayTracingDirty(const MeshHandle& meshHandle) override;

            RHI::Ptr <FlagRegistry> GetShaderOptionFlagRegistry();

            // called when reflection probes are modified in the editor so that meshes can re-evaluate their probes
            void UpdateMeshReflectionProbes();

            void ReportShaderOptionFlags(const AZ::ConsoleCommandContainer& arguments);

        private:
            MeshFeatureProcessor(const MeshFeatureProcessor&) = delete;

            void ForceRebuildDrawPackets(const AZ::ConsoleCommandContainer& arguments);
            AZ_CONSOLEFUNC(MeshFeatureProcessor,
                ForceRebuildDrawPackets,
                AZ::ConsoleFunctorFlags::Null,
                "(For Testing) Invalidates all mesh draw packets, causing them to rebuild on the next frame."
            );

            void PrintShaderOptionFlags();

            // RPI::SceneNotificationBus::Handler overrides...
            void OnRenderPipelineChanged(AZ::RPI::RenderPipeline* pipeline, RPI::SceneNotification::RenderPipelineChangeType changeType) override;
                        
            AZStd::concurrency_checker m_meshDataChecker;
            StableDynamicArray<ModelDataInstance> m_modelData;
            TransformServiceFeatureProcessor* m_transformService;
            RayTracingFeatureProcessor* m_rayTracingFeatureProcessor = nullptr;
            ReflectionProbeFeatureProcessor* m_reflectionProbeFeatureProcessor = nullptr;
            AZ::RPI::ShaderSystemInterface::GlobalShaderOptionUpdatedEvent::Handler m_handleGlobalShaderOptionUpdate;
            RPI::MeshDrawPacketLods m_emptyDrawPacketLods;
            RHI::Ptr<FlagRegistry> m_flagRegistry = nullptr;
            AZ::RHI::Handle<uint32_t> m_meshMovedFlag;
            bool m_forceRebuildDrawPackets = false;
            bool m_reportShaderOptionFlags = false;
            bool m_enablePerMeshShaderOptionFlags = false;
        };
    } // namespace Render
} // namespace AZ<|MERGE_RESOLUTION|>--- conflicted
+++ resolved
@@ -103,18 +103,10 @@
 
             RPI::MeshDrawPacketLods m_drawPacketListsByLod;
 
+            size_t m_lodBias = 0;
+
             RPI::Cullable m_cullable;
-<<<<<<< HEAD
-            MaterialAssignmentMap m_materialAssignments;
-
-            size_t m_lodBias = 0;
-
-            typedef AZStd::unordered_map<Data::Instance<RPI::Material>, RPI::Material::ChangeId> MaterialChangeIdMap;
-            MaterialChangeIdMap m_materialChangeIds;
-
-=======
             CustomMaterialMap m_customMaterials;
->>>>>>> e282c39b
             MeshHandleDescriptor m_descriptor;
             Data::Instance<RPI::Model> m_model;
 
