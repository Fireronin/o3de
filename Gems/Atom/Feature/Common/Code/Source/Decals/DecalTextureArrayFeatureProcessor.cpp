/*
 * Copyright (c) Contributors to the Open 3D Engine Project.
 * For complete copyright and license terms please see the LICENSE at the root of this distribution.
 *
 * SPDX-License-Identifier: Apache-2.0 OR MIT
 *
 */

#include <Decals/DecalTextureArrayFeatureProcessor.h>
#include <Atom/RHI/Factory.h>
#include <Atom/RPI.Public/RPISystemInterface.h>
#include <Atom/RPI.Public/Material/Material.h>
#include <Atom/RPI.Public/Scene.h>
#include <Atom/RPI.Public/View.h>
#include <AzCore/Math/Quaternion.h>
#include <AzCore/std/containers/span.h>
#include <Atom/RPI.Public/Image/ImageSystemInterface.h>
#include <Atom/RPI.Reflect/Image/StreamingImageAssetHandler.h>
#include <AtomCore/Instance/InstanceDatabase.h>
#include <Atom/RPI.Reflect/Asset/AssetUtils.h>


namespace AZ
{
    namespace Render
    {
        namespace
        {
            static AZ::RHI::Size GetTextureSizeFromMaterialAsset(AZ::RPI::MaterialAsset* materialAsset)
            {
                for (const auto& elem : materialAsset->GetPropertyValues())
                {
                    if (elem.Is<Data::Asset<RPI::ImageAsset>>())
                    {
                        const auto& imageBinding = elem.GetValue<Data::Asset<RPI::ImageAsset>>();
                        if (imageBinding && imageBinding.IsReady())
                        {
                            return imageBinding->GetImageDescriptor().m_size;
                        }
                    }
                }
<<<<<<< HEAD
                AZ_Error("DecalTextureArrayFeatureProcessor", false, "GetTextureSizeFromMaterialAsset() unable to find an image in the given material.")
=======

                AZ_Error(
                    "DecalTextureFeatureProcessor",
                    false,
                    "GetSizeFromMaterial() unable to load image in material ID '%s'",
                    materialAsset->GetId().ToString<AZStd::string>().c_str()
                );

>>>>>>> e2fa2443
                return {};
            }

            static AZ::Data::Asset<AZ::RPI::MaterialAsset> QueueMaterialAssetLoad(const AZ::Data::AssetId material)
            {
                auto asset = AZ::Data::AssetManager::Instance().GetAsset<AZ::RPI::MaterialAsset>(material, AZ::Data::AssetLoadBehavior::QueueLoad);
                return asset;
            }
        }

        void DecalTextureArrayFeatureProcessor::Reflect(ReflectContext* context)
        {
            if (auto* serializeContext = azrtti_cast<SerializeContext*>(context))
            {
                serializeContext
                    ->Class<DecalTextureArrayFeatureProcessor, RPI::FeatureProcessor>()
                    ->Version(0);
            }
        }

        void DecalTextureArrayFeatureProcessor::Activate()
        {
            GpuBufferHandler::Descriptor desc;
            desc.m_bufferName = "DecalBuffer";
            desc.m_bufferSrgName = "m_decals";
            desc.m_elementCountSrgName = "m_decalCount";
            desc.m_elementSize = sizeof(DecalData);
            desc.m_srgLayout = RPI::RPISystemInterface::Get()->GetViewSrgLayout().get();

            m_decalBufferHandler = GpuBufferHandler(desc);

            CacheShaderIndices();
        }

        void DecalTextureArrayFeatureProcessor::Deactivate()
        {
            AZ::Data::AssetBus::MultiHandler::BusDisconnect();

            m_decalData.Clear();
            m_decalBufferHandler.Release();
        }

        DecalTextureArrayFeatureProcessor::DecalHandle DecalTextureArrayFeatureProcessor::AcquireDecal()
        {
            const uint16_t id = m_decalData.GetFreeSlotIndex();

            if (id == IndexedDataVector<DecalData>::NoFreeSlot)
            {
                return DecalHandle(DecalHandle::NullIndex);
            }
            else
            {
                m_deviceBufferNeedsUpdate = true;
                DecalData& decalData = m_decalData.GetData(id);
                decalData.m_textureArrayIndex = DecalData::UnusedIndex;
                return DecalHandle(id);
            }
        }

        bool DecalTextureArrayFeatureProcessor::ReleaseDecal(const DecalHandle decal)
        {
            if (decal.IsValid())
            {
                if (m_materialLoadTracker.IsAssetLoading(decal))
                {
                    m_materialLoadTracker.RemoveHandle(decal);
                }

                DecalLocation decalLocation;
                decalLocation.textureArrayIndex = m_decalData.GetData(decal.GetIndex()).m_textureArrayIndex;
                decalLocation.textureIndex = m_decalData.GetData(decal.GetIndex()).m_textureIndex;
                RemoveDecalFromTextureArrays(decalLocation);

                m_decalData.RemoveIndex(decal.GetIndex());
                m_deviceBufferNeedsUpdate = true;
                return true;
            }
            return false;
        }

        DecalTextureArrayFeatureProcessor::DecalHandle DecalTextureArrayFeatureProcessor::CloneDecal(const DecalHandle sourceDecal)
        {
            AZ_Assert(sourceDecal.IsValid(), "Invalid DecalHandle passed to DecalTextureArrayFeatureProcessor::CloneDecal().");

            const DecalHandle decal = AcquireDecal();
            if (decal.IsValid())
            {
                m_decalData.GetData(decal.GetIndex()) = m_decalData.GetData(sourceDecal.GetIndex());
                const auto materialAsset = GetMaterialUsedByDecal(sourceDecal);
                if (materialAsset.IsValid())
                {
                    m_materialToTextureArrayLookupTable.at(materialAsset).m_useCount++;
                }
                else
                {
                    AZ_Warning("DecalTextureArrayFeatureProcessor", false, "CloneDecal called on a decal with no material set.");
                }
                m_deviceBufferNeedsUpdate = true;
            }
            return decal;
        }

        void DecalTextureArrayFeatureProcessor::Simulate(const RPI::FeatureProcessor::SimulatePacket& packet)
        {
            AZ_PROFILE_SCOPE(AzRender, "DecalTextureArrayFeatureProcessor: Simulate");
            AZ_UNUSED(packet);

            if (m_deviceBufferNeedsUpdate)
            {
                m_decalBufferHandler.UpdateBuffer(m_decalData.GetDataVector());
                m_deviceBufferNeedsUpdate = false;
            }
        }

        void DecalTextureArrayFeatureProcessor::Render(const RPI::FeatureProcessor::RenderPacket& packet)
        {
            // Note that decals are rendered as part of the forward shading pipeline. We only need to bind the decal buffers/textures in here.
            AZ_PROFILE_SCOPE(AzRender, "DecalTextureArrayFeatureProcessor: Render");

            for (const RPI::ViewPtr& view : packet.m_views)
            {
                m_decalBufferHandler.UpdateSrg(view->GetShaderResourceGroup().get());
                SetPackedTexturesToSrg(view);
            }
        }

        void DecalTextureArrayFeatureProcessor::SetDecalData(const DecalHandle handle, const DecalData& data)
        {
            if (handle.IsValid())
            {
                m_decalData.GetData(handle.GetIndex()) = data;
                m_deviceBufferNeedsUpdate = true;
            }
            else
            {
                AZ_Warning("DecalTextureArrayFeatureProcessor", false, "Invalid handle passed to DecalTextureArrayFeatureProcessor::SetDecalData().");
            }
        }

        const Data::Instance<RPI::Buffer> DecalTextureArrayFeatureProcessor::GetDecalBuffer() const
        {
            return m_decalBufferHandler.GetBuffer();
        }

        uint32_t DecalTextureArrayFeatureProcessor::GetDecalCount() const
        {
            return m_decalBufferHandler.GetElementCount();
        }

        void DecalTextureArrayFeatureProcessor::SetDecalPosition(const DecalHandle handle, const AZ::Vector3& position)
        {
            if (handle.IsValid())
            {
                AZStd::array<float, 3>& writePos = m_decalData.GetData(handle.GetIndex()).m_position;
                position.StoreToFloat3(writePos.data());
                m_deviceBufferNeedsUpdate = true;
            }
            else
            {
                AZ_Warning("DecalTextureArrayFeatureProcessor", false, "Invalid handle passed to DecalTextureArrayFeatureProcessor::SetDecalPosition().");
            }
        }

        void DecalTextureArrayFeatureProcessor::SetDecalOrientation(DecalHandle handle, const AZ::Quaternion& orientation)
        {
            if (handle.IsValid())
            {
                orientation.StoreToFloat4(m_decalData.GetData(handle.GetIndex()).m_quaternion.data());
                m_deviceBufferNeedsUpdate = true;
            }
            else
            {
                AZ_Warning("DecalTextureArrayFeatureProcessor", false, "Invalid handle passed to DecalTextureArrayFeatureProcessor::SetDecalOrientation().");
            }
        }

        void DecalTextureArrayFeatureProcessor::SetDecalHalfSize(DecalHandle handle, const Vector3& halfSize)
        {
            if (handle.IsValid())
            {
                halfSize.StoreToFloat3(m_decalData.GetData(handle.GetIndex()).m_halfSize.data());
                m_deviceBufferNeedsUpdate = true;
            }
            else
            {
                AZ_Warning("DecalTextureArrayFeatureProcessor", false, "Invalid handle passed to DecalTextureArrayFeatureProcessor::SetDecalHalfSize().");
            }
        }

        void DecalTextureArrayFeatureProcessor::SetDecalAttenuationAngle(const DecalHandle handle, float angleAttenuation)
        {
            if (handle.IsValid())
            {
                m_decalData.GetData(handle.GetIndex()).m_angleAttenuation = angleAttenuation;
                m_deviceBufferNeedsUpdate = true;
            }
            else
            {
                AZ_Warning("DecalTextureArrayFeatureProcessor", handle.IsValid(), "Invalid handle passed to DecalTextureArrayFeatureProcessor::SetDecalAttenuationAngle().");
            }
        }

        void DecalTextureArrayFeatureProcessor::SetDecalOpacity(const DecalHandle handle, float opacity)
        {
            if (handle.IsValid())
            {
                m_decalData.GetData(handle.GetIndex()).m_opacity = opacity;

                m_deviceBufferNeedsUpdate = true;
            }
            else
            {
                AZ_Warning("DecalTextureArrayFeatureProcessor", false, "Invalid handle passed to DecalTextureArrayFeatureProcessor::SetDecalOpacity().");
            }
        }

        void DecalTextureArrayFeatureProcessor::SetDecalNormalMapOpacity(const DecalHandle handle, float opacity)
        {
            if (handle.IsValid())
            {
                m_decalData.GetData(handle.GetIndex()).m_normalMapOpacity = opacity;

                m_deviceBufferNeedsUpdate = true;
            }
            else
            {
                AZ_Warning(
                    "DecalTextureArrayFeatureProcessor", false,
                    "Invalid handle passed to DecalTextureArrayFeatureProcessor::SetDecalOpacity().");
            }
        }

        void DecalTextureArrayFeatureProcessor::SetDecalSortKey(DecalHandle handle, uint8_t sortKey)
        {
            if (handle.IsValid())
            {
                m_decalData.GetData(handle.GetIndex()).m_sortKey = sortKey;
                m_deviceBufferNeedsUpdate = true;
            }
            else
            {
                AZ_Warning("DecalTextureArrayFeatureProcessor", false, "Invalid handle passed to DecalTextureArrayFeatureProcessor::SetDecalSortKey().");
            }
        }

        void DecalTextureArrayFeatureProcessor::SetDecalTransform(DecalHandle handle, const AZ::Transform& world)
        {
            SetDecalTransform(handle, world, AZ::Vector3::CreateOne());
        }

        void DecalTextureArrayFeatureProcessor::SetDecalTransform(DecalHandle handle, const AZ::Transform& world,
            const AZ::Vector3& nonUniformScale)
        {
            if (handle.IsValid())
            {
                SetDecalHalfSize(handle, nonUniformScale * world.GetUniformScale());
                SetDecalPosition(handle, world.GetTranslation());
                SetDecalOrientation(handle, world.GetRotation());

                m_deviceBufferNeedsUpdate = true;
            }
            else
            {
                AZ_Warning("DecalTextureArrayFeatureProcessor", false, "Invalid handle passed to DecalTextureArrayFeatureProcessor::SetDecalTransform().");
            }
        }

        void DecalTextureArrayFeatureProcessor::SetDecalMaterial(const DecalHandle handle, const AZ::Data::AssetId material)
        {
            AZ_PROFILE_SCOPE(AzRender, "DecalTextureArrayFeatureProcessor: SetDecalMaterial");
            if (handle.IsNull())
            {
                AZ_Warning("DecalTextureArrayFeatureProcessor", false, "Invalid handle passed to DecalTextureArrayFeatureProcessor::SetDecalMaterial().");
                return;
            }

            if (GetMaterialUsedByDecal(handle) == material)
            {
                return;
            }

            const auto decalIndex = handle.GetIndex();

            const bool isValidMaterialBeingUsedCurrently = m_decalData.GetData(decalIndex).m_textureArrayIndex != DecalData::UnusedIndex;
            if (isValidMaterialBeingUsedCurrently)
            {
                RemoveMaterialFromDecal(decalIndex);
            }

            if (!material.IsValid())
            {
                return;
            }

            const auto iter = m_materialToTextureArrayLookupTable.find(material);
            if (iter != m_materialToTextureArrayLookupTable.end())
            {
                // This material is already loaded and registered with this feature processor
                iter->second.m_useCount++;
                SetDecalTextureLocation(handle, iter->second.m_location);
                return;
            }

            // Material not loaded so queue it up for loading.
            QueueMaterialLoadForDecal(material, handle);
        }

        void DecalTextureArrayFeatureProcessor::RemoveMaterialFromDecal(const uint16_t decalIndex)
        {
            auto& decalData = m_decalData.GetData(decalIndex);

            DecalLocation decalLocation;
            decalLocation.textureArrayIndex = decalData.m_textureArrayIndex;
            decalLocation.textureIndex = decalData.m_textureIndex;
            RemoveDecalFromTextureArrays(decalLocation);

            decalData.m_textureArrayIndex = DecalData::UnusedIndex;
            decalData.m_textureIndex = DecalData::UnusedIndex;

            m_deviceBufferNeedsUpdate = true;
        }

        void DecalTextureArrayFeatureProcessor::CacheShaderIndices()
        {
            // The azsl shader should define several texture arrays such as:
            // Texture2DArray<float4> m_decalTextureArrayDiffuse0;
            // Texture2DArray<float4> m_decalTextureArrayDiffuse1;
            // Texture2DArray<float4> m_decalTextureArrayDiffuse2;
            // and
            // Texture2DArray<float2> m_decalTextureArrayNormalMaps0;
            // Texture2DArray<float2> m_decalTextureArrayNormalMaps1;
            // Texture2DArray<float2> m_decalTextureArrayNormalMaps2;
            static constexpr AZStd::array<AZStd::string_view, DecalMapType_Num> ShaderNames = { "m_decalTextureArrayDiffuse",
                                                                                       "m_decalTextureArrayNormalMaps" };

            for (int mapType = 0; mapType < DecalMapType_Num; ++mapType)
            {
                for (int texArrayIdx = 0; texArrayIdx < NumTextureArrays; ++texArrayIdx)
                {
                    const RHI::ShaderResourceGroupLayout* viewSrgLayout = RPI::RPISystemInterface::Get()->GetViewSrgLayout().get();
                    const AZStd::string baseName = AZStd::string(ShaderNames[mapType]) + AZStd::to_string(texArrayIdx);

                    m_decalTextureArrayIndices[texArrayIdx][mapType] = viewSrgLayout->FindShaderInputImageIndex(Name(baseName.c_str()));
                    AZ_Warning(
                        "DecalTextureArrayFeatureProcessor", m_decalTextureArrayIndices[texArrayIdx][mapType].IsValid(),
                        "Unable to find %s in decal shader.",
                        baseName.c_str());
                }
            }
        }

        AZStd::optional<AZ::Render::DecalTextureArrayFeatureProcessor::DecalLocation> DecalTextureArrayFeatureProcessor::AddMaterialToTextureArrays(AZ::RPI::MaterialAsset* materialAsset)
        {
            const RHI::Size textureSize = GetTextureSizeFromMaterialAsset(materialAsset);

            int textureArrayIndex = FindTextureArrayWithSize(textureSize);
            const bool wasExistingTextureArrayFoundForGivenSize = textureArrayIndex != -1;
            if (m_textureArrayList.size() == NumTextureArrays && !wasExistingTextureArrayFoundForGivenSize)
            {
                AZ_Warning("DecalTextureArrayFeatureProcessor", false, "Unable to add decal with size %u %u. There are no more texture arrays left to accept a decal with this size permutation.", textureSize.m_width, textureSize.m_height);
                return AZStd::nullopt;
            }

            int textureIndex;
            if (!wasExistingTextureArrayFoundForGivenSize)
            {
                DecalTextureArray decalTextureArray;
                textureIndex = decalTextureArray.AddMaterial(materialAsset->GetId());
                textureArrayIndex = m_textureArrayList.push_front(AZStd::make_pair(textureSize, decalTextureArray));
            }
            else
            {
                textureIndex = m_textureArrayList[textureArrayIndex].second.AddMaterial(materialAsset->GetId());
            }

            DecalLocation result;
            result.textureArrayIndex = textureArrayIndex;
            result.textureIndex = textureIndex;
            return result;
        }

        void DecalTextureArrayFeatureProcessor::OnAssetReady(const Data::Asset<Data::AssetData> asset)
        {
            AZ_PROFILE_SCOPE(AzRender, "DecalTextureArrayFeatureProcessor: OnAssetReady");
            const Data::AssetId& assetId = asset->GetId();
            
            RPI::MaterialAsset* materialAsset = asset.GetAs<AZ::RPI::MaterialAsset>();
            const bool validDecalMaterial = materialAsset && DecalTextureArray::IsValidDecalMaterial(*materialAsset);
            if (validDecalMaterial)
            {
                const auto& decalsThatUseThisMaterial = m_materialLoadTracker.GetHandlesByAsset(asset.GetId());
                const auto& decalLocation = AddMaterialToTextureArrays(materialAsset);

                if (decalLocation)
                {
                    for (const auto& decal : decalsThatUseThisMaterial)
                    {
                        m_materialToTextureArrayLookupTable[assetId].m_useCount++;
                        SetDecalTextureLocation(decal, *decalLocation);
                    }
                    m_materialToTextureArrayLookupTable[assetId].m_location = *decalLocation;
                }
            }
            else
            {
                AZ_Warning("DecalTextureArrayFeatureProcessor", false, "DecalTextureArray::IsValidDecalMaterial() failed, unable to add this material to the decal");
            }

            m_materialLoadTracker.RemoveAllHandlesWithAsset(assetId);
            AZ::Data::AssetBus::MultiHandler::BusDisconnect(assetId);

            if (!m_materialLoadTracker.AreAnyLoadsInFlight())
            {
                PackTexureArrays();
            }
        }

        void DecalTextureArrayFeatureProcessor::SetDecalTextureLocation(const DecalHandle& handle, const DecalLocation location)
        {
            AZ_Assert(handle.IsValid(), "SetDecalTextureLocation called with invalid handle");
            m_decalData.GetData(handle.GetIndex()).m_textureArrayIndex = location.textureArrayIndex;
            m_decalData.GetData(handle.GetIndex()).m_textureIndex = location.textureIndex;
            m_deviceBufferNeedsUpdate = true;
        }

        void DecalTextureArrayFeatureProcessor::SetPackedTexturesToSrg(const RPI::ViewPtr& view)
        {
            int iter = m_textureArrayList.begin();
            while (iter != -1)
            {
                for (int mapType = 0 ; mapType < DecalMapType_Num ; ++mapType)
                {
                    const auto& packedTexture = m_textureArrayList[iter].second.GetPackedTexture(aznumeric_cast<DecalMapType>(mapType));
                    view->GetShaderResourceGroup()->SetImage(m_decalTextureArrayIndices[iter][mapType], packedTexture);
                }
                iter = m_textureArrayList.next(iter);
            }
        }

        int DecalTextureArrayFeatureProcessor::FindTextureArrayWithSize(const RHI::Size& size) const
        {
            int iter = m_textureArrayList.begin();
            while (iter != -1)
            {
                if (m_textureArrayList[iter].first == size)
                {
                    return iter;
                }

                iter = m_textureArrayList.next(iter);
            }
            return -1;
        }

        bool DecalTextureArrayFeatureProcessor::RemoveDecalFromTextureArrays(const DecalLocation decalLocation)
        {
            if (decalLocation.textureArrayIndex != DecalData::UnusedIndex)
            {
                auto& textureArray = m_textureArrayList[decalLocation.textureArrayIndex].second;

                const AZ::Data::AssetId material = textureArray.GetMaterialAssetId(decalLocation.textureIndex);
                auto iter = m_materialToTextureArrayLookupTable.find(material);
                AZ_Assert(iter != m_materialToTextureArrayLookupTable.end(), "Bad state");
                DecalLocationAndUseCount& decalInformation = iter->second;
                decalInformation.m_useCount--;

                if (decalInformation.m_useCount == 0)
                {
                    m_materialToTextureArrayLookupTable.erase(iter);
                    textureArray.RemoveMaterial(decalLocation.textureIndex);
                }

                if (textureArray.NumMaterials() == 0)
                {
                    m_textureArrayList.erase(decalLocation.textureArrayIndex);
                }
            }
            return false;
        }

        void DecalTextureArrayFeatureProcessor::PackTexureArrays()
        {
            int iter = m_textureArrayList.begin();
            while (iter != -1)
            {
                m_textureArrayList[iter].second.Pack();
                iter = m_textureArrayList.next(iter);
            }
        }

        AZ::Data::AssetId DecalTextureArrayFeatureProcessor::GetMaterialUsedByDecal(const DecalHandle handle) const
        {
            AZ::Data::AssetId material;
            if (handle.IsValid())
            {
                const DecalData& decalData = m_decalData.GetData(handle.GetIndex());
                if (decalData.m_textureArrayIndex != DecalData::UnusedIndex)
                {
                    const DecalTextureArray& textureArray = m_textureArrayList[decalData.m_textureArrayIndex].second;
                    material = textureArray.GetMaterialAssetId(decalData.m_textureIndex);
                }
            }
            return material;
        }

        void DecalTextureArrayFeatureProcessor::QueueMaterialLoadForDecal(const AZ::Data::AssetId materialId, const DecalHandle handle)
        {
            const auto materialAsset = QueueMaterialAssetLoad(materialId);

            if (materialAsset.IsLoading())
            {
                m_materialLoadTracker.TrackAssetLoad(handle, materialAsset);
                AZ::Data::AssetBus::MultiHandler::BusConnect(materialId);
            }
            else if (materialAsset.IsReady())
            {
                OnAssetReady(materialAsset);
            }
            else if (materialAsset.IsError())
            {
                AZ_Warning("DecalTextureArrayFeatureProcessor", false, "Unable to load material for decal. Asset ID: %s", materialId.ToString<AZStd::string>().c_str());
            }
            else
            {
                AZ_Assert(false, "DecalTextureArrayFeatureProcessor::QueueMaterialLoadForDecal is in an unhandled state.");
            }
        }

    } // namespace Render
} // namespace AZ<|MERGE_RESOLUTION|>--- conflicted
+++ resolved
@@ -39,9 +39,6 @@
                         }
                     }
                 }
-<<<<<<< HEAD
-                AZ_Error("DecalTextureArrayFeatureProcessor", false, "GetTextureSizeFromMaterialAsset() unable to find an image in the given material.")
-=======
 
                 AZ_Error(
                     "DecalTextureFeatureProcessor",
@@ -50,7 +47,6 @@
                     materialAsset->GetId().ToString<AZStd::string>().c_str()
                 );
 
->>>>>>> e2fa2443
                 return {};
             }
 
