/*
 * Copyright (c) Contributors to the Open 3D Engine Project.
 * For complete copyright and license terms please see the LICENSE at the root of this distribution.
 *
 * SPDX-License-Identifier: Apache-2.0 OR MIT
 *
 */

#pragma once

#include <CoreLights/EsmShadowmapsPass.h>

#include <Atom/Feature/Utils/GpuBufferHandler.h>
#include <Atom/Feature/Utils/IndexedDataVector.h>
#include <Atom/Feature/CoreLights/DirectionalLightFeatureProcessorInterface.h>
#include <Atom/RPI.Public/AuxGeom/AuxGeomFeatureProcessorInterface.h>
#include <Atom/RPI.Public/Buffer/Buffer.h>
#include <AzCore/Math/Aabb.h>
#include <AzCore/std/containers/vector.h>
#include <AzCore/std/containers/unordered_map.h>

namespace AZ
{
    namespace RPI
    {
        class ParentPass;
    }

    namespace Render
    {
        class CascadedShadowmapsPass;
        class EsmShadowmapsPass;
        class FullscreenShadowPass;

        //! Cascaded shadow specific camera configuration.
        struct CascadeShadowCameraConfiguration
        {
        public:
            CascadeShadowCameraConfiguration();
            ~CascadeShadowCameraConfiguration() = default;

            void SetBaseConfiguration(const Camera::Configuration& config);
            void SetShadowDepthFar(float depthFar);

            float GetFovY() const;
            float GetDepthNear() const;
            float GetDepthFar() const;
            float GetAspectRatio() const;
            float GetDepthCenter(float depthNear, float depthFar) const;
            float GetDepthCenterRatio() const;

            bool HasSameConfiguration(const Camera::Configuration& config) const;

        private:
            void SetDepthCenterRatio();

            Camera::Configuration m_baseConfiguration
            {
                Constants::HalfPi, 0.1f, 100.f, 100.f, 100.f
            };
            float m_shadowDepthFar = FLT_MAX;
            float m_aspectRatio = 0.f;

            // 8 vertices of the frustum are on the surface
            // of the sphere whose center is (0, dc, 0),
            // where dc = (depthNear + depthFar) / 2 * m_depthCenterRatio.
            float m_depthCenterRatio = 0.f; // invalid value
        };

        struct DirectionalLightData
        {
            AZStd::array<float, 3> m_direction = { { 1.0f, 0.0f, 0.0f } };
            float m_angularRadius = 0.0f;
            AZStd::array<float, 3> m_rgbIntensity = { { 0.0f, 0.0f, 0.0f } };
            float m_affectsGIFactor = 1.0f;

            bool m_affectsGI = true;
            float m_padding0 = 0.0f;
            float m_padding1 = 0.0f;
            float m_padding2 = 0.0f;
        };

        // [GFX TODO][ATOM-15172] Look into compacting struct DirectionalLightShadowData
        struct DirectionalLightShadowData
        {
            AZStd::array<Matrix4x4, Shadow::MaxNumberOfCascades> m_lightViewToShadowmapMatrices =
            { {
                    Matrix4x4::CreateIdentity(),
                    Matrix4x4::CreateIdentity(),
                    Matrix4x4::CreateIdentity(),
                    Matrix4x4::CreateIdentity() } };
            AZStd::array<Matrix4x4, Shadow::MaxNumberOfCascades> m_worldToLightViewMatrices =
            { {
                    Matrix4x4::CreateIdentity(),
                    Matrix4x4::CreateIdentity(),
                    Matrix4x4::CreateIdentity(),
                    Matrix4x4::CreateIdentity() } };
            AZStd::array<float, Shadow::MaxNumberOfCascades> m_slopeBiasBase =
            {
                0.f, 0.f, 0.f, 0.f
            };
            float m_boundaryScale = 0.f;
            uint32_t m_shadowmapSize = 1; // width and height of shadowmap
            uint32_t m_cascadeCount = 1;
            // Reduce acne by applying a small amount of bias to apply along shadow-space z.
            float m_shadowBias = 0.0f;
            // Reduces acne by biasing the shadowmap lookup along the geometric normal.
            float m_normalShadowBias = 0.0f;
            uint32_t m_filteringSampleCount = 0;
            uint32_t m_debugFlags = 0;
            uint32_t m_shadowFilterMethod = 0; 
            float m_far_minus_near = 0;
            float m_padding[3];
        };

        static_assert(sizeof(DirectionalLightShadowData) % 16 == 0); // Structured buffers need alignment to be a multiple of 16 bytes.

        class DirectionalLightFeatureProcessor final
            : public DirectionalLightFeatureProcessorInterface
        {
        public:
            AZ_RTTI(AZ::Render::DirectionalLightFeatureProcessor, "61610178-8DAA-4BF2-AF17-597F20D527DD", AZ::Render::DirectionalLightFeatureProcessorInterface);

            struct CascadeSegment
            {
                // Pipeline view tag of the segment of view frustum
                RPI::PipelineViewTag m_pipelineViewTag;

                // Transient view of the segment of view frustum
                RPI::ViewPtr m_view;

                // AABB of the segment of view frustum
                Aabb m_aabb;

                // Far depth of the segment, i.e., border to the next segment
                float m_borderFarDepth;
            };

            struct ShadowProperty
            {
                // Cascade segment specific properties.
                // Key of the map is the default view (camera view) of the render pipeline.
                AZStd::unordered_map<const RPI::View*, AZStd::fixed_vector<CascadeSegment, Shadow::MaxNumberOfCascades>> m_segments;

                // Default far depth of each cascade.
                AZStd::array<float, Shadow::MaxNumberOfCascades> m_defaultFarDepths;

                // Configuration offers shape of the camera view frustum for each camera view.
                AZStd::unordered_map<const RPI::View*, CascadeShadowCameraConfiguration> m_cameraConfigurations;

                // Shadow specific depth far.
                float m_shadowDepthFar = FLT_MAX;

                // If it is true, shadwomap frustum is split automatically
                // using m_shadowmapFrustumSplitSchemeRatio.
                // Otherwise, user splits it manually.
                bool m_isShadowmapFrustumSplitAutomatic = true;

                // Ratio of shadowmap frustum split scheme (uniform vs logarithm)
                float m_shadowmapFrustumSplitSchemeRatio = 0.8f;

                // This is used in view frustum correction to guess how much
                // bounding sphere projected onto ground is different with the expected.
                float m_groundHeight = 0.f;

                // Radius of the bounding sphere of the camera view frustum (not segment)
                float m_entireFrustumRadius = 0.f;

                // Local center location of the bounding sphere of the camera view frustum (not segment)
                Vector3 m_entireFrustumCenterLocal = Vector3::CreateZero();

                // If true, view frustum correction is enabled using m_cameraHeight.
                bool m_isViewFrustumCorrectionEnabled = false;

                // If true, the frustum of the view will be updated.
                bool m_frustumNeedsUpdate = false;

                // If true, the border of segments will be updated.
                bool m_borderDepthsForSegmentsNeedsUpdate = false;

                // If true, the view of shadowmap will be updated.
                bool m_shadowmapViewNeedsUpdate = false;

                // Shadow filter method of the light
                ShadowFilterMethod m_shadowFilterMethod = ShadowFilterMethod::None;

                // If true, this will reduce the shadow acne introduced by large pcf kernels by estimating the angle of the triangle being shaded
                // with the ddx/ddy functions. 
                bool m_isReceiverPlaneBiasEnabled = true;

                bool m_blendBetwenCascades = false;

                // Fullscreen Blur...

                bool m_fullscreenBlurEnabled = true;

                //! How much a value is reduced from pixel to pixel on a perfectly flat surface
                float m_fullscreenBlurConstFalloff = 2.0f / 3.0f;

                //! How much the difference in depth slopes between pixels affects the blur falloff.
                //! The higher this value, the sharper edges will appear
                float m_fullscreenBlurDepthFalloffStrength = 50.0f;
            };

            static void Reflect(ReflectContext* context);

            virtual ~DirectionalLightFeatureProcessor() = default;

            // RPI::FeatureProcessor overrides...
            void Activate() override;
            void Deactivate() override;
            void Simulate(const SimulatePacket& packet) override;
            void PrepareViews(const PrepareViewsPacket&, AZStd::vector<AZStd::pair<RPI::PipelineViewTag, RPI::ViewPtr>>&) override;
            void Render(const RenderPacket& packet) override;

            // DirectionalLightFeatureProcessorInterface overrides...
            LightHandle AcquireLight() override;
            bool ReleaseLight(LightHandle& handle) override;
            LightHandle CloneLight(LightHandle handle) override;
            void SetRgbIntensity(LightHandle handle, const PhotometricColor<PhotometricUnit::Lux>& lightColor) override;
            void SetDirection(LightHandle handle, const Vector3& lightDirection) override;
            void SetAngularDiameter(LightHandle handle, float angularDiameter) override;
            void SetShadowmapSize(LightHandle handle, ShadowmapSize size) override;
            void SetCascadeCount(LightHandle handle, uint16_t cascadeCount) override;
            void SetShadowmapFrustumSplitSchemeRatio(LightHandle handle, float ratio) override;
            void SetCascadeFarDepth(LightHandle handle, uint16_t cascadeIndex, float farDepth) override;
            void SetCameraConfiguration(
                LightHandle handle,
                const Camera::Configuration& cameraConfiguration,
                const RPI::RenderPipelineId& renderPipelineId = RPI::RenderPipelineId()) override;
            void SetShadowFarClipDistance(LightHandle handle, float farDist) override;
            void SetCameraTransform(
                LightHandle handle,
                const Transform& cameraTransform,
                const RPI::RenderPipelineId& renderPipelineId = RPI::RenderPipelineId()) override;
            void SetGroundHeight(LightHandle handle, float groundHeight) override;
            void SetViewFrustumCorrectionEnabled(LightHandle handle, bool enabled) override;
            void SetDebugFlags(LightHandle handle, DebugDrawFlags flags) override;
            void SetShadowFilterMethod(LightHandle handle, ShadowFilterMethod method) override;
            void SetFilteringSampleCount(LightHandle handle, uint16_t count) override;
            void SetShadowReceiverPlaneBiasEnabled(LightHandle handle, bool enable) override;
            void SetCascadeBlendingEnabled(LightHandle handle, bool enable) override;
            void SetShadowBias(LightHandle handle, float bias) override;
            void SetNormalShadowBias(LightHandle handle, float normalShadowBias) override;
<<<<<<< HEAD
            void SetFullscreenBlurEnabled(LightHandle handle, bool enable) override;
            void SetFullscreenBlurConstFalloff(LightHandle handle, float blurConstFalloff) override;
            void SetFullscreenBlurDepthFalloffStrength(LightHandle handle, float blurDepthFalloffStrength) override;
=======
            void SetAffectsGI(LightHandle handle, bool affectsGI) override;
            void SetAffectsGIFactor(LightHandle handle, float affectsGIFactor) override;
>>>>>>> 84cda526

            const Data::Instance<RPI::Buffer> GetLightBuffer() const;
            uint32_t GetLightCount() const;

        private:
            // RPI::SceneNotificationBus::Handler overrides...
            void OnRenderPipelineAdded(RPI::RenderPipelinePtr pipeline) override;
            void OnRenderPipelineRemoved(RPI::RenderPipeline* pipeline) override;
            void OnRenderPipelinePassesChanged(RPI::RenderPipeline* renderPipeline) override;
            void OnRenderPipelinePersistentViewChanged(RPI::RenderPipeline* renderPipeline, RPI::PipelineViewTag viewTag, RPI::ViewPtr newView, RPI::ViewPtr previousView) override;

            //! This prepare for change of render pipelines and camera views.
            void PrepareForChangingRenderPipelineAndCameraView();
            //! This caches valid CascadedShadowmapsPass.
            void CacheCascadedShadowmapsPass();
            //! This caches valid EsmShadowmapsPass.
            void CacheEsmShadowmapsPass();
            void CacheFullscreenPass();
            //! This add/remove camera views in shadow properties.
            void PrepareCameraViews();
            //! This create/destruct shadow buffer for each render pipeline.
            void PrepareShadowBuffers();
            //! This create/destruct cascade segments.
            void CacheRenderPipelineIdsForPersistentView();
            //! This applies the current configuration to cached passes.
            void SetConfigurationToPasses();

            //! This stop calucation and drawing in the shadowmap passes.
            //! It will be called when no shadow is expected.
            void SleepShadowmapPasses();

            //! This returns the number of cascades.
            //! (= the number of segments of view frustum.)
            uint16_t GetCascadeCount(LightHandle handle) const;

            //! This returns the camera configuration.
            //! If it has not been registered for the given camera view.
            //! it returns one of the fallback render pipeline ID.
            const CascadeShadowCameraConfiguration& GetCameraConfiguration(LightHandle handle, const RPI::View* cameraView) const;

            //! This update view frustum of camera.
            void UpdateFrustums(LightHandle handle);

            //! This sets camera view name to CascadedShadowmapsPass.
            void SetCameraViewNameToPass() const;

            //! This sets number of cascades.
            //!  (= the number of segments of the camera view frustum.)
            void UpdateViewsOfCascadeSegments(LightHandle handle, uint16_t cascadeCount);

            //! This sets width/height/depth/arrayCount of the shadowmap image on ShadowmapPass.
            void SetShadowmapImageSizeArraySize(LightHandle handle);

            //! This updates the parameter of Gaussian filter used in ESM.
            void UpdateFilterParameters(LightHandle handle);
            //! This updates if the filter is enabled.
            void UpdateFilterEnabled(LightHandle handle, const RPI::View* cameraView);
            //! This updates shadowmap position(origin and size) in the atlas for each cascade.
            void UpdateShadowmapPositionInAtlas(LightHandle handle, const RPI::View* cameraView);
            //! This set filter parameters to passes which execute filtering.
            void SetFilterParameterToPass(LightHandle handle, const RPI::View* cameraView);

            //! This update the boundary of each segment.
            void UpdateBorderDepthsForSegments(LightHandle handle);

            //! This updates the shadowmap view.
            void UpdateShadowmapViews(LightHandle handle);

            void UpdateViewsOfCascadeSegments();
            void SetFullscreenPassSettings();

            //! This calculate shadow view AABB.
            Aabb CalculateShadowViewAabb(
                LightHandle handle,
                const RPI::View* cameraView,
                uint16_t cascadeIndex,
                const Matrix3x4& lightTransform);

            //! This writes outDepthNear and outDepthFar for the segment of the camera view frustum of cascadeIndex.
            void GetDepthNearFar(
                LightHandle handle,
                const RPI::View* cameraView,
                uint16_t cascadeIndex,
                float& outDepthNear,
                float& outDepthFar) const;

            //! This writes outDepthNear and outDepthFar for full range of the shadowmap
            void GetDepthNearFar(LightHandle handle, const RPI::View* cameraView, float& outDepthNear, float& outDepthFar) const;

            //! This returns the world center position of a segment of view frustum.
            Vector3 GetWorldCenterPosition(
                LightHandle handle,
                const RPI::View* cameraView,
                float depthNear,
                float depthFar) const;

            //! This returns the radius of a segment of view frustum.
            float GetRadius(
                LightHandle handle,
                const RPI::View* cameraView,
                float depthNear,
                float depthFar) const;

            //! This calculates the center of corrected boundary sphere for light rectangle.
            //! Using the Projective corrected Michal Valient shadowmaps technique,
            //! boundary sphere is calculated from light direction and frustum segment.
            Vector3 CalculateCorrectedWorldCenterPosition(
                LightHandle handle,
                const RPI::View* cameraView,
                float depthNear,
                float depthFar) const;

            //! This sets shadow parameter to shadow data.
            void SetShadowParameterToShadowData(LightHandle handle);

            //! This draws bounding boxes of cascades.
            void DrawCascadeBoundingBoxes(LightHandle handle);

            float GetShadowmapSizeFromCameraView(const LightHandle handle, const RPI::View* cameraView) const;
            void SnapAabbToPixelIncrements(const float invShadowmapSize, Vector3& orthoMin, Vector3& orthoMax);

            IndexedDataVector<ShadowProperty> m_shadowProperties;
            // [GFX TODO][ATOM-2012] shadow for multiple directional lights
            LightHandle m_shadowingLightHandle;

            GpuBufferHandler m_lightBufferHandler;
            IndexedDataVector<DirectionalLightData> m_lightData;

            AZStd::unordered_map<const RPI::View*, GpuBufferHandler> m_esmParameterBufferHandlers;
            AZStd::unordered_map<const RPI::View*, IndexedDataVector<EsmShadowmapsPass::FilterParameter>> m_esmParameterData;

            AZStd::unordered_map<const RPI::View*, GpuBufferHandler> m_shadowBufferHandlers;
            AZStd::unordered_map<const RPI::View*, IndexedDataVector<DirectionalLightShadowData>> m_shadowData;

            RHI::ShaderInputNameIndex m_shadowIndexDirectionalLightIndex = "m_shadowIndexDirectionalLight";

            AZStd::unordered_map<const RPI::View*, AZStd::vector<RPI::RenderPipelineId>> m_renderPipelineIdsForPersistentView;
            AZStd::unordered_map<const RPI::View*, AZStd::string> m_cameraViewNames;
            AZStd::unordered_map<RPI::RenderPipelineId, AZStd::vector<CascadedShadowmapsPass*>> m_cascadedShadowmapsPasses;
            AZStd::unordered_map<RPI::RenderPipelineId, AZStd::vector<EsmShadowmapsPass*>> m_esmShadowmapsPasses;

            RPI::AuxGeomFeatureProcessorInterface* m_auxGeomFeatureProcessor = nullptr;
            AZStd::vector<const RPI::View*> m_viewsRetainingAuxGeomDraw;
            FullscreenShadowPass* m_fullscreenShadowPass = nullptr;

            RPI::ParentPass* m_fullscreenShadowBlurPass = nullptr;

            bool m_lightBufferNeedsUpdate = false;
            bool m_shadowBufferNeedsUpdate = false;
            uint32_t m_shadowBufferNameIndex = 0;
            uint32_t m_shadowmapIndexTableBufferNameIndex = 0;

            Name m_lightTypeName = Name("directional");
            Name m_directionalShadowFilteringMethodName = Name("o_directional_shadow_filtering_method");
            Name m_directionalShadowReceiverPlaneBiasEnableName = Name("o_directional_shadow_receiver_plane_bias_enable");
            Name m_BlendBetweenCascadesEnableName = Name("o_blend_between_cascades_enable");
            static constexpr const char* FeatureProcessorName = "DirectionalLightFeatureProcessor";
        };
    } // namespace Render
} // namespace AZ<|MERGE_RESOLUTION|>--- conflicted
+++ resolved
@@ -242,14 +242,11 @@
             void SetCascadeBlendingEnabled(LightHandle handle, bool enable) override;
             void SetShadowBias(LightHandle handle, float bias) override;
             void SetNormalShadowBias(LightHandle handle, float normalShadowBias) override;
-<<<<<<< HEAD
             void SetFullscreenBlurEnabled(LightHandle handle, bool enable) override;
             void SetFullscreenBlurConstFalloff(LightHandle handle, float blurConstFalloff) override;
             void SetFullscreenBlurDepthFalloffStrength(LightHandle handle, float blurDepthFalloffStrength) override;
-=======
             void SetAffectsGI(LightHandle handle, bool affectsGI) override;
             void SetAffectsGIFactor(LightHandle handle, float affectsGIFactor) override;
->>>>>>> 84cda526
 
             const Data::Instance<RPI::Buffer> GetLightBuffer() const;
             uint32_t GetLightCount() const;
