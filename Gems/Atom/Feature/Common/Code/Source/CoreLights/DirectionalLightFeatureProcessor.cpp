--- conflicted
+++ resolved
@@ -606,7 +606,6 @@
             m_shadowBufferNeedsUpdate = true;
         }
 
-<<<<<<< HEAD
         void DirectionalLightFeatureProcessor::SetFullscreenBlurEnabled(LightHandle handle, bool enable)
         {
             ShadowProperty& property = m_shadowProperties.GetData(handle.GetIndex());
@@ -623,7 +622,8 @@
         {
             ShadowProperty& property = m_shadowProperties.GetData(handle.GetIndex());
             property.m_fullscreenBlurDepthFalloffStrength = blurDepthFalloffStrength;
-=======
+        }
+
         void DirectionalLightFeatureProcessor::SetAffectsGI(LightHandle handle, bool affectsGI)
         {
             AZ_Assert(handle.IsValid(), "Invalid LightHandle passed to DirectionalLightFeatureProcessor::SetAffectsGI().");
@@ -638,7 +638,6 @@
 
             m_lightData.GetData(handle.GetIndex()).m_affectsGIFactor = affectsGIFactor;
             m_lightBufferNeedsUpdate = true;
->>>>>>> 84cda526
         }
 
         void DirectionalLightFeatureProcessor::OnRenderPipelineAdded(RPI::RenderPipelinePtr pipeline)
