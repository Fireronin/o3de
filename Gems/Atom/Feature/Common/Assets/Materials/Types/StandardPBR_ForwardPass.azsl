--- conflicted
+++ resolved
@@ -319,12 +319,8 @@
     OUT.m_specularF0 = lightingOutput.m_specularF0;
     OUT.m_albedo = lightingOutput.m_albedo;
     OUT.m_normal = lightingOutput.m_normal;
-<<<<<<< HEAD
-    OUT.m_clearCoatNormal = lightingOutput.m_clearCoatNormal;
-=======
-    OUT.m_scatterDistance = lightingOutput.m_scatterDistance;
->>>>>>> 92199d9f
     OUT.m_depth = depth;
+
     return OUT;
 }
 
@@ -341,11 +337,6 @@
     OUT.m_specularF0 = lightingOutput.m_specularF0;
     OUT.m_albedo = lightingOutput.m_albedo;
     OUT.m_normal = lightingOutput.m_normal;
-<<<<<<< HEAD
-    OUT.m_clearCoatNormal = lightingOutput.m_clearCoatNormal;
-=======
-    OUT.m_scatterDistance = lightingOutput.m_scatterDistance;
->>>>>>> 92199d9f
 
     return OUT;
 }
