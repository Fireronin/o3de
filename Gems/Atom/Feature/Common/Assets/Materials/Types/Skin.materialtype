--- conflicted
+++ resolved
@@ -2,12 +2,7 @@
     "description": "Material Type tailored for rendering skin, with support for blended wrinkle maps that work with animated vertex blend shapes.",
     "version": 3,
     "propertyLayout": {
-<<<<<<< HEAD
-        "version": 3,
         "propertySets": [
-=======
-        "groups": [
->>>>>>> ea55c6d5
             {
                 "name": "baseColor",
                 "displayName": "Base Color",
