--- conflicted
+++ resolved
@@ -67,21 +67,16 @@
     
     if (useNormalMap)
     {  
-<<<<<<< HEAD
-        real2 sampledValue = normalMap.Sample(mapSampler, normalUV).xy;
-        clearCoatNormal = GetWorldSpaceNormal(sampledValue, normal, tangent, bitangent, uvMatrix, normalStrength);
-=======
-        real4 sampledValue;
+        real2 sampledValue;
         if (customDerivatives)
         {
-            sampledValue = real4(normalMap.SampleGrad(mapSampler, normalUV, uvDxDy.xy, uvDxDy.zw));
+            sampledValue = real2(normalMap.SampleGrad(mapSampler, normalUV, uvDxDy.xy, uvDxDy.zw).xy);
         }
         else
         {
-            sampledValue = real4(normalMap.Sample(mapSampler, normalUV));
+            sampledValue = real2(normalMap.Sample(mapSampler, normalUV).xy);
         }
         clearCoatNormal = GetWorldSpaceNormal(sampledValue.xy, normal, tangent, bitangent, uvMatrix, normalStrength);
->>>>>>> 84940859
     }
     else
     {
