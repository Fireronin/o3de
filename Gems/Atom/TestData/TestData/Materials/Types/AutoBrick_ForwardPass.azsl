/*
* All or portions of this file Copyright (c) Amazon.com, Inc. or its affiliates or
* its licensors.
*
* For complete copyright and license terms please see the LICENSE at the root of this
* distribution (the "License"). All use of this software is governed by the License,
* or, if provided, by the license below or the license accompanying this file. Do not
* remove or modify any license notices. This file is distributed on an "AS IS" BASIS,
* WITHOUT WARRANTIES OR CONDITIONS OF ANY KIND, either express or implied.
*
*/

#include <viewsrg.srgi>
#include "AutoBrick_Common.azsli"
#include <Atom/Features/PBR/AlphaUtils.azsli>
#include <Atom/Features/PBR/DefaultObjectSrg.azsli>
#include <Atom/Features/PBR/ForwardPassSrg.azsli>
#include <Atom/Features/PBR/ForwardPassOutput.azsli>
#include <Atom/Features/ColorManagement/TransformColor.azsli>
#include <Atom/Features/ParallaxMapping.azsli>
#include <Atom/Features/PBR/Lighting/StandardLighting.azsli>
#include <Atom/Features/PBR/Decals.azsli>

struct VSInput
{
    float3 m_position : POSITION;
    float3 m_normal : NORMAL;
    float4 m_tangent : TANGENT; 
    float3 m_bitangent : BITANGENT; 
    float2 m_uv : UV0;
};

struct VSOutput
{
    float4 m_position : SV_Position;
    float3 m_normal: NORMAL;
    float3 m_tangent : TANGENT; 
    float3 m_bitangent : BITANGENT; 
    float3 m_worldPosition : UV0;
    float3 m_shadowCoords[ViewSrg::MaxCascadeCount] : UV3;
    float2 m_uv : UV1;
};

#include <Atom/Features/Vertex/VertexHelper.azsli>

VSOutput AutoBrick_ForwardPassVS(VSInput IN)
{
    VSOutput OUT;
 
    float3 worldPosition = mul(ObjectSrg::GetWorldMatrix(), float4(IN.m_position, 1.0)).xyz;
 
    OUT.m_uv = IN.m_uv;

    VertexHelper(IN, OUT, worldPosition);

    return OUT;
}

// Returns the brick size including half the grout line on each side
float2 GetBrickSpan()
{
    return float2(AutoBrickSrg::m_brickWidth, AutoBrickSrg::m_brickHeight);
}

// The size of the actual block not including the grout lines
float2 GetBrickSize()
{
    return float2( AutoBrickSrg::m_brickWidth - AutoBrickSrg::m_lineWidth,
                   AutoBrickSrg::m_brickHeight - AutoBrickSrg::m_lineWidth);
}

// Returns coordinates within the nearest brick, in UV units, where (0.0,0.0) is the center of the brick.
float2 ToBrickCoords(float2 uv)
{
    float2 brickSpan = GetBrickSpan(); 

    float stackIndex = floor(uv.y / brickSpan.y);
    uv.x += stackIndex * AutoBrickSrg::m_brickOffset * brickSpan.x;

    return fmod(uv, brickSpan) - sign(uv) * (brickSpan * 0.5);
}

// Returns grout-line coordinates normalized to half the width of the grout line, 
// such that (1.0,1.0) is the center of the grout line to top-right of a brick,
// (0.0,0.0) is anywhere inside a brick,
// and (-1.0,-1.0) is the center of the grout line to the bottom-left of a brick.
float2 GetNormalizedGroutLinePosition(float2 uv)
{
    const float2 brickPosition = ToBrickCoords(uv);
    float2 brickEdge = GetBrickSize() * 0.5;
    float2 groutLineCenter = GetBrickSpan() * 0.5;
    float2 groutLinePosition = clamp(abs(brickPosition) - brickEdge, 0, 100000);
    float2 normalized = groutLinePosition / (AutoBrickSrg::m_lineWidth * 0.5);
    return sign(brickPosition) * normalized;
}

// Returns the distance from the nearest brick, 
// where 0.0 is inside (or on the edge) of a brick, 
// and 1.0 is the exact middle of a grout line.
float GetNormalizedDistanceFromBrick(float2 uv)
{
    float2 distance = abs(GetNormalizedGroutLinePosition(uv));
    return max(distance.x, distance.y);
}

// Returns the depth value (range 0-1) and normal vector (in TBN space) at any uv point on the surface. 
void GetSurfaceShape(float2 uv, out float depth, out float3 normal)
{
    float2 pos = GetNormalizedGroutLinePosition(uv);

    depth = max(abs(pos).x, abs(pos).y);

    if(abs(pos).x > abs(pos).y)
    {
        normal = normalize(float3(sign(pos.x), 0, 1));
    }
    else
    {
        normal = normalize(float3(0, sign(pos.y), 1));
    }
}

// Callback function for ParallaxMapping.azsli
float GetDepth(float2 uv, float2 uv_ddx, float2 uv_ddy)
{
    float depth;
    float3 normal;
    GetSurfaceShape(uv, depth, normal);
    return depth;
}

ForwardPassOutput AutoBrick_ForwardPassPS(VSOutput IN)
{
    float3x3 identityUvMatrix = 
        { 1,0,0,
          0,1,0,
          0,0,1 };
          
    float3 tangentOffset = GetParallaxOffset( AutoBrickSrg::m_lineDepth,
                                                IN.m_uv,
                                                ViewSrg::m_worldPosition.xyz - IN.m_worldPosition, 
                                                IN.m_tangent,
                                                IN.m_bitangent,
                                                IN.m_normal,
                                                identityUvMatrix);
    
    IN.m_uv += tangentOffset.xy;
 
    float3 baseColor = float3(1,1,1);
    const float noise = AutoBrickSrg::m_noise.Sample(AutoBrickSrg::m_sampler, IN.m_uv).r;

    float distanceFromBrick = GetNormalizedDistanceFromBrick(IN.m_uv);
    if(distanceFromBrick > AutoBrickSrg::m_brickColorBleed) 
    {
        baseColor = AutoBrickSrg::m_lineColor * lerp(1.0, noise, AutoBrickSrg::m_lineNoiseFactor);
    }
    else
    {
        baseColor = AutoBrickSrg::m_brickColor * lerp(1.0, noise, AutoBrickSrg::m_brickNoiseFactor);
    }

    float surfaceDepth;
    float3 surfaceNormal;
    GetSurfaceShape(IN.m_uv, surfaceDepth, surfaceNormal);
    const float3 normal = TangentSpaceToWorld(surfaceNormal, normalize(IN.m_normal), normalize(IN.m_tangent), normalize(IN.m_bitangent));
    
<<<<<<< HEAD
    // ------- Surface -------

    Surface surface;
    
    // Position, Normal, Roughness
    surface.position = IN.m_worldPosition.xyz;
    surface.normal = normalize(normal);
    surface.roughnessLinear = 1.0f;
    surface.CalculateRoughnessA();

    // Albedo, SpecularF0
    const float metallic = 0.0f;
    const float specularF0 = 0.5f;
    surface.SetAlbedoAndSpecularF0(baseColor, specularF0, metallic);

    // Clear Coat, Transmission
    surface.clearCoat.InitializeToZero();
    surface.transmission.InitializeToZero();

    // ------- LightingData -------

    LightingData lightingData;

    // Light iterator
    lightingData.tileIterator.Init(IN.m_position, PassSrg::m_lightListRemapped, PassSrg::m_tileLightData);
    lightingData.Init(surface.position, surface.normal, surface.roughnessLinear);

    // Shadow
    lightingData.shadowCoords = IN.m_shadowCoords;
    lightingData.occlusion = 1.0f - surfaceDepth * AutoBrickSrg::m_aoFactor;

    // Diffuse and Specular response
    lightingData.specularResponse = FresnelSchlickWithRoughness(lightingData.NdotV, surface.specularF0, surface.roughnessLinear);
    lightingData.diffuseResponse = 1.0f - lightingData.specularResponse;

    const float alpha = 1.0f;

    // ------- Lighting Calculation -------

    // Apply Decals
    ApplyDecals(lightingData.tileIterator, surface);

    // Apply Direct Lighting
    ApplyDirectLighting(surface, lightingData);

    // Apply Image Based Lighting (IBL)
    ApplyIBL(surface, lightingData);

    // Finalize Lighting
    lightingData.FinalizeLighting(surface.transmission.tint);

    PbrLightingOutput lightingOutput = GetPbrLightingOutput(surface, lightingData, alpha);

    // ------- Output -------

    ForwardPassOutput OUT;
=======
    const float diffuseAmbientOcclusion = 1.0f - surfaceDepth * AutoBrickSrg::m_aoFactor;
    const float specularOcclusion = 1;
    const float metallic = 0;
    const float roughness = 1;
    const float specularF0Factor = 0.5;
    const float3 emissive = {0,0,0};
    const float clearCoatFactor = 0.0;
    const float clearCoatRoughness = 0.0;
    const float3 clearCoatNormal = {0,0,0};
    const float4 transmissionTintThickness = {0,0,0,0};
    const float4 transmissionParams = {0,0,0,0};
    const float2 anisotropy = 0.0;
    const float alpha = 1.0;

    PbrLightingOutput lightingOutput = PbrLighting(IN, baseColor, metallic, roughness, specularF0Factor, 
        normal, IN.m_tangent, IN.m_bitangent, anisotropy,
        emissive, diffuseAmbientOcclusion, specularOcclusion, transmissionTintThickness, transmissionParams, clearCoatFactor, clearCoatRoughness, clearCoatNormal, alpha, OpacityMode::Opaque);
>>>>>>> 92199d9f

    OUT.m_diffuseColor = lightingOutput.m_diffuseColor;
    OUT.m_diffuseColor.w = -1; // Subsurface scattering is disabled
    OUT.m_specularColor = lightingOutput.m_specularColor;
    OUT.m_specularF0 = lightingOutput.m_specularF0;
    OUT.m_albedo = lightingOutput.m_albedo;
    OUT.m_normal = lightingOutput.m_normal;
<<<<<<< HEAD
    OUT.m_clearCoatNormal = lightingOutput.m_clearCoatNormal;
=======
    OUT.m_scatterDistance = float3(0,0,0);
>>>>>>> 92199d9f

    return OUT;
}
 
<|MERGE_RESOLUTION|>--- conflicted
+++ resolved
@@ -164,7 +164,6 @@
     GetSurfaceShape(IN.m_uv, surfaceDepth, surfaceNormal);
     const float3 normal = TangentSpaceToWorld(surfaceNormal, normalize(IN.m_normal), normalize(IN.m_tangent), normalize(IN.m_bitangent));
     
-<<<<<<< HEAD
     // ------- Surface -------
 
     Surface surface;
@@ -221,25 +220,6 @@
     // ------- Output -------
 
     ForwardPassOutput OUT;
-=======
-    const float diffuseAmbientOcclusion = 1.0f - surfaceDepth * AutoBrickSrg::m_aoFactor;
-    const float specularOcclusion = 1;
-    const float metallic = 0;
-    const float roughness = 1;
-    const float specularF0Factor = 0.5;
-    const float3 emissive = {0,0,0};
-    const float clearCoatFactor = 0.0;
-    const float clearCoatRoughness = 0.0;
-    const float3 clearCoatNormal = {0,0,0};
-    const float4 transmissionTintThickness = {0,0,0,0};
-    const float4 transmissionParams = {0,0,0,0};
-    const float2 anisotropy = 0.0;
-    const float alpha = 1.0;
-
-    PbrLightingOutput lightingOutput = PbrLighting(IN, baseColor, metallic, roughness, specularF0Factor, 
-        normal, IN.m_tangent, IN.m_bitangent, anisotropy,
-        emissive, diffuseAmbientOcclusion, specularOcclusion, transmissionTintThickness, transmissionParams, clearCoatFactor, clearCoatRoughness, clearCoatNormal, alpha, OpacityMode::Opaque);
->>>>>>> 92199d9f
 
     OUT.m_diffuseColor = lightingOutput.m_diffuseColor;
     OUT.m_diffuseColor.w = -1; // Subsurface scattering is disabled
@@ -247,11 +227,6 @@
     OUT.m_specularF0 = lightingOutput.m_specularF0;
     OUT.m_albedo = lightingOutput.m_albedo;
     OUT.m_normal = lightingOutput.m_normal;
-<<<<<<< HEAD
-    OUT.m_clearCoatNormal = lightingOutput.m_clearCoatNormal;
-=======
-    OUT.m_scatterDistance = float3(0,0,0);
->>>>>>> 92199d9f
 
     return OUT;
 }
