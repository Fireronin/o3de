--- conflicted
+++ resolved
@@ -21,11 +21,7 @@
     GameController* manager = static_cast<GameController*>(pContext);
 
     // store the name
-<<<<<<< HEAD
-    AZStd::to_string(manager->mDeviceInfo.mName, pdidInstance->tszProductName);
-=======
-    manager->m_deviceInfo.m_name = pdidInstance->tszProductName;
->>>>>>> adaeb7c2
+    AZStd::to_string(manager->m_deviceInfo.m_name, pdidInstance->tszProductName);
 
     // Skip anything other than the perferred Joystick device as defined by the control panel.
     // Instead you could store all the enumerated Joysticks and let the user pick.
@@ -76,110 +72,56 @@
 
     if (pdidoi->guidType == GUID_XAxis)
     {
-<<<<<<< HEAD
-        AZStd::to_string(manager->mDeviceElements[ ELEM_POS_X ].mName, pdidoi->tszName);
-        manager->mDeviceElements[ ELEM_POS_X ].mPresent             = true;
-        manager->mDeviceElements[ ELEM_POS_X ].mValue               = 0.0f;
-        //manager->mDeviceElements[ ELEM_POS_X ].mCalibrationValue  = 0.0f;
-        manager->mDeviceElements[ ELEM_POS_X ].mType                = ELEMTYPE_AXIS;
-        manager->mDeviceInfo.mNumAxes++;
-=======
-        manager->m_deviceElements[ ELEM_POS_X ].m_name                = pdidoi->tszName;
+        AZStd::to_string(manager->m_deviceElements[ ELEM_POS_X ].m_name, pdidoi->tszName);
         manager->m_deviceElements[ ELEM_POS_X ].m_present             = true;
         manager->m_deviceElements[ ELEM_POS_X ].m_value               = 0.0f;
         manager->m_deviceElements[ ELEM_POS_X ].m_type                = ELEMTYPE_AXIS;
         manager->m_deviceInfo.m_numAxes++;
->>>>>>> adaeb7c2
     }
 
     if (pdidoi->guidType == GUID_YAxis)
     {
-<<<<<<< HEAD
-        AZStd::to_string(manager->mDeviceElements[ ELEM_POS_Y ].mName, pdidoi->tszName);
-        manager->mDeviceElements[ ELEM_POS_Y ].mPresent             = true;
-        manager->mDeviceElements[ ELEM_POS_Y ].mValue               = 0.0f;
-        //manager->mDeviceElements[ ELEM_POS_Y ].mCalibrationValue  = 0.0f;
-        manager->mDeviceElements[ ELEM_POS_Y ].mType                = ELEMTYPE_AXIS;
-        manager->mDeviceInfo.mNumAxes++;
-=======
-        manager->m_deviceElements[ ELEM_POS_Y ].m_name                = pdidoi->tszName;
+        AZStd::to_string(manager->m_deviceElements[ ELEM_POS_Y ].m_name, pdidoi->tszName);
         manager->m_deviceElements[ ELEM_POS_Y ].m_present             = true;
         manager->m_deviceElements[ ELEM_POS_Y ].m_value               = 0.0f;
         manager->m_deviceElements[ ELEM_POS_Y ].m_type                = ELEMTYPE_AXIS;
         manager->m_deviceInfo.m_numAxes++;
->>>>>>> adaeb7c2
     }
 
     if (pdidoi->guidType == GUID_ZAxis)
     {
-<<<<<<< HEAD
-        AZStd::to_string(manager->mDeviceElements[ ELEM_POS_Z ].mName, pdidoi->tszName);
-        manager->mDeviceElements[ ELEM_POS_Z ].mPresent             = true;
-        manager->mDeviceElements[ ELEM_POS_Z ].mValue               = 0.0f;
-        //manager->mDeviceElements[ ELEM_POS_Z ].mCalibrationValue  = 0.0f;
-        manager->mDeviceElements[ ELEM_POS_Z ].mType                = ELEMTYPE_AXIS;
-        manager->mDeviceInfo.mNumAxes++;
-=======
-        manager->m_deviceElements[ ELEM_POS_Z ].m_name                = pdidoi->tszName;
+        AZStd::to_string(manager->m_deviceElements[ ELEM_POS_Z ].m_name, pdidoi->tszName);
         manager->m_deviceElements[ ELEM_POS_Z ].m_present             = true;
         manager->m_deviceElements[ ELEM_POS_Z ].m_value               = 0.0f;
         manager->m_deviceElements[ ELEM_POS_Z ].m_type                = ELEMTYPE_AXIS;
         manager->m_deviceInfo.m_numAxes++;
->>>>>>> adaeb7c2
     }
 
     if (pdidoi->guidType == GUID_RxAxis)
     {
-<<<<<<< HEAD
-        AZStd::to_string(manager->mDeviceElements[ ELEM_ROT_X ].mName, pdidoi->tszName);
-        manager->mDeviceElements[ ELEM_ROT_X ].mPresent             = true;
-        manager->mDeviceElements[ ELEM_ROT_X ].mValue               = 0.0f;
-        //manager->mDeviceElements[ ELEM_ROT_X ].mCalibrationValue  = 0.0f;
-        manager->mDeviceElements[ ELEM_ROT_X ].mType                = ELEMTYPE_AXIS;
-        manager->mDeviceInfo.mNumAxes++;
-=======
-        manager->m_deviceElements[ ELEM_ROT_X ].m_name                = pdidoi->tszName;
+        AZStd::to_string(manager->m_deviceElements[ ELEM_ROT_X ].m_name, pdidoi->tszName);
         manager->m_deviceElements[ ELEM_ROT_X ].m_present             = true;
         manager->m_deviceElements[ ELEM_ROT_X ].m_value               = 0.0f;
         manager->m_deviceElements[ ELEM_ROT_X ].m_type                = ELEMTYPE_AXIS;
         manager->m_deviceInfo.m_numAxes++;
->>>>>>> adaeb7c2
     }
 
     if (pdidoi->guidType == GUID_RyAxis)
     {
-<<<<<<< HEAD
-        AZStd::to_string(manager->mDeviceElements[ ELEM_ROT_Y ].mName, pdidoi->tszName);
-        manager->mDeviceElements[ ELEM_ROT_Y ].mPresent             = true;
-        manager->mDeviceElements[ ELEM_ROT_Y ].mValue               = 0.0f;
-        //manager->mDeviceElements[ ELEM_ROT_Y ].mCalibrationValue  = 0.0f;
-        manager->mDeviceElements[ ELEM_ROT_Y ].mType                = ELEMTYPE_AXIS;
-        manager->mDeviceInfo.mNumAxes++;
-=======
-        manager->m_deviceElements[ ELEM_ROT_Y ].m_name                = pdidoi->tszName;
+        AZStd::to_string(manager->m_deviceElements[ ELEM_ROT_Y ].m_name, pdidoi->tszName);
         manager->m_deviceElements[ ELEM_ROT_Y ].m_present             = true;
         manager->m_deviceElements[ ELEM_ROT_Y ].m_value               = 0.0f;
         manager->m_deviceElements[ ELEM_ROT_Y ].m_type                = ELEMTYPE_AXIS;
         manager->m_deviceInfo.m_numAxes++;
->>>>>>> adaeb7c2
     }
 
     if (pdidoi->guidType == GUID_RzAxis)
     {
-<<<<<<< HEAD
-        AZStd::to_string(manager->mDeviceElements[ ELEM_ROT_Z ].mName, pdidoi->tszName);
-        manager->mDeviceElements[ ELEM_ROT_Z ].mPresent             = true;
-        manager->mDeviceElements[ ELEM_ROT_Z ].mValue               = 0.0f;
-        //manager->mDeviceElements[ ELEM_ROT_Z ].mCalibrationValue  = 0.0f;
-        manager->mDeviceElements[ ELEM_ROT_Z ].mType                = ELEMTYPE_AXIS;
-        manager->mDeviceInfo.mNumAxes++;
-=======
-        manager->m_deviceElements[ ELEM_ROT_Z ].m_name                = pdidoi->tszName;
+        AZStd::to_string(manager->m_deviceElements[ ELEM_ROT_Z ].m_name, pdidoi->tszName);
         manager->m_deviceElements[ ELEM_ROT_Z ].m_present             = true;
         manager->m_deviceElements[ ELEM_ROT_Z ].m_value               = 0.0f;
         manager->m_deviceElements[ ELEM_ROT_Z ].m_type                = ELEMTYPE_AXIS;
         manager->m_deviceInfo.m_numAxes++;
->>>>>>> adaeb7c2
     }
 
     // a slider
@@ -187,33 +129,17 @@
     {
         if (manager->m_deviceInfo.m_numSliders == 0)
         {
-<<<<<<< HEAD
-            AZStd::to_string(manager->mDeviceElements[ ELEM_SLIDER_1 ].mName, pdidoi->tszName);
-            manager->mDeviceElements[ ELEM_SLIDER_1 ].mPresent              = true;
-            manager->mDeviceElements[ ELEM_SLIDER_1 ].mValue                = 0.0f;
-            //manager->mDeviceElements[ ELEM_SLIDER_1 ].mCalibrationValue   = 0.0f;
-            manager->mDeviceElements[ ELEM_SLIDER_1 ].mType                 = ELEMTYPE_SLIDER;
-        }
-        else
-        {
-            AZStd::to_string(manager->mDeviceElements[ ELEM_SLIDER_2 ].mName, pdidoi->tszName);
-            manager->mDeviceElements[ ELEM_SLIDER_2 ].mPresent              = true;
-            manager->mDeviceElements[ ELEM_SLIDER_2 ].mValue                = 0.0f;
-            //manager->mDeviceElements[ ELEM_SLIDER_2 ].mCalibrationValue   = 0.0f;
-            manager->mDeviceElements[ ELEM_SLIDER_2 ].mType                 = ELEMTYPE_SLIDER;
-=======
-            manager->m_deviceElements[ ELEM_SLIDER_1 ].m_name                 = pdidoi->tszName;
+            AZStd::to_string(manager->m_deviceElements[ ELEM_SLIDER_1 ].m_name, pdidoi->tszName);
             manager->m_deviceElements[ ELEM_SLIDER_1 ].m_present              = true;
             manager->m_deviceElements[ ELEM_SLIDER_1 ].m_value                = 0.0f;
             manager->m_deviceElements[ ELEM_SLIDER_1 ].m_type                 = ELEMTYPE_SLIDER;
         }
         else
         {
-            manager->m_deviceElements[ ELEM_SLIDER_2 ].m_name                 = pdidoi->tszName;
+            AZStd::to_string(manager->m_deviceElements[ ELEM_SLIDER_2 ].m_name, pdidoi->tszName);
             manager->m_deviceElements[ ELEM_SLIDER_2 ].m_present              = true;
             manager->m_deviceElements[ ELEM_SLIDER_2 ].m_value                = 0.0f;
             manager->m_deviceElements[ ELEM_SLIDER_2 ].m_type                 = ELEMTYPE_SLIDER;
->>>>>>> adaeb7c2
         }
 
         manager->m_deviceInfo.m_numSliders++;
@@ -222,22 +148,12 @@
     // a POV
     if (pdidoi->guidType == GUID_POV)
     {
-<<<<<<< HEAD
-        const uint32 povIndex = manager->mDeviceInfo.mNumPOVs;
-        AZStd::to_string(manager->mDeviceElements[ ELEM_POV_1 + povIndex ].mName, pdidoi->tszName);
-        manager->mDeviceElements[ ELEM_POV_1 + povIndex ].mPresent              = true;
-        manager->mDeviceElements[ ELEM_POV_1 + povIndex ].mValue                = 0.0f;
-        //manager->mDeviceElements[ ELEM_POV_1 + povIndex ].mCalibrationValue   = 0.0f;
-        manager->mDeviceElements[ ELEM_POV_1 + povIndex ].mType                 = ELEMTYPE_POV;
-        manager->mDeviceInfo.mNumPOVs++;
-=======
         const uint32 povIndex = manager->m_deviceInfo.m_numPoVs;
-        manager->m_deviceElements[ ELEM_POV_1 + povIndex ].m_name                 = pdidoi->tszName;
+        AZStd::to_string(manager->m_deviceElements[ ELEM_POV_1 + povIndex ].m_name, pdidoi->tszName);
         manager->m_deviceElements[ ELEM_POV_1 + povIndex ].m_present              = true;
         manager->m_deviceElements[ ELEM_POV_1 + povIndex ].m_value                = 0.0f;
         manager->m_deviceElements[ ELEM_POV_1 + povIndex ].m_type                 = ELEMTYPE_POV;
         manager->m_deviceInfo.m_numPoVs++;
->>>>>>> adaeb7c2
     }
 
     // a button
