--- conflicted
+++ resolved
@@ -1482,11 +1482,7 @@
         const size_t geomLODLevel = 0;
         const size_t numNodes = m_skeleton->GetNumNodes();
 
-<<<<<<< HEAD
-        for (uint32 nodeIndex = 0; nodeIndex < numNodes; nodeIndex++)
-=======
         for (size_t nodeIndex = 0; nodeIndex < numNodes; nodeIndex++)
->>>>>>> 1e0a1e11
         {
             // check if this node has a mesh, if not we can skip it
             Mesh* mesh = GetMesh(geomLODLevel, nodeIndex);
