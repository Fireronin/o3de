/*
 * Copyright (c) Contributors to the Open 3D Engine Project.
 * For complete copyright and license terms please see the LICENSE at the root of this distribution.
 *
 * SPDX-License-Identifier: Apache-2.0 OR MIT
 *
 */

#pragma once

#include <AzCore/EBus/ScheduledEvent.h>
#include <AzCore/Component/ComponentApplicationBus.h>
#include <AzFramework/Spawnable/RootSpawnableInterface.h>
#include <Source/NetworkEntity/NetworkEntityAuthorityTracker.h>
#include <Source/NetworkEntity/NetworkEntityTracker.h>
#include <Source/NetworkEntity/NetworkSpawnableLibrary.h>
#include <Multiplayer/Components/MultiplayerComponentRegistry.h>
#include <Multiplayer/EntityDomains/IEntityDomain.h>
#include <Multiplayer/NetworkEntity/INetworkEntityManager.h>
#include <Multiplayer/NetworkEntity/NetworkEntityRpcMessage.h>

namespace Multiplayer
{
    //! Implementation of the networked entity manager interface.
    //! This class creates and manages all networked entities.
    class NetworkEntityManager final
        : public INetworkEntityManager
        , public AzFramework::RootSpawnableNotificationBus::Handler
    {
    public:
        NetworkEntityManager();
        ~NetworkEntityManager();

        //! INetworkEntityManager overrides.
        //! @{
        void Initialize(const HostId& hostId, AZStd::unique_ptr<IEntityDomain> entityDomain) override;
        bool IsInitialized() const override;
        IEntityDomain* GetEntityDomain() const override;
        NetworkEntityTracker* GetNetworkEntityTracker() override;
        NetworkEntityAuthorityTracker* GetNetworkEntityAuthorityTracker() override;
        MultiplayerComponentRegistry* GetMultiplayerComponentRegistry() override;
        const HostId& GetHostId() const override;
        ConstNetworkEntityHandle GetEntity(NetEntityId netEntityId) const override;
        NetEntityId GetNetEntityIdById(const AZ::EntityId& entityId) const override;

        EntityList CreateEntitiesImmediate(const AzFramework::Spawnable& spawnable, NetEntityRole netEntityRole, AutoActivate autoActivate);
        EntityList CreateEntitiesImmediate
        (
            const PrefabEntityId& prefabEntryId,
            NetEntityRole netEntityRole,
            const AZ::Transform& transform,
            AutoActivate autoActivate = AutoActivate::Activate
        ) override;
        EntityList CreateEntitiesImmediate
        (
            const PrefabEntityId& prefabEntryId,
            NetEntityId netEntityId,
            NetEntityRole netEntityRole,
            AutoActivate autoActivate,
            const AZ::Transform& transform
        ) override;

        AZStd::unique_ptr<AzFramework::EntitySpawnTicket> RequestNetSpawnableInstantiation(
            const AZ::Data::Asset<AzFramework::Spawnable>& netSpawnable, const AZ::Transform& transform) override;
        void SetupNetEntity(AZ::Entity* netEntity, PrefabEntityId prefabEntityId, NetEntityRole netEntityRole) override;
        uint32_t GetEntityCount() const override;
        NetworkEntityHandle AddEntityToEntityMap(NetEntityId netEntityId, AZ::Entity* entity) override;
        void MarkForRemoval(const ConstNetworkEntityHandle& entityHandle) override;
        bool IsMarkedForRemoval(const ConstNetworkEntityHandle& entityHandle) const override;
        void ClearEntityFromRemovalList(const ConstNetworkEntityHandle& entityHandle) override;
        void ClearAllEntities() override;
        void AddEntityMarkedDirtyHandler(AZ::Event<>::Handler& entityMarkedDirtyHandle) override;
        void AddEntityNotifyChangesHandler(AZ::Event<>::Handler& entityNotifyChangesHandle) override;
        void AddEntityExitDomainHandler(EntityExitDomainEvent::Handler& entityExitDomainHandler) override;
        void AddControllersActivatedHandler(ControllersActivatedEvent::Handler& controllersActivatedHandler) override;
        void AddControllersDeactivatedHandler(ControllersDeactivatedEvent::Handler& controllersDeactivatedHandler) override;
        void NotifyEntitiesDirtied() override;
        void NotifyEntitiesChanged() override;
        void NotifyControllersActivated(const ConstNetworkEntityHandle& entityHandle, EntityIsMigrating entityIsMigrating) override;
        void NotifyControllersDeactivated(const ConstNetworkEntityHandle& entityHandle, EntityIsMigrating entityIsMigrating) override;
        void HandleLocalRpcMessage(NetworkEntityRpcMessage& message) override;
        void HandleEntitiesExitDomain(const NetEntityIdSet& entitiesNotInDomain) override;
        void ForceAssumeAuthority(const ConstNetworkEntityHandle& entityHandle) override;
        void SetMigrateTimeoutTimeMs(AZ::TimeMs timeoutTimeMs) override;
        void DebugDraw() const override;
        //! @}

        void DispatchLocalDeferredRpcMessages();
<<<<<<< HEAD
        void UpdateEntityDomain();
        void OnEntityExitDomain(NetEntityId entityId, const IEntityDomain::EntitiesNotInDomain& entitiesNotInDomain);

        bool IsHierarchySafeToExit(NetworkEntityHandle& entityHandle, const IEntityDomain::EntitiesNotInDomain& entitiesNotInDomain);
=======
>>>>>>> 47af914f

        //! RootSpawnableNotificationBus
        //! @{
        void OnRootSpawnableAssigned(AZ::Data::Asset<AzFramework::Spawnable> rootSpawnable, uint32_t generation) override;
        void OnRootSpawnableReleased(uint32_t generation) override;
        //! @}

        //! Used to release all memory prior to shutdown.
        void Reset();

    private:
        void RemoveEntities();
        NetEntityId NextId();

        NetworkEntityTracker m_networkEntityTracker;
        NetworkEntityAuthorityTracker m_networkEntityAuthorityTracker;
        MultiplayerComponentRegistry m_multiplayerComponentRegistry;

        AZ::ScheduledEvent m_removeEntitiesEvent;
        AZStd::vector<NetEntityId> m_removeList;
        AZStd::unique_ptr<IEntityDomain> m_entityDomain;

        EntityExitDomainEvent m_entityExitDomainEvent;
        AZ::Event<> m_onEntityMarkedDirty;
        AZ::Event<> m_onEntityNotifyChanges;
        ControllersActivatedEvent m_controllersActivatedEvent;
        ControllersDeactivatedEvent m_controllersDeactivatedEvent;

        HostId m_hostId = InvalidHostId;
        NetEntityId m_nextEntityId = NetEntityId{ 0 };

        // Local RPCs are buffered and dispatched at the end of the frame rather than processed immediately
        // This is done to prevent local and network sent RPC's from having different dispatch behaviours
        typedef AZStd::deque<NetworkEntityRpcMessage> DeferredRpcMessages;
        DeferredRpcMessages m_localDeferredRpcMessages;

        NetworkSpawnableLibrary m_networkPrefabLibrary;
    };
}<|MERGE_RESOLUTION|>--- conflicted
+++ resolved
@@ -86,13 +86,6 @@
         //! @}
 
         void DispatchLocalDeferredRpcMessages();
-<<<<<<< HEAD
-        void UpdateEntityDomain();
-        void OnEntityExitDomain(NetEntityId entityId, const IEntityDomain::EntitiesNotInDomain& entitiesNotInDomain);
-
-        bool IsHierarchySafeToExit(NetworkEntityHandle& entityHandle, const IEntityDomain::EntitiesNotInDomain& entitiesNotInDomain);
-=======
->>>>>>> 47af914f
 
         //! RootSpawnableNotificationBus
         //! @{
