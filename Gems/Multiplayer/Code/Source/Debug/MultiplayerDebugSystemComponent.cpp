--- conflicted
+++ resolved
@@ -52,7 +52,6 @@
         ImGui::ImGuiUpdateListenerBus::Handler::BusDisconnect();
 #endif
     }
-<<<<<<< HEAD
 
     void MultiplayerDebugSystemComponent::ShowEntityBandwidthDebugOverlay()
     {
@@ -68,8 +67,6 @@
     {
     }
 
-=======
->>>>>>> fa52124f
 #ifdef IMGUI_ENABLED
     void MultiplayerDebugSystemComponent::OnImGuiMainMenuUpdate()
     {
