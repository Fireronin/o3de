--- conflicted
+++ resolved
@@ -156,10 +156,7 @@
         HostFrameId m_lastReplicatedHostFrameId = HostFrameId(0);
 
         double m_serverSendAccumulator = 0.0;
-<<<<<<< HEAD
-=======
         float m_renderBlendFactor = 0.0f;
->>>>>>> 976654e8
         float m_tickFactor = 0.0f;
 
 #if !defined(AZ_RELEASE_BUILD)
