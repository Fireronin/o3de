/*
 * Copyright (c) Contributors to the Open 3D Engine Project.
 * For complete copyright and license terms please see the LICENSE at the root of this distribution.
 *
 * SPDX-License-Identifier: Apache-2.0 OR MIT
 *
 */

#include <Multiplayer/Components/NetworkTransformComponent.h>
#include <AzCore/Serialization/SerializeContext.h>
#include <AzCore/Serialization/EditContext.h>
#include <AzCore/EBus/IEventScheduler.h>
#include <AzFramework/Components/TransformComponent.h>

namespace Multiplayer
{
    void NetworkTransformComponent::NetworkTransformComponent::Reflect(AZ::ReflectContext* context)
    {
        AZ::SerializeContext* serializeContext = azrtti_cast<AZ::SerializeContext*>(context);
        if (serializeContext)
        {
            serializeContext->Class<NetworkTransformComponent, NetworkTransformComponentBase>()
                ->Version(1);
        }
        NetworkTransformComponentBase::Reflect(context);
    }

    NetworkTransformComponent::NetworkTransformComponent()
<<<<<<< HEAD
        : m_rotationEventHandler([this](const AZ::Quaternion& rotation) { OnRotationChangedEvent(rotation); })
        , m_translationEventHandler([this](const AZ::Vector3& translation) { OnTranslationChangedEvent(translation); })
        , m_scaleEventHandler([this](float scale) { OnScaleChangedEvent(scale); })
        , m_resetCountEventHandler([this](const uint8_t&) { OnResetCountChangedEvent(); })
        , m_parentIdChangedEventHandler([this](NetEntityId newParent) { OnParentIdChangedEvent(newParent); })
        , m_entityPreRenderEventHandler([this](float deltaTime, float blendFactor) { OnPreRender(deltaTime, blendFactor); })
=======
        : m_entityPreRenderEventHandler([this](float deltaTime) { OnPreRender(deltaTime); })
>>>>>>> 04ee676e
        , m_entityCorrectionEventHandler([this]() { OnCorrection(); })
    {
        ;
    }

    void NetworkTransformComponent::OnInit()
    {
        ;
    }

    void NetworkTransformComponent::OnActivate([[maybe_unused]] Multiplayer::EntityIsMigrating entityIsMigrating)
    {
<<<<<<< HEAD
        RotationAddEvent(m_rotationEventHandler);
        TranslationAddEvent(m_translationEventHandler);
        ScaleAddEvent(m_scaleEventHandler);
        ResetCountAddEvent(m_resetCountEventHandler);
        ParentEntityIdAddEvent(m_parentIdChangedEventHandler);
        if (GetNetBindComponent())
        {
            GetNetBindComponent()->AddEntityPreRenderEventHandler(m_entityPreRenderEventHandler);
            GetNetBindComponent()->AddEntityCorrectionEventHandler(m_entityCorrectionEventHandler);
        }

        // When coming into relevance, reset all blending factors so we don't interpolate to our start position
        OnResetCountChangedEvent();
=======
        GetNetBindComponent()->AddEntityPreRenderEventHandler(m_entityPreRenderEventHandler);
        GetNetBindComponent()->AddEntityCorrectionEventHandler(m_entityCorrectionEventHandler);
>>>>>>> 04ee676e
    }

    void NetworkTransformComponent::OnDeactivate([[maybe_unused]] Multiplayer::EntityIsMigrating entityIsMigrating)
    {
        ;
    }

<<<<<<< HEAD
    void NetworkTransformComponent::OnRotationChangedEvent(const AZ::Quaternion& rotation)
    {
        m_previousTransform.SetRotation(m_targetTransform.GetRotation());
        m_targetTransform.SetRotation(rotation);
        UpdateTargetHostFrameId();
    }

    void NetworkTransformComponent::OnTranslationChangedEvent(const AZ::Vector3& translation)
    {
        m_previousTransform.SetTranslation(m_targetTransform.GetTranslation());
        m_targetTransform.SetTranslation(translation);
        UpdateTargetHostFrameId();
    }

    void NetworkTransformComponent::OnScaleChangedEvent(float scale)
    {
        m_previousTransform.SetUniformScale(m_targetTransform.GetUniformScale());
        m_targetTransform.SetUniformScale(scale);
        UpdateTargetHostFrameId();
    }

    void NetworkTransformComponent::OnResetCountChangedEvent()
    {
        OnParentIdChangedEvent(GetParentEntityId());

        m_targetTransform.SetRotation(GetRotation());
        m_targetTransform.SetTranslation(GetTranslation());
        m_targetTransform.SetUniformScale(GetScale());
        m_previousTransform = m_targetTransform;
    }

    void NetworkTransformComponent::OnParentIdChangedEvent([[maybe_unused]] NetEntityId newParent)
    {
        if (newParent == InvalidNetEntityId)
        {
            if (AzFramework::TransformComponent* transformComponent = GetEntity()->FindComponent<AzFramework::TransformComponent>())
            {
                if (transformComponent->GetParentId() != AZ::EntityId())
                {
                    transformComponent->SetParent(AZ::EntityId());
                }
            }
        }
        else
        {
            const ConstNetworkEntityHandle rootHandle = GetNetworkEntityManager()->GetEntity(newParent);
            if (rootHandle.Exists())
            {
                const AZ::EntityId parentEntityId = rootHandle.GetEntity()->GetId();
                if (AzFramework::TransformComponent* transformComponent = GetEntity()->FindComponent<AzFramework::TransformComponent>())
                {
                    if (transformComponent->GetParentId() != parentEntityId)
                    {
                        transformComponent->SetParent(parentEntityId);
                    }
                }
            }
        }
    }

    void NetworkTransformComponent::UpdateTargetHostFrameId()
    {
        const HostFrameId currentHostFrameId = Multiplayer::GetNetworkTime()->GetHostFrameId();
        if (currentHostFrameId > m_targetHostFrameId)
        {
            m_targetHostFrameId = currentHostFrameId;
        }
    }

    void NetworkTransformComponent::OnPreRender([[maybe_unused]] float deltaTime, float blendFactor)
=======
    void NetworkTransformComponent::OnPreRender([[maybe_unused]] float deltaTime)
>>>>>>> 04ee676e
    {
        if (!HasController())
        {
            AZ::Transform blendTransform;
            blendTransform.SetRotation(GetRotation());
            blendTransform.SetTranslation(GetTranslation());
            blendTransform.SetUniformScale(GetScale());

            const float blendFactor = GetMultiplayer()->GetCurrentBlendFactor();
            if (!AZ::IsClose(blendFactor, 1.0f))
            {
                AZ::Transform blendTransformPrevious;
                blendTransformPrevious.SetRotation(GetRotationPrevious());
                blendTransformPrevious.SetTranslation(GetTranslationPrevious());
                blendTransformPrevious.SetUniformScale(GetScalePrevious());

                if (!blendTransform.IsClose(blendTransformPrevious))
                {
                    blendTransform.SetRotation(blendTransformPrevious.GetRotation().Slerp(blendTransform.GetRotation(), blendFactor));
                    blendTransform.SetTranslation(
                        blendTransformPrevious.GetTranslation().Lerp(blendTransform.GetTranslation(), blendFactor));
                    blendTransform.SetUniformScale(
                        AZ::Lerp(blendTransformPrevious.GetUniformScale(), blendTransform.GetUniformScale(), blendFactor));
                }
            }

            if (!GetTransformComponent()->GetWorldTM().IsClose(blendTransform))
            {
                GetTransformComponent()->SetWorldTM(blendTransform);
            }
        }
    }

    void NetworkTransformComponent::OnCorrection()
    {
        // Snap to latest
        AZ::Transform targetTransform;
        targetTransform.SetRotation(GetRotation());
        targetTransform.SetTranslation(GetTranslation());
        targetTransform.SetUniformScale(GetScale());

        // Hard set the entities transform
        if (!GetTransformComponent()->GetWorldTM().IsClose(targetTransform))
        {
            GetTransformComponent()->SetWorldTM(targetTransform);
        }
    }


    NetworkTransformComponentController::NetworkTransformComponentController(NetworkTransformComponent& parent)
        : NetworkTransformComponentControllerBase(parent)
        , m_transformChangedHandler([this](const AZ::Transform&, const AZ::Transform& worldTm) { OnTransformChangedEvent(worldTm); })
        , m_parentIdChangedHandler([this](AZ::EntityId oldParent, AZ::EntityId newParent) { OnParentIdChangedEvent(oldParent, newParent); })
    {
        ;
    }

    void NetworkTransformComponentController::OnActivate([[maybe_unused]] Multiplayer::EntityIsMigrating entityIsMigrating)
    {
        GetParent().GetTransformComponent()->BindTransformChangedEventHandler(m_transformChangedHandler);
        OnTransformChangedEvent(GetParent().GetTransformComponent()->GetWorldTM());

        GetParent().GetTransformComponent()->BindParentChangedEventHandler(m_parentIdChangedHandler);
        OnParentIdChangedEvent(AZ::EntityId(), GetParent().GetTransformComponent()->GetParentId());
    }

    void NetworkTransformComponentController::OnDeactivate([[maybe_unused]] Multiplayer::EntityIsMigrating entityIsMigrating)
    {
        ;
    }

    void NetworkTransformComponentController::OnTransformChangedEvent(const AZ::Transform& worldTm)
    {
        SetRotation(worldTm.GetRotation());
        SetTranslation(worldTm.GetTranslation());
        SetScale(worldTm.GetUniformScale());
    }

    void NetworkTransformComponentController::OnParentIdChangedEvent([[maybe_unused]] AZ::EntityId oldParent, AZ::EntityId newParent)
    {
        AZ::Entity* parentEntity = AZ::Interface<AZ::ComponentApplicationRequests>::Get()->FindEntity(newParent);
        if (parentEntity)
        {
            const ConstNetworkEntityHandle parentHandle(parentEntity, GetNetworkEntityTracker());
            SetParentEntityId(parentHandle.GetNetEntityId());
        }
    }
}<|MERGE_RESOLUTION|>--- conflicted
+++ resolved
@@ -26,16 +26,7 @@
     }
 
     NetworkTransformComponent::NetworkTransformComponent()
-<<<<<<< HEAD
-        : m_rotationEventHandler([this](const AZ::Quaternion& rotation) { OnRotationChangedEvent(rotation); })
-        , m_translationEventHandler([this](const AZ::Vector3& translation) { OnTranslationChangedEvent(translation); })
-        , m_scaleEventHandler([this](float scale) { OnScaleChangedEvent(scale); })
-        , m_resetCountEventHandler([this](const uint8_t&) { OnResetCountChangedEvent(); })
-        , m_parentIdChangedEventHandler([this](NetEntityId newParent) { OnParentIdChangedEvent(newParent); })
-        , m_entityPreRenderEventHandler([this](float deltaTime, float blendFactor) { OnPreRender(deltaTime, blendFactor); })
-=======
         : m_entityPreRenderEventHandler([this](float deltaTime) { OnPreRender(deltaTime); })
->>>>>>> 04ee676e
         , m_entityCorrectionEventHandler([this]() { OnCorrection(); })
     {
         ;
@@ -48,24 +39,8 @@
 
     void NetworkTransformComponent::OnActivate([[maybe_unused]] Multiplayer::EntityIsMigrating entityIsMigrating)
     {
-<<<<<<< HEAD
-        RotationAddEvent(m_rotationEventHandler);
-        TranslationAddEvent(m_translationEventHandler);
-        ScaleAddEvent(m_scaleEventHandler);
-        ResetCountAddEvent(m_resetCountEventHandler);
-        ParentEntityIdAddEvent(m_parentIdChangedEventHandler);
-        if (GetNetBindComponent())
-        {
-            GetNetBindComponent()->AddEntityPreRenderEventHandler(m_entityPreRenderEventHandler);
-            GetNetBindComponent()->AddEntityCorrectionEventHandler(m_entityCorrectionEventHandler);
-        }
-
-        // When coming into relevance, reset all blending factors so we don't interpolate to our start position
-        OnResetCountChangedEvent();
-=======
         GetNetBindComponent()->AddEntityPreRenderEventHandler(m_entityPreRenderEventHandler);
         GetNetBindComponent()->AddEntityCorrectionEventHandler(m_entityCorrectionEventHandler);
->>>>>>> 04ee676e
     }
 
     void NetworkTransformComponent::OnDeactivate([[maybe_unused]] Multiplayer::EntityIsMigrating entityIsMigrating)
@@ -73,80 +48,7 @@
         ;
     }
 
-<<<<<<< HEAD
-    void NetworkTransformComponent::OnRotationChangedEvent(const AZ::Quaternion& rotation)
-    {
-        m_previousTransform.SetRotation(m_targetTransform.GetRotation());
-        m_targetTransform.SetRotation(rotation);
-        UpdateTargetHostFrameId();
-    }
-
-    void NetworkTransformComponent::OnTranslationChangedEvent(const AZ::Vector3& translation)
-    {
-        m_previousTransform.SetTranslation(m_targetTransform.GetTranslation());
-        m_targetTransform.SetTranslation(translation);
-        UpdateTargetHostFrameId();
-    }
-
-    void NetworkTransformComponent::OnScaleChangedEvent(float scale)
-    {
-        m_previousTransform.SetUniformScale(m_targetTransform.GetUniformScale());
-        m_targetTransform.SetUniformScale(scale);
-        UpdateTargetHostFrameId();
-    }
-
-    void NetworkTransformComponent::OnResetCountChangedEvent()
-    {
-        OnParentIdChangedEvent(GetParentEntityId());
-
-        m_targetTransform.SetRotation(GetRotation());
-        m_targetTransform.SetTranslation(GetTranslation());
-        m_targetTransform.SetUniformScale(GetScale());
-        m_previousTransform = m_targetTransform;
-    }
-
-    void NetworkTransformComponent::OnParentIdChangedEvent([[maybe_unused]] NetEntityId newParent)
-    {
-        if (newParent == InvalidNetEntityId)
-        {
-            if (AzFramework::TransformComponent* transformComponent = GetEntity()->FindComponent<AzFramework::TransformComponent>())
-            {
-                if (transformComponent->GetParentId() != AZ::EntityId())
-                {
-                    transformComponent->SetParent(AZ::EntityId());
-                }
-            }
-        }
-        else
-        {
-            const ConstNetworkEntityHandle rootHandle = GetNetworkEntityManager()->GetEntity(newParent);
-            if (rootHandle.Exists())
-            {
-                const AZ::EntityId parentEntityId = rootHandle.GetEntity()->GetId();
-                if (AzFramework::TransformComponent* transformComponent = GetEntity()->FindComponent<AzFramework::TransformComponent>())
-                {
-                    if (transformComponent->GetParentId() != parentEntityId)
-                    {
-                        transformComponent->SetParent(parentEntityId);
-                    }
-                }
-            }
-        }
-    }
-
-    void NetworkTransformComponent::UpdateTargetHostFrameId()
-    {
-        const HostFrameId currentHostFrameId = Multiplayer::GetNetworkTime()->GetHostFrameId();
-        if (currentHostFrameId > m_targetHostFrameId)
-        {
-            m_targetHostFrameId = currentHostFrameId;
-        }
-    }
-
-    void NetworkTransformComponent::OnPreRender([[maybe_unused]] float deltaTime, float blendFactor)
-=======
     void NetworkTransformComponent::OnPreRender([[maybe_unused]] float deltaTime)
->>>>>>> 04ee676e
     {
         if (!HasController())
         {
