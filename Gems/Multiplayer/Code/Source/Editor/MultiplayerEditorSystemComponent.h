/*
 * Copyright (c) Contributors to the Open 3D Engine Project.
 * For complete copyright and license terms please see the LICENSE at the root of this distribution.
 *
 * SPDX-License-Identifier: Apache-2.0 OR MIT
 *
 */

#pragma once

#include <Multiplayer/IMultiplayer.h>
#include <Multiplayer/MultiplayerEditorServerBus.h>
<<<<<<< HEAD
#include <Multiplayer/Editor/MultiplayerPythonEditorEventsBus.h>
=======
>>>>>>> e4df621f
#include <IEditor.h>

#include <Editor/MultiplayerEditorConnection.h>

#include <AzCore/Component/Component.h>
#include <AzCore/Component/TickBus.h>
#include <AzCore/Console/IConsole.h>
#include <AzCore/Console/ILogger.h>
#include <AzFramework/Entity/GameEntityContextBus.h>
#include <AzFramework/Process/ProcessWatcher.h>
#include <AzToolsFramework/Entity/EditorEntityContextBus.h>

namespace AzNetworking
{
    class INetworkInterface;
}

namespace Multiplayer
{
    //! A component to reflect scriptable commands for the Editor
    class PythonEditorFuncs : public AZ::Component
    {
    public:
        AZ_COMPONENT(PythonEditorFuncs, "{22AEEA59-94E6-4033-B67D-7C8FBB84DF0D}")

        SANDBOX_API static void Reflect(AZ::ReflectContext* context);

        // AZ::Component ...
        void Activate() override {}
        void Deactivate() override {}
    };


    //! Multiplayer system component wraps the bridging logic between the game and transport layer.
    class MultiplayerEditorSystemComponent final
        : public AZ::Component
        , public MultiplayerEditorLayerPythonRequestBus::Handler
        , private AzFramework::GameEntityContextEventBus::Handler
        , private AzToolsFramework::EditorEvents::Bus::Handler
        , private IEditorNotifyListener
        , private MultiplayerEditorServerRequestBus::Handler
    {
    public:
        AZ_COMPONENT(MultiplayerEditorSystemComponent, "{9F335CC0-5574-4AD3-A2D8-2FAEF356946C}");

        static void Reflect(AZ::ReflectContext* context);
        static void GetRequiredServices(AZ::ComponentDescriptor::DependencyArrayType& required);
        static void GetProvidedServices(AZ::ComponentDescriptor::DependencyArrayType& provided);
        static void GetIncompatibleServices(AZ::ComponentDescriptor::DependencyArrayType& incompatible);

        MultiplayerEditorSystemComponent();
        ~MultiplayerEditorSystemComponent() override = default;

        //! Called once the editor receives the server's accept packet
        void OnServerAcceptanceReceived();

        //! AZ::Component overrides.
        //! @{
        void Activate() override;
        void Deactivate() override;
        //! @}

        //! EditorEvents::Bus::Handler overrides.
        //! @{
        void NotifyRegisterViews() override;
        //! @}

        //! MultiplayerEditorLayerPythonRequestBus::Handler overrides.
        //! @{
        void EnterGameMode() override;
        bool IsInGameMode() override;
        //! @}

    private:    
        //! EditorEvents::Handler overrides
        //! @{
        void OnEditorNotifyEvent(EEditorNotifyEvent event) override;
        //! @}
        
        //!  GameEntityContextEventBus::Handler overrides
        //! @{
        void OnGameEntitiesStarted() override;
        void OnGameEntitiesReset() override;
        //! @}

        //! MultiplayerEditorServerRequestBus::Handler
        //! @{
<<<<<<< HEAD
        void SendEditorServerInitPacket(AzNetworking::IConnection* connection) override;
=======
        void SendEditorServerLevelDataPacket(AzNetworking::IConnection* connection) override;
>>>>>>> e4df621f
        //! @}

        IEditor* m_editor = nullptr;
        AzFramework::ProcessWatcher* m_serverProcess = nullptr;
        AzNetworking::ConnectionId m_editorConnId;

        ServerAcceptanceReceivedEvent::Handler m_serverAcceptanceReceivedHandler;
    };
}<|MERGE_RESOLUTION|>--- conflicted
+++ resolved
@@ -10,10 +10,7 @@
 
 #include <Multiplayer/IMultiplayer.h>
 #include <Multiplayer/MultiplayerEditorServerBus.h>
-<<<<<<< HEAD
 #include <Multiplayer/Editor/MultiplayerPythonEditorEventsBus.h>
-=======
->>>>>>> e4df621f
 #include <IEditor.h>
 
 #include <Editor/MultiplayerEditorConnection.h>
@@ -101,11 +98,7 @@
 
         //! MultiplayerEditorServerRequestBus::Handler
         //! @{
-<<<<<<< HEAD
-        void SendEditorServerInitPacket(AzNetworking::IConnection* connection) override;
-=======
         void SendEditorServerLevelDataPacket(AzNetworking::IConnection* connection) override;
->>>>>>> e4df621f
         //! @}
 
         IEditor* m_editor = nullptr;
